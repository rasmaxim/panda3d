""" This module serves as a placeholder for the global AppRunner
object, which only exists when we are running a .p3d file via
runp3d.py or via the Panda3D plugin or standalone executable.

This is needed for apps that start themselves by importing
DirectStart; it provides a place for these apps to look for
the AppRunner at startup.

<<<<<<< HEAD
if __debug__:
    print('AppRunner has been removed and AppRunnerGlobal has been deprecated')

#: Contains the global AppRunner instance, or None if this application
#: was not run from the runtime environment.
=======
.. deprecated:: 1.10.0
   The p3d packaging system has been replaced with the new setuptools-based
   system.  See the :ref:`distribution` manual section.
"""

#: Contains the global :class:`~.AppRunner.AppRunner` instance, or None
#: if this application was not run from the runtime environment.
>>>>>>> b3c79096
appRunner = None<|MERGE_RESOLUTION|>--- conflicted
+++ resolved
@@ -6,19 +6,14 @@
 DirectStart; it provides a place for these apps to look for
 the AppRunner at startup.
 
-<<<<<<< HEAD
-if __debug__:
-    print('AppRunner has been removed and AppRunnerGlobal has been deprecated')
-
-#: Contains the global AppRunner instance, or None if this application
-#: was not run from the runtime environment.
-=======
 .. deprecated:: 1.10.0
    The p3d packaging system has been replaced with the new setuptools-based
    system.  See the :ref:`distribution` manual section.
 """
 
+if __debug__:
+    print('AppRunner has been removed and AppRunnerGlobal has been deprecated')
+
 #: Contains the global :class:`~.AppRunner.AppRunner` instance, or None
 #: if this application was not run from the runtime environment.
->>>>>>> b3c79096
 appRunner = None
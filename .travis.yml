--- conflicted
+++ resolved
@@ -2,36 +2,34 @@
 sudo: false
 matrix:
   include:
-<<<<<<< HEAD
-    - compiler: gcc
-      env: BUILDSYSTEM=makepanda PYTHONV=python2.7 FLAGS=--optimize=4
-=======
->>>>>>> fb6c92cf
     - compiler: clang
       env: BUILDSYSTEM=makepanda PYTHONV=python3 FLAGS=--installer
     - compiler: clang
-<<<<<<< HEAD
       env: BUILDSYSTEM=makepanda PYTHONV=python2.7 FLAGS=--override=STDFLOAT_DOUBLE=1
+    - compiler: gcc
+      env: BUILDSYSTEM=makepanda PYTHONV=python2.7 FLAGS=--optimize=4
+      before_install:
+        - export CC=gcc-4.7
+        - export CXX=g++-4.7
     - compiler: gcc
       dist: precise
       env: BUILDSYSTEM=cmake FLAGS=-DCOMPOSITE_SOURCE_LIMIT=0 # Disable unity builds to catch missing #include directives
+      before_install:
+        - export CC=gcc-4.7
+        - export CXX=g++-4.7
     - compiler: clang
       dist: precise
       env: BUILDSYSTEM=cmake FLAGS=-DCOMPOSITE_SOURCE_LIMIT=0 # Disable unity builds to catch missing #include directives
     - compiler: gcc
       dist: trusty
       env: BUILDSYSTEM=cmake FLAGS=-DCOMPOSITE_SOURCE_LIMIT=0 # Disable unity builds to catch missing #include directives
+      before_install:
+        - export CC=gcc-4.7
+        - export CXX=g++-4.7
     - compiler: clang
       dist: trusty
       env: BUILDSYSTEM=cmake FLAGS=-DCOMPOSITE_SOURCE_LIMIT=0 # Disable unity builds to catch missing #include directives
-=======
       env: PYTHONV=python2.7 FLAGS=--override=STDFLOAT_DOUBLE=1
-    - compiler: gcc
-      env: PYTHONV=python2.7 FLAGS=--optimize=4
-      before_install:
-        - export CC=gcc-4.7
-        - export CXX=g++-4.7
->>>>>>> fb6c92cf
 addons:
   apt:
     sources:
@@ -57,20 +55,15 @@
     - python3-dev
     - python-virtualenv
     - zlib1g-dev
-<<<<<<< HEAD
+    - fakeroot
 script:
-- '[[ "$BUILDSYSTEM" != "makepanda" ]] || ( $PYTHONV makepanda/makepanda.py --everything --git-commit $TRAVIS_COMMIT $FLAGS --threads 4 && LD_LIBRARY_PATH=built/lib PYTHONPATH=built $PYTHONV makepanda/test_imports.py )'
-- '[[ "$BUILDSYSTEM" != "cmake" ]] || ( mkdir build && cd build && mv ../makepanda/test_imports.py . && ../makepanda/selfdestruct.py --yes && cmake -DHAVE_GTK2=NO $FLAGS .. && make -j4 && python test_imports.py )'
-=======
-    - fakeroot
 install:
     - virtualenv --python=$PYTHONV venv && source venv/bin/activate
     - $PYTHONV -m pip install pytest
 script:
-    - $PYTHONV makepanda/makepanda.py --everything --git-commit $TRAVIS_COMMIT $FLAGS --threads 4
-    - LD_LIBRARY_PATH=built/lib PYTHONPATH=built $PYTHONV makepanda/test_imports.py
+    - '[[ "$BUILDSYSTEM" != "makepanda" ]] || ( $PYTHONV makepanda/makepanda.py --everything --git-commit $TRAVIS_COMMIT $FLAGS --threads 4 && LD_LIBRARY_PATH=built/lib PYTHONPATH=built $PYTHONV makepanda/test_imports.py )'
+    - '[[ "$BUILDSYSTEM" != "cmake" ]] || ( mkdir build && cd build && mv ../makepanda/test_imports.py . && ../makepanda/selfdestruct.py --yes && cmake -DHAVE_GTK2=NO $FLAGS .. && make -j4 && $PYTHONV test_imports.py && cd .. )'
     - LD_LIBRARY_PATH=built/lib PYTHONPATH=built $PYTHONV -m pytest tests
->>>>>>> fb6c92cf
 notifications:
   irc:
     channels:

########################################################################
##
## This file, makepandacore, contains all the global state and
## global functions for the makepanda system.
##
########################################################################

import sys,os,time,stat,string,re,getopt,fnmatch,threading,signal,shutil,platform,glob,getpass,signal
import subprocess
from distutils import sysconfig

if sys.version_info >= (3, 0):
    import pickle
    import _thread as thread
    import configparser
else:
    import cPickle as pickle
    import thread
    import ConfigParser as configparser

SUFFIX_INC = [".cxx",".cpp",".c",".h",".I",".yxx",".lxx",".mm",".rc",".r"]
SUFFIX_DLL = [".dll",".dlo",".dle",".dli",".dlm",".mll",".exe",".pyd",".ocx"]
SUFFIX_LIB = [".lib",".ilb"]
VCS_DIRS = set(["CVS", "CVSROOT", ".git", ".hg", "__pycache__"])
VCS_FILES = set([".cvsignore", ".gitignore", ".gitmodules", ".hgignore"])
STARTTIME = time.time()
MAINTHREAD = threading.currentThread()
OUTPUTDIR = "built"
CUSTOM_OUTPUTDIR = False
THIRDPARTYBASE = None
THIRDPARTYDIR = None
OPTIMIZE = "3"
VERBOSE = False
LINK_ALL_STATIC = False
TARGET = None
TARGET_ARCH = None
HAS_TARGET_ARCH = False
TOOLCHAIN_PREFIX = ""
ANDROID_ABI = None
ANDROID_TRIPLE = None
ANDROID_API = None
SYS_LIB_DIRS = []
SYS_INC_DIRS = []
DEBUG_DEPENDENCIES = False

# Is the current Python a 32-bit or 64-bit build?  There doesn't
# appear to be a universal test for this.
if sys.platform == 'darwin':
    # On OSX, platform.architecture reports '64bit' even if it is
    # currently running in 32-bit mode.  But sys.maxint is a reliable
    # indicator.
    if sys.version_info >= (3, 0):
        host_64 = (sys.maxsize > 0x100000000)
    else:
        host_64 = (sys.maxint > 0x100000000)
else:
    # On Windows (and Linux?) sys.maxint reports 0x7fffffff even on a
    # 64-bit build.  So we stick with platform.architecture in that
    # case.
    host_64 = (platform.architecture()[0] == '64bit')

# On Android, get a list of all the public system libraries.
ANDROID_SYS_LIBS = []
if os.path.exists("/etc/public.libraries.txt"):
    for line in open("/etc/public.libraries.txt", "r"):
        line = line.strip()
        ANDROID_SYS_LIBS.append(line)

########################################################################
##
## Visual C++ Version (MSVC) and Visual Studio Information Map
##
########################################################################

MSVCVERSIONINFO = {
    (10,0): {"vsversion":(10,0), "vsname":"Visual Studio 2010"},
    (11,0): {"vsversion":(11,0), "vsname":"Visual Studio 2012"},
    (12,0): {"vsversion":(12,0), "vsname":"Visual Studio 2013"},
    (14,0): {"vsversion":(14,0), "vsname":"Visual Studio 2015"},
    (14,1): {"vsversion":(15,0), "vsname":"Visual Studio 2017"},
}

########################################################################
##
## Maya and Max Version List (with registry keys)
##
########################################################################

MAYAVERSIONINFO = [("MAYA6",   "6.0"),
                   ("MAYA65",  "6.5"),
                   ("MAYA7",   "7.0"),
                   ("MAYA8",   "8.0"),
                   ("MAYA85",  "8.5"),
                   ("MAYA2008","2008"),
                   ("MAYA2009","2009"),
                   ("MAYA2010","2010"),
                   ("MAYA2011","2011"),
                   ("MAYA2012","2012"),
                   ("MAYA2013","2013"),
                   ("MAYA20135","2013.5"),
                   ("MAYA2014","2014"),
                   ("MAYA2015","2015"),
                   ("MAYA2016","2016"),
                   ("MAYA20165","2016.5"),
                   ("MAYA2017","2017")
]

MAXVERSIONINFO = [("MAX6", "SOFTWARE\\Autodesk\\3DSMAX\\6.0", "installdir", "maxsdk\\cssdk\\include"),
                  ("MAX7", "SOFTWARE\\Autodesk\\3DSMAX\\7.0", "Installdir", "maxsdk\\include\\CS"),
                  ("MAX8", "SOFTWARE\\Autodesk\\3DSMAX\\8.0", "Installdir", "maxsdk\\include\\CS"),
                  ("MAX9", "SOFTWARE\\Autodesk\\3DSMAX\\9.0", "Installdir", "maxsdk\\include\\CS"),
                  ("MAX2009", "SOFTWARE\\Autodesk\\3DSMAX\\11.0\\MAX-1:409", "Installdir", "maxsdk\\include\\CS"),
                  ("MAX2010", "SOFTWARE\\Autodesk\\3DSMAX\\12.0\\MAX-1:409", "Installdir", "maxsdk\\include\\CS"),
                  ("MAX2011", "SOFTWARE\\Autodesk\\3DSMAX\\13.0\\MAX-1:409", "Installdir", "maxsdk\\include\\CS"),
                  ("MAX2012", "SOFTWARE\\Autodesk\\3DSMAX\\14.0\\MAX-1:409", "Installdir", "maxsdk\\include\\CS"),
                  ("MAX2013", "SOFTWARE\\Autodesk\\3DSMAX\\15.0\\MAX-1:409", "Installdir", "maxsdk\\include\\CS"),
                  ("MAX2014", "SOFTWARE\\Autodesk\\3DSMAX\\16.0\\MAX-1:409", "Installdir", "maxsdk\\include\\CS"),
]

MAYAVERSIONS = []
MAXVERSIONS = []
DXVERSIONS = ["DX9"]

for (ver,key) in MAYAVERSIONINFO:
    MAYAVERSIONS.append(ver)

for (ver,key1,key2,subdir) in MAXVERSIONINFO:
    MAXVERSIONS.append(ver)

########################################################################
##
## Potentially Conflicting Files
##
## The next function can warn about the existence of files that are
## commonly generated by ppremake that may conflict with the build.
##
########################################################################

CONFLICTING_FILES=["dtool/src/dtoolutil/pandaVersion.h",
                   "dtool/src/dtoolutil/checkPandaVersion.h",
                   "dtool/src/dtoolutil/checkPandaVersion.cxx",
                   "dtool/src/prc/prc_parameters.h",
                   "panda/src/speedtree/speedtree_parameters.h",
                   "direct/src/plugin/p3d_plugin_config.h",
                   "direct/src/plugin_activex/P3DActiveX.rc",
                   "direct/src/plugin_npapi/nppanda3d.rc",
                   "direct/src/plugin_standalone/panda3d.rc"]

def WarnConflictingFiles(delete = False):
    for cfile in CONFLICTING_FILES:
        if os.path.exists(cfile):
            print("%sWARNING:%s file may conflict with build: %s%s%s" % (GetColor("red"), GetColor(), GetColor("green"), cfile, GetColor()))
            if delete:
                os.unlink(cfile)
                print("Deleted.")

########################################################################
##
## The exit routine will normally
##
## - print a message
## - save the dependency cache
## - exit
##
## However, if it is invoked inside a thread, it instead:
##
## - prints a message
## - raises the "initiate-exit" exception
##
## If you create a thread, you must be prepared to catch this
## exception, save the dependency cache, and exit.
##
########################################################################

WARNINGS = []
THREADS = {}
HAVE_COLORS = False
SETF = ""
try:
  import curses
  curses.setupterm()
  SETF = curses.tigetstr("setf")
  if (SETF == None):
    SETF = curses.tigetstr("setaf")
  assert SETF != None
  HAVE_COLORS = sys.stdout.isatty()
except: pass

def DisableColors():
    global HAVE_COLORS
    HAVE_COLORS = False

def GetColor(color = None):
    if not HAVE_COLORS:
        return ""
    if color != None:
        color = color.lower()

    if (color == "blue"):
        token = curses.tparm(SETF, 1)
    elif (color == "green"):
        token = curses.tparm(SETF, 2)
    elif (color == "cyan"):
        token = curses.tparm(SETF, 3)
    elif (color == "red"):
        token = curses.tparm(SETF, 4)
    elif (color == "magenta"):
        token = curses.tparm(SETF, 5)
    elif (color == "yellow"):
        token = curses.tparm(SETF, 6)
    else:
        token = curses.tparm(curses.tigetstr("sgr0"))

    if sys.version_info >= (3, 0):
        return token.decode('ascii')
    else:
        return token

def ColorText(color, text, reset=True):
    if reset is True:
        return ''.join((GetColor(color), text, GetColor()))
    else:
        return ''.join((GetColor(color), text))

def PrettyTime(t):
    t = int(t)
    hours = t // 3600
    t -= hours * 3600
    minutes = t // 60
    t -= minutes * 60
    seconds = t
    if hours:
        return "%d hours %d min" % (hours, minutes)
    if minutes:
        return "%d min %d sec" % (minutes, seconds)
    return "%d sec" % (seconds)

def ProgressOutput(progress, msg, target = None):
    sys.stdout.flush()
    sys.stderr.flush()
    prefix = ""
    thisthread = threading.currentThread()
    if thisthread is MAINTHREAD:
        if progress is None:
            prefix = ""
        elif (progress >= 100.0):
            prefix = "%s[%s%d%%%s] " % (GetColor("yellow"), GetColor("cyan"), progress, GetColor("yellow"))
        elif (progress < 10.0):
            prefix = "%s[%s  %d%%%s] " % (GetColor("yellow"), GetColor("cyan"), progress, GetColor("yellow"))
        else:
            prefix = "%s[%s %d%%%s] " % (GetColor("yellow"), GetColor("cyan"), progress, GetColor("yellow"))
    else:
        global THREADS

        ident = thread.get_ident()
        if (ident not in THREADS):
            THREADS[ident] = len(THREADS) + 1
        prefix = "%s[%sT%d%s] " % (GetColor("yellow"), GetColor("cyan"), THREADS[ident], GetColor("yellow"))

    if target is not None:
        suffix = ' ' + ColorText("green", target)
    else:
        suffix = GetColor()

    print(''.join((prefix, msg, suffix)))
    sys.stdout.flush()
    sys.stderr.flush()

def exit(msg = ""):
    sys.stdout.flush()
    sys.stderr.flush()
    if (threading.currentThread() == MAINTHREAD):
        SaveDependencyCache()
        print("Elapsed Time: " + PrettyTime(time.time() - STARTTIME))
        print(msg)
        print(ColorText("red", "Build terminated."))
        sys.stdout.flush()
        sys.stderr.flush()
        ##Don't quit the interperter if I'm running this file directly (debugging)
        if __name__ != '__main__':
            os._exit(1)
    else:
        print(msg)
        raise "initiate-exit"

########################################################################
##
## SetTarget, GetTarget, GetHost
##
## These functions control cross-compilation.
##
########################################################################

def GetHost():
    """Returns the host platform, ie. the one we're compiling on."""
    if sys.platform == 'win32' or sys.platform == 'cygwin':
        # sys.platform is win32 on 64-bits Windows as well.
        return 'windows'
    elif sys.platform == 'darwin':
        return 'darwin'
    elif sys.platform.startswith('linux'):
        try:
            # Python seems to offer no built-in way to check this.
            osname = subprocess.check_output(["uname", "-o"])
            if osname.strip().lower() == b'android':
                return 'android'
            else:
                return 'linux'
        except:
            return 'linux'
    elif sys.platform.startswith('freebsd'):
        return 'freebsd'
    else:
        exit('Unrecognized sys.platform: %s' % (sys.platform))

def GetHostArch():
    """Returns the architecture we're compiling on.
    Its value is also platform-dependent, as different platforms
    have different architecture naming."""

    target = GetTarget()
    if target == 'windows':
        return 'x64' if host_64 else 'x86'
    else: #TODO
        return platform.machine()

def SetTarget(target, arch=None):
    """Sets the target platform; the one we're compiling for.  Also
    sets the target architecture (None for default, if any).  Should
    be called *before* any calls are made to GetOutputDir, GetCC, etc."""
    global TARGET, TARGET_ARCH, HAS_TARGET_ARCH
    global TOOLCHAIN_PREFIX

    host = GetHost()
    host_arch = GetHostArch()
    if target is None:
        target = host
    else:
        target = target.lower()

    if arch is not None:
        HAS_TARGET_ARCH = True

    TOOLCHAIN_PREFIX = ''

    if target == 'windows':
        if arch == 'i386':
             arch = 'x86'
        elif arch == 'amd64':
            arch = 'x64'

        if arch is not None and arch != 'x86' and arch != 'x64':
            exit("Windows architecture must be x86 or x64")

    elif target == 'darwin':
        if arch == 'amd64':
            arch = 'x86_64'

        if arch is not None:
            choices = ('i386', 'x86_64', 'ppc', 'ppc64')
            if arch not in choices:
                exit('Mac OS X architecture must be one of %s' % (', '.join(choices)))

    elif target == 'android' or target.startswith('android-'):
        if arch is None:
            # If compiling on Android, default to same architecture.  Otherwise, arm.
            if host == 'android':
                arch = host_arch
            else:
                arch = 'armv7a'

        # Did we specify an API level?
        global ANDROID_API
        target, _, api = target.partition('-')
        if api:
            ANDROID_API = int(api)
        elif arch in ('mips64', 'aarch64', 'x86_64'):
            # 64-bit platforms were introduced in Android 21.
            ANDROID_API = 21
        else:
            # Default to the lowest API level supported by NDK r16.
            ANDROID_API = 14

        # Determine the prefix for our gcc tools, eg. arm-linux-androideabi-gcc
        global ANDROID_ABI, ANDROID_TRIPLE
        if arch == 'armv7a':
            ANDROID_ABI = 'armeabi-v7a'
            ANDROID_TRIPLE = 'arm-linux-androideabi'
        elif arch == 'arm':
            ANDROID_ABI = 'armeabi'
            ANDROID_TRIPLE = 'arm-linux-androideabi'
        elif arch == 'aarch64':
            ANDROID_ABI = 'arm64-v8a'
            ANDROID_TRIPLE = 'aarch64-linux-android'
        elif arch == 'mips':
            ANDROID_ABI = 'mips'
            ANDROID_TRIPLE = 'mipsel-linux-android'
        elif arch == 'mips64':
            ANDROID_ABI = 'mips64'
            ANDROID_TRIPLE = 'mips64el-linux-android'
        elif arch == 'x86':
            ANDROID_ABI = 'x86'
            ANDROID_TRIPLE = 'i686-linux-android'
        elif arch == 'x86_64':
            ANDROID_ABI = 'x86_64'
            ANDROID_TRIPLE = 'x86_64-linux-android'
        else:
            exit('Android architecture must be arm, armv7a, aarch64, mips, mips64, x86 or x86_64')

        TOOLCHAIN_PREFIX = ANDROID_TRIPLE + '-'

    elif target == 'linux':
        if arch is not None:
            TOOLCHAIN_PREFIX = '%s-linux-gnu-' % arch

        elif host != 'linux':
            exit('Should specify an architecture when building for Linux')

    elif target == host:
        if arch is None or arch == host_arch:
            # Not a cross build.
            pass
        else:
            exit('Cannot cross-compile for %s-%s from %s-%s' % (target, arch, host, host_arch))

    else:
        exit('Cannot cross-compile for %s from %s' % (target, host))

    if arch is None:
        arch = host_arch

    TARGET = target
    TARGET_ARCH = arch

def GetTarget():
    """Returns the platform we're compiling for.  Defaults to GetHost()."""
    global TARGET
    if TARGET is None:
        TARGET = GetHost()
    return TARGET

def HasTargetArch():
    """Returns True if the user specified an architecture to compile for."""
    return HAS_TARGET_ARCH

def GetTargetArch():
    """Returns the architecture we're compiling for.  Defaults to GetHostArch().
    Its value is also dependent on that of GetTarget(), as different platforms
    use a different architecture naming."""
    global TARGET_ARCH
    if TARGET_ARCH is None:
        TARGET_ARCH = GetHostArch()
    return TARGET_ARCH

def CrossCompiling():
    """Returns True if we're cross-compiling."""
    return GetTarget() != GetHost()

def GetCC():
    if TARGET in ('darwin', 'freebsd', 'android'):
        return os.environ.get('CC', TOOLCHAIN_PREFIX + 'clang')
    else:
        return os.environ.get('CC', TOOLCHAIN_PREFIX + 'gcc')

def GetCXX():
    if TARGET in ('darwin', 'freebsd', 'android'):
        return os.environ.get('CXX', TOOLCHAIN_PREFIX + 'clang++')
    else:
        return os.environ.get('CXX', TOOLCHAIN_PREFIX + 'g++')

def GetStrip():
    # Hack
    if TARGET == 'android':
        return TOOLCHAIN_PREFIX + 'strip'
    else:
        return 'strip'

def GetAR():
    # Hack
    if TARGET == 'android':
        return TOOLCHAIN_PREFIX + 'ar'
    else:
        return 'ar'

def GetRanlib():
    # Hack
    if TARGET == 'android':
        return TOOLCHAIN_PREFIX + 'ranlib'
    else:
        return 'ranlib'

BISON = None
def GetBison():
    global BISON
    if BISON is not None:
        return BISON

    # We now require a newer version of Bison than the one we previously
    # shipped in the win-util dir.  The new version has a 'data'
    # subdirectory, so check for that.
    win_util_data = os.path.join(GetThirdpartyBase(), 'win-util', 'data')
    if GetHost() == 'windows' and os.path.isdir(win_util_data):
        BISON = os.path.join(GetThirdpartyBase(), 'win-util', 'bison.exe')
    elif LocateBinary('bison'):
        BISON = 'bison'
    else:
        # We don't strictly need it, so don't give an error
        return None

    return BISON

FLEX = None
def GetFlex():
    global FLEX
    if FLEX is not None:
        return FLEX

    win_util = os.path.join(GetThirdpartyBase(), 'win-util')
    if GetHost() == 'windows' and os.path.isdir(win_util):
        FLEX = GetThirdpartyBase() + "/win-util/flex.exe"
    elif LocateBinary('flex'):
        FLEX = 'flex'
    else:
        # We don't strictly need it, so don't give an error
        return None

    return FLEX

########################################################################
##
## LocateBinary
##
## This function searches the system PATH for the binary. Returns its
## full path when it is found, or None when it was not found.
##
########################################################################

def LocateBinary(binary):
    if os.path.isfile(binary):
        return binary

    if "PATH" not in os.environ or os.environ["PATH"] == "":
        p = os.defpath
    else:
        p = os.environ["PATH"]

    pathList = p.split(os.pathsep)

    if GetHost() == 'windows':
        if not binary.endswith('.exe'):
            # Append .exe if necessary
            binary += '.exe'

        # On Windows the current directory is always implicitly
        # searched before anything else on PATH.
        pathList = ['.'] + pathList

    for path in pathList:
        binpath = os.path.join(os.path.expanduser(path), binary)
        if os.access(binpath, os.X_OK):
            return os.path.abspath(os.path.realpath(binpath))
    return None

########################################################################
##
## Run a command.
##
########################################################################

def oscmd(cmd, ignoreError = False):
    if VERBOSE:
        print(GetColor("blue") + cmd.split(" ", 1)[0] + " " + GetColor("magenta") + cmd.split(" ", 1)[1] + GetColor())
    sys.stdout.flush()

    if sys.platform == "win32":
        exe = cmd.split()[0]
        exe_path = LocateBinary(exe)
        if exe_path is None:
            exit("Cannot find "+exe+" on search path")
        res = os.spawnl(os.P_WAIT, exe_path, cmd)
    else:
        cmd = cmd.replace(';', '\\;')
        res = subprocess.call(cmd, shell=True)
        sig = res & 0x7F
        if (GetVerbose() and res != 0):
            print(ColorText("red", "Process exited with exit status %d and signal code %d" % ((res & 0xFF00) >> 8, sig)))
        if (sig == signal.SIGINT):
            exit("keyboard interrupt")

        # Don't ask me where the 35584 or 34304 come from...
        if (sig == signal.SIGSEGV or res == 35584 or res == 34304):
            if (LocateBinary("gdb") and GetVerbose() and GetHost() != "windows"):
                print(ColorText("red", "Received SIGSEGV, retrieving traceback..."))
                os.system("gdb -batch -ex 'handle SIG33 pass nostop noprint' -ex 'set pagination 0' -ex 'run' -ex 'bt full' -ex 'info registers' -ex 'thread apply all backtrace' -ex 'quit' --args %s < /dev/null" % cmd)
            else:
                print(ColorText("red", "Received SIGSEGV"))
            exit("")

    if res != 0 and not ignoreError:
        if "interrogate" in cmd.split(" ", 1)[0] and GetVerbose():
            print(ColorText("red", "Interrogate failed, retrieving debug output..."))
            sys.stdout.flush()
            verbose_cmd = cmd.split(" ", 1)[0] + " -vv " + cmd.split(" ", 1)[1]
            if sys.platform == "win32":
                os.spawnl(os.P_WAIT, exe_path, verbose_cmd)
            else:
                subprocess.call(verbose_cmd, shell=True)
        exit("The following command returned a non-zero value: " + str(cmd))

    return res

########################################################################
##
## GetDirectoryContents
##
########################################################################

def GetDirectoryContents(dir, filters="*", skip=[]):
    if (type(filters)==str):
        filters = [filters]
    actual = {}
    files = os.listdir(dir)
    for filter in filters:
        for file in fnmatch.filter(files, filter):
            if (skip.count(file)==0) and (os.path.isfile(dir + "/" + file)):
                actual[file] = 1

    results = list(actual.keys())
    results.sort()
    return results

def GetDirectorySize(dir):
    if not os.path.isdir(dir):
        return 0
    size = 0
    for (path, dirs, files) in os.walk(dir):
        for file in files:
            try:
                size += os.path.getsize(os.path.join(path, file))
            except: pass
    return size

########################################################################
##
## The Timestamp Cache
##
## The make utility is constantly fetching the timestamps of files.
## This can represent the bulk of the file accesses during the make
## process.  The timestamp cache eliminates redundant checks.
##
########################################################################

TIMESTAMPCACHE = {}

def GetTimestamp(path):
    if path in TIMESTAMPCACHE:
        return TIMESTAMPCACHE[path]
    try: date = os.path.getmtime(path)
    except: date = 0
    TIMESTAMPCACHE[path] = date
    return date

def ClearTimestamp(path):
    del TIMESTAMPCACHE[path]

########################################################################
##
## The Dependency cache.
##
## Makepanda's strategy for file dependencies is different from most
## make-utilities.  Whenever a file is built, makepanda records
## that the file was built, and it records what the input files were,
## and what their dates were.  Whenever a file is about to be built,
## panda compares the current list of input files and their dates,
## to the previous list of input files and their dates.  If they match,
## there is no need to build the file.
##
########################################################################

BUILTFROMCACHE = {}

def JustBuilt(files, others):
    dates = {}
    for file in files:
        del TIMESTAMPCACHE[file]
        dates[file] = GetTimestamp(file)
    for file in others:
        dates[file] = GetTimestamp(file)

    key = tuple(files)
    BUILTFROMCACHE[key] = dates

def NeedsBuild(files, others):
    dates = {}
    for file in files:
        dates[file] = GetTimestamp(file)
        if not os.path.exists(file):
            if DEBUG_DEPENDENCIES:
                print("rebuilding %s because it does not exist" % (file))
            return True

    for file in others:
        dates[file] = GetTimestamp(file)

    key = tuple(files)
    if key in BUILTFROMCACHE:
        cached = BUILTFROMCACHE[key]
        if cached == dates:
            return False
        elif DEBUG_DEPENDENCIES:
            print("rebuilding %s because:" % (key))
            for key in frozenset(cached.keys()) | frozenset(dates.keys()):
                if key not in cached:
                    print("    new dependency: %s" % (key))
                elif key not in dates:
                    print("    removed dependency: %s" % (key))
                elif cached[key] != dates[key]:
                    print("    dependency changed: %s" % (key))

        if VERBOSE and frozenset(cached) != frozenset(dates):
            print("%sWARNING:%s file dependencies changed: %s%s%s" % (GetColor("red"), GetColor(), GetColor("green"), files, GetColor()))

    return True

########################################################################
##
## The CXX include cache:
##
## The following routine scans a CXX file and returns a list of
## the include-directives inside that file.  It's not recursive:
## it just returns the includes that are textually inside the
## file.  If you need recursive dependencies, you need the higher-level
## routine CxxCalcDependencies, defined elsewhere.
##
## Since scanning a CXX file is slow, we cache the result.  It records
## the date of the source file and the list of includes that it
## contains.  It assumes that if the file date hasn't changed, that
## the list of include-statements inside the file has not changed
## either.  Once again, this particular routine does not return
## recursive dependencies --- it only returns an explicit list of
## include statements that are textually inside the file.  That
## is what the cache stores, as well.
##
########################################################################

CXXINCLUDECACHE = {}

global CxxIncludeRegex
CxxIncludeRegex = re.compile('^[ \t]*[#][ \t]*include[ \t]+"([^"]+)"[ \t\r\n]*$')

def CxxGetIncludes(path):
    date = GetTimestamp(path)
    if (path in CXXINCLUDECACHE):
        cached = CXXINCLUDECACHE[path]
        if (cached[0]==date): return cached[1]
    try: sfile = open(path, 'r')
    except:
        exit("Cannot open source file \""+path+"\" for reading.")
    include = []
    try:
        for line in sfile:
            match = CxxIncludeRegex.match(line,0)
            if (match):
                incname = match.group(1)
                include.append(incname)
    except:
        print("Failed to determine dependencies of \""+path+"\".")
        raise

    sfile.close()
    CXXINCLUDECACHE[path] = [date, include]
    return include

JAVAIMPORTCACHE = {}

global JavaImportRegex
JavaImportRegex = re.compile('[ \t\r\n;]import[ \t]+([a-zA-Z][^;]+)[ \t\r\n]*;')

def JavaGetImports(path):
    date = GetTimestamp(path)
    if path in JAVAIMPORTCACHE:
        cached = JAVAIMPORTCACHE[path]
        if cached[0] == date:
            return cached[1]
    try:
        source = open(path, 'r').read()
    except:
        exit("Cannot open source file \"" + path + "\" for reading.")

    imports = []
    try:
        for match in JavaImportRegex.finditer(source, 0):
            impname = match.group(1)
            imports.append(impname.strip())
    except:
        print("Failed to determine dependencies of \"" + path  +"\".")
        raise

    JAVAIMPORTCACHE[path] = [date, imports]
    return imports

########################################################################
##
## SaveDependencyCache / LoadDependencyCache
##
## This actually saves both the dependency and cxx-include caches.
##
########################################################################

DCACHE_VERSION = 2
DCACHE_BACKED_UP = False

def SaveDependencyCache():
    global DCACHE_BACKED_UP
    if not DCACHE_BACKED_UP:
        try:
            if (os.path.exists(os.path.join(OUTPUTDIR, "tmp", "makepanda-dcache"))):
                os.rename(os.path.join(OUTPUTDIR, "tmp", "makepanda-dcache"),
                          os.path.join(OUTPUTDIR, "tmp", "makepanda-dcache-backup"))
        except: pass
        DCACHE_BACKED_UP = True

    try:
        icache = open(os.path.join(OUTPUTDIR, "tmp", "makepanda-dcache"),'wb')
    except:
        icache = None

    if icache is not None:
        print("Storing dependency cache.")
        pickle.dump(DCACHE_VERSION, icache, 0)
        pickle.dump(CXXINCLUDECACHE, icache, 2)
        pickle.dump(BUILTFROMCACHE, icache, 2)
        icache.close()

def LoadDependencyCache():
    global CXXINCLUDECACHE
    global BUILTFROMCACHE

    try:
        icache = open(os.path.join(OUTPUTDIR, "tmp", "makepanda-dcache"), 'rb')
    except:
        icache = None

    if icache is not None:
        ver = pickle.load(icache)
        if ver == DCACHE_VERSION:
            CXXINCLUDECACHE = pickle.load(icache)
            BUILTFROMCACHE = pickle.load(icache)
            icache.close()
        else:
            print("Cannot load dependency cache, version is too old!")

########################################################################
##
## CxxFindSource: given a source file name and a directory list,
## searches the directory list for the given source file.  Returns
## the full pathname of the located file.
##
## CxxFindHeader: given a source file, an include directive, and a
## directory list, searches the directory list for the given header
## file.  Returns the full pathname of the located file.
##
## Of course, CxxFindSource and CxxFindHeader cannot find a source
## file that has not been created yet.  This can cause dependency
## problems.  So the function CreateStubHeader can be used to create
## a file that CxxFindSource or CxxFindHeader can subsequently find.
##
########################################################################

def CxxFindSource(name, ipath):
    for dir in ipath:
        if (dir == "."): full = name
        else: full = dir + "/" + name
        if GetTimestamp(full) > 0: return full
    exit("Could not find source file: "+name)

def CxxFindHeader(srcfile, incfile, ipath):
    if (incfile.startswith(".")):
        last = srcfile.rfind("/")
        if (last < 0): exit("CxxFindHeader cannot handle this case #1")
        srcdir = srcfile[:last+1]
        while (incfile[:1]=="."):
            if (incfile[:2]=="./"):
                incfile = incfile[2:]
            elif (incfile[:3]=="../"):
                incfile = incfile[3:]
                last = srcdir[:-1].rfind("/")
                if (last < 0): exit("CxxFindHeader cannot handle this case #2")
                srcdir = srcdir[:last+1]
            else: exit("CxxFindHeader cannot handle this case #3")
        full = srcdir + incfile
        if GetTimestamp(full) > 0: return full
        return 0
    else:
        for dir in ipath:
            full = dir + "/" + incfile
            if GetTimestamp(full) > 0: return full
        return 0

def JavaFindClasses(impspec, clspath):
    path = clspath + '/' + impspec.replace('.', '/') + '.class'
    if '*' in path:
        return glob.glob(path)
    else:
        return [path]

########################################################################
##
## CxxCalcDependencies(srcfile, ipath, ignore)
##
## Calculate the dependencies of a source file given a
## particular include-path.  Any file in the list of files to
## ignore is not considered.
##
########################################################################

global CxxIgnoreHeader
global CxxDependencyCache
CxxIgnoreHeader = {}
CxxDependencyCache = {}

def CxxCalcDependencies(srcfile, ipath, ignore):
    if (srcfile in CxxDependencyCache):
        return CxxDependencyCache[srcfile]
    if (ignore.count(srcfile)): return []
    dep = {}
    dep[srcfile] = 1
    includes = CxxGetIncludes(srcfile)
    for include in includes:
        header = CxxFindHeader(srcfile, include, ipath)
        if (header!=0):
            if (ignore.count(header)==0):
                hdeps = CxxCalcDependencies(header, ipath, [srcfile]+ignore)
                for x in hdeps: dep[x] = 1
    result = list(dep.keys())
    CxxDependencyCache[srcfile] = result
    return result

global JavaDependencyCache
JavaDependencyCache = {}

def JavaCalcDependencies(srcfile, clspath):
    if srcfile in JavaDependencyCache:
        return JavaDependencyCache[srcfile]

    deps = set((srcfile,))
    JavaDependencyCache[srcfile] = deps

    imports = JavaGetImports(srcfile)
    for impspec in imports:
        for cls in JavaFindClasses(impspec, clspath):
            deps.add(cls)
    return deps

########################################################################
##
## Registry Key Handling
##
## Of course, these routines will fail if you call them on a
## non win32 platform.  If you use them on a win64 platform, they
## will look in the win32 private hive first, then look in the
## win64 hive.
##
########################################################################

if sys.platform == "win32":
    # Note: not supported on cygwin.
    if sys.version_info >= (3, 0):
        import winreg
    else:
        import _winreg as winreg

def TryRegistryKey(path):
    try:
        key = winreg.OpenKey(winreg.HKEY_LOCAL_MACHINE, path, 0, winreg.KEY_READ)
        return key
    except: pass
    try:
        key = winreg.OpenKey(winreg.HKEY_LOCAL_MACHINE, path, 0, winreg.KEY_READ | 256)
        return key
    except: pass
    return 0

def ListRegistryKeys(path):
    result=[]
    index=0
    key = TryRegistryKey(path)
    if (key != 0):
        try:
            while (1):
                result.append(winreg.EnumKey(key, index))
                index = index + 1
        except: pass
        winreg.CloseKey(key)
    return result

def ListRegistryValues(path):
    result = []
    index = 0
    key = TryRegistryKey(path)
    if (key != 0):
        try:
            while (1):
                result.append(winreg.EnumValue(key, index)[0])
                index = index + 1
        except: pass
        winreg.CloseKey(key)
    return result

def GetRegistryKey(path, subkey, override64=True):
    if (host_64 and override64):
        path = path.replace("SOFTWARE\\", "SOFTWARE\\Wow6432Node\\")
    k1=0
    key = TryRegistryKey(path)
    if (key != 0):
        try:
            k1, k2 = winreg.QueryValueEx(key, subkey)
        except: pass
        winreg.CloseKey(key)
    return k1

def GetProgramFiles():
    if ("PROGRAMFILES" in os.environ):
        return os.environ["PROGRAMFILES"]
    elif (os.path.isdir("C:\\Program Files")):
        return "C:\\Program Files"
    elif (os.path.isdir("D:\\Program Files")):
        return "D:\\Program Files"
    elif (os.path.isdir("E:\\Program Files")):
        return "E:\\Program Files"
    return 0

def GetProgramFiles_x86():
    if ("ProgramFiles(x86)" in os.environ):
        return os.environ["ProgramFiles(x86)"]
    elif (os.path.isdir("C:\\Program Files (x86)")):
        return "C:\\Program Files (x86)"
    elif (os.path.isdir("D:\\Program Files (x86)")):
        return "D:\\Program Files (x86)"
    elif (os.path.isdir("E:\\Program Files (x86)")):
        return "E:\\Program Files (x86)"
    return GetProgramFiles()

########################################################################
##
## Parsing Compiler Option Lists
##
########################################################################

def GetListOption(opts, prefix):
    res=[]
    for x in opts:
        if (x.startswith(prefix)):
            res.append(x[len(prefix):])
    return res

def GetValueOption(opts, prefix):
    for x in opts:
        if (x.startswith(prefix)):
            return x[len(prefix):]
    return 0

def GetOptimizeOption(opts):
    val = GetValueOption(opts, "OPT:")
    if (val == 0):
        return OPTIMIZE
    return val

########################################################################
##
## General File Manipulation
##
########################################################################

def MakeDirectory(path):
    if os.path.isdir(path): return 0
    os.mkdir(path)

def ReadFile(wfile):
    try:
        srchandle = open(wfile, "r")
        data = srchandle.read()
        srchandle.close()
        return data
    except:
        ex = sys.exc_info()[1]
        exit("Cannot read %s: %s" % (wfile, ex))

def ReadBinaryFile(wfile):
    try:
        srchandle = open(wfile, "rb")
        data = srchandle.read()
        srchandle.close()
        return data
    except:
        ex = sys.exc_info()[1]
        exit("Cannot read %s: %s" % (wfile, ex))

def WriteFile(wfile, data, newline=None):
    if newline is not None:
        data = data.replace('\r\n', '\n')
        data = data.replace('\r', '\n')
        data = data.replace('\n', newline)

    try:
        if sys.version_info >= (3, 0):
            dsthandle = open(wfile, "w", newline='')
        else:
            dsthandle = open(wfile, "w")
        dsthandle.write(data)
        dsthandle.close()
    except:
        ex = sys.exc_info()[1]
        exit("Cannot write to %s: %s" % (wfile, ex))

def WriteBinaryFile(wfile, data):
    try:
        dsthandle = open(wfile, "wb")
        dsthandle.write(data)
        dsthandle.close()
    except:
        ex = sys.exc_info()[1]
        exit("Cannot write to %s: %s" % (wfile, ex))

def ConditionalWriteFile(dest, data, newline=None):
    if newline is not None:
        data = data.replace('\r\n', '\n')
        data = data.replace('\r', '\n')
        data = data.replace('\n', newline)

    try:
        rfile = open(dest, 'r')
        contents = rfile.read(-1)
        rfile.close()
    except:
        contents = 0

    if contents != data:
        if VERBOSE:
            print("Writing %s" % (dest))
        sys.stdout.flush()
        WriteFile(dest, data)

def DeleteVCS(dir):
    if dir == "": dir = "."
    for entry in os.listdir(dir):
        subdir = os.path.join(dir, entry)
        if (os.path.isdir(subdir)):
            if entry in VCS_DIRS:
                shutil.rmtree(subdir)
            else:
                DeleteVCS(subdir)
        elif (os.path.isfile(subdir) and (entry in VCS_FILES or entry.startswith(".#"))):
            os.remove(subdir)

def DeleteBuildFiles(dir):
    if dir == "": dir = "."
    for entry in os.listdir(dir):
        subdir = os.path.join(dir, entry)
        if (os.path.isfile(subdir) and os.path.splitext(subdir)[-1] in [".pp", ".moved"]):
            os.remove(subdir)
        elif (os.path.isdir(subdir)):
            if (os.path.basename(subdir)[:3] == "Opt" and os.path.basename(subdir)[4] == "-"):
                shutil.rmtree(subdir)
            else:
                DeleteBuildFiles(subdir)

def DeleteEmptyDirs(dir):
    if dir == "": dir = "."
    entries = os.listdir(dir)
    if not entries:
        os.rmdir(dir)
        return
    for entry in entries:
        subdir = os.path.join(dir, entry)
        if (os.path.isdir(subdir)):
            if (not os.listdir(subdir)):
                os.rmdir(subdir)
            else:
                DeleteEmptyDirs(subdir)

def CreateFile(file):
    if (os.path.exists(file)==0):
        WriteFile(file, "")

########################################################################
#
# Create the panda build tree.
#
########################################################################

def MakeBuildTree():
    MakeDirectory(OUTPUTDIR)
    MakeDirectory(OUTPUTDIR + "/bin")
    MakeDirectory(OUTPUTDIR + "/lib")
    MakeDirectory(OUTPUTDIR + "/tmp")
    MakeDirectory(OUTPUTDIR + "/etc")
    MakeDirectory(OUTPUTDIR + "/plugins")
    MakeDirectory(OUTPUTDIR + "/include")
    MakeDirectory(OUTPUTDIR + "/models")
    MakeDirectory(OUTPUTDIR + "/models/audio")
    MakeDirectory(OUTPUTDIR + "/models/audio/sfx")
    MakeDirectory(OUTPUTDIR + "/models/icons")
    MakeDirectory(OUTPUTDIR + "/models/maps")
    MakeDirectory(OUTPUTDIR + "/models/misc")
    MakeDirectory(OUTPUTDIR + "/models/gui")
    MakeDirectory(OUTPUTDIR + "/pandac")
    MakeDirectory(OUTPUTDIR + "/pandac/input")
    MakeDirectory(OUTPUTDIR + "/panda3d")

    if GetTarget() == 'darwin':
        MakeDirectory(OUTPUTDIR + "/Frameworks")

    elif GetTarget() == 'android':
        MakeDirectory(OUTPUTDIR + "/classes")

########################################################################
#
# Make sure that you are in the root of the panda tree.
#
########################################################################

def CheckPandaSourceTree():
    dir = os.getcwd()
    if ((os.path.exists(os.path.join(dir, "makepanda/makepanda.py"))==0) or
        (os.path.exists(os.path.join(dir, "dtool", "src", "dtoolbase", "dtoolbase.h"))==0) or
        (os.path.exists(os.path.join(dir, "panda", "src", "pandabase", "pandabase.h"))==0)):
        exit("Current directory is not the root of the panda tree.")

########################################################################
##
## Thirdparty libraries paths
##
########################################################################

def GetThirdpartyBase():
    """Returns the location of the 'thirdparty' directory.
    Normally, this is simply the thirdparty directory relative
    to the root of the source root, but if a MAKEPANDA_THIRDPARTY
    environment variable was set, it is used as the location of the
    thirdparty directory.  This is useful when wanting to use a single
    system-wide thirdparty directory, for instance on a build machine."""
    global THIRDPARTYBASE
    if (THIRDPARTYBASE != None):
        return THIRDPARTYBASE

    THIRDPARTYBASE = "thirdparty"
    if "MAKEPANDA_THIRDPARTY" in os.environ:
        THIRDPARTYBASE = os.environ["MAKEPANDA_THIRDPARTY"]

    return THIRDPARTYBASE

def GetThirdpartyDir():
    """Returns the thirdparty directory for the target platform,
    ie. thirdparty/win-libs-vc10/.  May return None in the future."""
    global THIRDPARTYDIR
    if THIRDPARTYDIR != None:
        return THIRDPARTYDIR

    base = GetThirdpartyBase()
    target = GetTarget()
    target_arch = GetTargetArch()

    if (target == 'windows'):
        vc = str(SDK["MSVC_VERSION"][0])

        if target_arch == 'x64':
            THIRDPARTYDIR = base + "/win-libs-vc" + vc + "-x64/"
        else:
            THIRDPARTYDIR = base + "/win-libs-vc" + vc + "/"

    elif (target == 'darwin'):
        # OSX thirdparty binaries are universal, where possible.
        THIRDPARTYDIR = base + "/darwin-libs-a/"

    elif (target == 'linux'):
        if (target_arch.startswith("arm")):
            THIRDPARTYDIR = base + "/linux-libs-arm/"
        elif (target_arch in ("x86_64", "amd64")):
            THIRDPARTYDIR = base + "/linux-libs-x64/"
        else:
            THIRDPARTYDIR = base + "/linux-libs-a/"

    elif (target == 'freebsd'):
        if (target_arch.startswith("arm")):
            THIRDPARTYDIR = base + "/freebsd-libs-arm/"
        elif (target_arch in ("x86_64", "amd64")):
            THIRDPARTYDIR = base + "/freebsd-libs-x64/"
        else:
            THIRDPARTYDIR = base + "/freebsd-libs-a/"

    elif (target == 'android'):
        THIRDPARTYDIR = GetThirdpartyBase()+"/android-libs-%s/" % (GetTargetArch())

    else:
        print("%s Unsupported platform: %s" % (ColorText("red", "WARNING:"), target))
        return

    if (GetVerbose()):
        print("Using thirdparty directory: %s" % THIRDPARTYDIR)

    return THIRDPARTYDIR

########################################################################
##
## Gets or sets the output directory, by default "built".
## Gets or sets the optimize level.
## Gets or sets the verbose flag.
##
########################################################################

def GetOutputDir():
    return OUTPUTDIR

def IsCustomOutputDir():
    return CUSTOM_OUTPUTDIR

def SetOutputDir(outputdir):
    global OUTPUTDIR, CUSTOM_OUTPUTDIR
    OUTPUTDIR = outputdir
    CUSTOM_OUTPUTDIR = True

def GetOptimize():
    return int(OPTIMIZE)

def SetOptimize(optimize):
    global OPTIMIZE
    OPTIMIZE = optimize

def GetVerbose():
    return VERBOSE

def SetVerbose(verbose):
    global VERBOSE
    VERBOSE = verbose

def SetDebugDependencies(dd = True):
    global DEBUG_DEPENDENCIES
    DEBUG_DEPENDENCIES = dd

def GetLinkAllStatic():
    return LINK_ALL_STATIC

def SetLinkAllStatic(val = True):
    global LINK_ALL_STATIC
    LINK_ALL_STATIC = val

def UnsetLinkAllStatic():
    global LINK_ALL_STATIC
    LINK_ALL_STATIC = False

########################################################################
##
## Package Selection
##
## This facility enables makepanda to keep a list of packages selected
## by the user for inclusion or omission.
##
########################################################################

PKG_LIST_ALL = []
PKG_LIST_OMIT = {}
PKG_LIST_CUSTOM = set()

def PkgListSet(pkgs):
    global PKG_LIST_ALL
    global PKG_LIST_OMIT
    PKG_LIST_ALL=pkgs
    PKG_LIST_OMIT={}
    PkgEnableAll()

def PkgListGet():
    return PKG_LIST_ALL

def PkgEnableAll():
    for x in PKG_LIST_ALL:
        PKG_LIST_OMIT[x] = 0

def PkgDisableAll():
    for x in PKG_LIST_ALL:
        PKG_LIST_OMIT[x] = 1

def PkgEnable(pkg):
    PKG_LIST_OMIT[pkg] = 0

def PkgDisable(pkg):
    PKG_LIST_OMIT[pkg] = 1

def PkgSetCustomLocation(pkg):
    PKG_LIST_CUSTOM.add(pkg)

def PkgHasCustomLocation(pkg):
    return pkg in PKG_LIST_CUSTOM

def PkgSkip(pkg):
    return PKG_LIST_OMIT[pkg]

def PkgSelected(pkglist, pkg):
    if (pkglist.count(pkg)==0): return 0
    if (PKG_LIST_OMIT[pkg]): return 0
    return 1

########################################################################
##
## DTOOL/PRC Option value override
##
## This facility enables makepanda to keep a list of parameters
## overriden by the command line.
##
########################################################################

OVERRIDES_LIST={}

def AddOverride(spec):
    if (spec.find("=")==-1):return
    pair = spec.split("=",1)
    OVERRIDES_LIST[pair[0]] = pair[1]

def OverrideValue(parameter, value):
    if parameter in OVERRIDES_LIST:
        print("Overriding value of key \"" + parameter + "\" with value \"" + OVERRIDES_LIST[parameter] + "\"")
        return OVERRIDES_LIST[parameter]
    else:
        return value

########################################################################
##
## These functions are for libraries which use pkg-config.
##
########################################################################

def PkgConfigHavePkg(pkgname, tool = "pkg-config"):
    """Returns a bool whether the pkg-config package is installed."""

    if (sys.platform == "win32" or CrossCompiling() or not LocateBinary(tool)):
        return False
    if (tool == "pkg-config"):
        handle = os.popen(LocateBinary("pkg-config") + " --silence-errors --modversion " + pkgname)
    else:
        return bool(LocateBinary(tool) != None)
    result = handle.read().strip()
    returnval = handle.close()
    if returnval != None and returnval != 0:
        return False
    return bool(len(result) > 0)

def PkgConfigGetLibs(pkgname, tool = "pkg-config"):
    """Returns a list of libs for the package, prefixed by -l."""

    if (sys.platform == "win32" or CrossCompiling() or not LocateBinary(tool)):
        return []
    if (tool == "pkg-config"):
        handle = os.popen(LocateBinary("pkg-config") + " --silence-errors --libs-only-l " + pkgname)
    elif (tool == "fltk-config"):
        handle = os.popen(LocateBinary("fltk-config") + " --ldstaticflags")
    else:
        handle = os.popen(LocateBinary(tool) + " --libs")
    result = handle.read().strip()
    handle.close()
    libs = []

    # Walk through the result arguments carefully.  Look for -lname as
    # well as -framework name.
    r = result.split(' ')
    ri = 0
    while ri < len(r):
        l = r[ri]
        if l.startswith("-l") or l.startswith("/"):
            libs.append(l)
        elif l == '-framework':
            libs.append(l)
            ri += 1
            libs.append(r[ri])
        ri += 1

    return libs

def PkgConfigGetIncDirs(pkgname, tool = "pkg-config"):
    """Returns a list of includes for the package, NOT prefixed by -I."""

    if (sys.platform == "win32" or CrossCompiling() or not LocateBinary(tool)):
        return []
    if (tool == "pkg-config"):
        handle = os.popen(LocateBinary("pkg-config") + " --silence-errors --cflags-only-I " + pkgname)
    else:
        handle = os.popen(LocateBinary(tool) + " --cflags")
    result = handle.read().strip()
    if len(result) == 0: return []
    handle.close()
    dirs = []
    for opt in result.split(" "):
        if (opt.startswith("-I")):
            inc_dir = opt.replace("-I", "").replace("\"", "").strip()
            # Hack for ODE, otherwise -S/usr/include gets added to interrogate
            if inc_dir != '/usr/include' and inc_dir != '/usr/include/':
                dirs.append(inc_dir)
    return dirs

def PkgConfigGetLibDirs(pkgname, tool = "pkg-config"):
    """Returns a list of library paths for the package, NOT prefixed by -L."""

    if (sys.platform == "win32" or CrossCompiling() or not LocateBinary(tool)):
        return []
    if (tool == "pkg-config"):
        handle = os.popen(LocateBinary("pkg-config") + " --silence-errors --libs-only-L " + pkgname)
    elif (tool == "wx-config" or tool == "ode-config"):
        return []
    else:
        handle = os.popen(LocateBinary(tool) + " --ldflags")
    result = handle.read().strip()
    handle.close()
    if len(result) == 0: return []
    libs = []
    for l in result.split(" "):
        if (l.startswith("-L")):
            libs.append(l.replace("-L", "").replace("\"", "").strip())
    return libs

def PkgConfigGetDefSymbols(pkgname, tool = "pkg-config"):
    """Returns a dictionary of preprocessor definitions."""

    if (sys.platform == "win32" or CrossCompiling() or not LocateBinary(tool)):
        return []
    if (tool == "pkg-config"):
        handle = os.popen(LocateBinary("pkg-config") + " --silence-errors --cflags " + pkgname)
    else:
        handle = os.popen(LocateBinary(tool) + " --cflags")
    result = handle.read().strip()
    handle.close()
    if len(result) == 0: return {}
    defs = {}
    for l in result.split(" "):
        if (l.startswith("-D")):
            d = l.replace("-D", "").replace("\"", "").strip().split("=")

            if d[0] in ('NDEBUG', '_DEBUG'):
                # Setting one of these flags by accident could cause serious harm.
                if GetVerbose():
                    print("Ignoring %s flag provided by %s" % (l, tool))
            elif len(d) == 1:
                defs[d[0]] = ""
            else:
                defs[d[0]] = d[1]
    return defs

def PkgConfigEnable(opt, pkgname, tool = "pkg-config"):
    """Adds the libraries and includes to IncDirectory, LibName and LibDirectory."""
    for i in PkgConfigGetIncDirs(pkgname, tool):
        IncDirectory(opt, i)
    for i in PkgConfigGetLibDirs(pkgname, tool):
        LibDirectory(opt, i)
    for i in PkgConfigGetLibs(pkgname, tool):
        LibName(opt, i)
    for i, j in PkgConfigGetDefSymbols(pkgname, tool).items():
        DefSymbol(opt, i, j)

def LocateLibrary(lib, lpath=[], prefer_static=False):
    """Searches for the library in the search path, returning its path if found,
    or None if it was not found."""
    target = GetTarget()

    if prefer_static and target != 'windows':
        for dir in lpath:
            if os.path.isfile(os.path.join(dir, 'lib%s.a' % lib)):
                return os.path.join(dir, 'lib%s.a' % lib)

    for dir in lpath:
        if target == 'darwin' and os.path.isfile(os.path.join(dir, 'lib%s.dylib' % lib)):
            return os.path.join(dir, 'lib%s.dylib' % lib)
        elif target != 'darwin' and os.path.isfile(os.path.join(dir, 'lib%s.so' % lib)):
            return os.path.join(dir, 'lib%s.so' % lib)
        elif os.path.isfile(os.path.join(dir, 'lib%s.a' % lib)):
            return os.path.join(dir, 'lib%s.a' % lib)

    return None

def SystemLibraryExists(lib):
    result = LocateLibrary(lib, SYS_LIB_DIRS)
    if result is not None:
        return True

    if GetHost() == "android" and GetTarget() == "android":
        return ('lib%s.so' % lib) in ANDROID_SYS_LIBS

    return False

def ChooseLib(libs, thirdparty=None):
    """ Chooses a library from the parameters, in order of preference. Returns the first if none of them were found. """

    lpath = []
    if thirdparty is not None:
        lpath.append(os.path.join(GetThirdpartyDir(), thirdparty.lower(), "lib"))
    lpath += SYS_LIB_DIRS

    for l in libs:
        libname = l
        if l.startswith("lib"):
            libname = l[3:]
        if LocateLibrary(libname, lpath):
            return libname

    if len(libs) > 0:
        if VERBOSE:
            print(ColorText("cyan", "Couldn't find any of the libraries " + ", ".join(libs)))
        return libs[0]

def SmartPkgEnable(pkg, pkgconfig = None, libs = None, incs = None, defs = None, framework = None, target_pkg = None, tool = "pkg-config", thirdparty_dir = None):
    global PKG_LIST_ALL
    if (pkg in PkgListGet() and PkgSkip(pkg)):
        return
    if (target_pkg == "" or target_pkg == None):
        target_pkg = pkg
    if (pkgconfig == ""):
        pkgconfig = None
    if (framework == ""):
        framework = None
    if (libs == None or libs == ""):
        libs = ()
    elif (isinstance(libs, str)):
        libs = (libs, )
    if (incs == None or incs == ""):
        incs = ()
    elif (isinstance(incs, str)):
        incs = (incs, )
    if (defs == None or defs == "" or len(defs) == 0):
        defs = {}
    elif (isinstance(incs, str)):
        defs = {defs : ""}
    elif (isinstance(incs, list) or isinstance(incs, tuple) or isinstance(incs, set)):
        olddefs = defs
        defs = {}
        for d in olddefs:
            defs[d] = ""

    custom_loc = PkgHasCustomLocation(pkg)

    # Determine the location of the thirdparty directory.
    if not thirdparty_dir:
        thirdparty_dir = pkg.lower()
    pkg_dir = os.path.join(GetThirdpartyDir(), thirdparty_dir)

    # First check if the library can be found in the thirdparty directory.
    if not custom_loc and os.path.isdir(pkg_dir):
        if framework and os.path.isdir(os.path.join(pkg_dir, framework + ".framework")):
            FrameworkDirectory(target_pkg, pkg_dir)
            LibName(target_pkg, "-framework " + framework)
            return

        if os.path.isdir(os.path.join(pkg_dir, "include")):
            IncDirectory(target_pkg, os.path.join(pkg_dir, "include"))

            # Handle cases like freetype2 where the include dir is a subdir under "include"
            for i in incs:
                if os.path.isdir(os.path.join(pkg_dir, "include", i)):
                    IncDirectory(target_pkg, os.path.join(pkg_dir, "include", i))

        lpath = [os.path.join(pkg_dir, "lib")]

        if not PkgSkip("PYTHON"):
            py_lib_dir = os.path.join(pkg_dir, "lib", SDK["PYTHONVERSION"])
            if os.path.isdir(py_lib_dir):
                lpath.append(py_lib_dir)

        # TODO: check for a .pc file in the lib/pkgconfig/ dir
        if (tool != None and os.path.isfile(os.path.join(pkg_dir, "bin", tool))):
            tool = os.path.join(pkg_dir, "bin", tool)
            for i in PkgConfigGetLibs(None, tool):
                if i.startswith('-l'):
                    # To make sure we don't pick up the system copy, write out
                    # the full path instead.
                    libname = i[2:]
                    location = LocateLibrary(libname, lpath, prefer_static=True)
                    if location is not None:
                        LibName(target_pkg, location)
                    else:
                        print(GetColor("cyan") + "Couldn't find library lib" + libname + " in thirdparty directory " + pkg.lower() + GetColor())
                        LibName(target_pkg, i)
                else:
                    LibName(target_pkg, i)
            for i, j in PkgConfigGetDefSymbols(None, tool).items():
                DefSymbol(target_pkg, i, j)
            return

        # Now search for the libraries in the package's lib directories.
        for l in libs:
            libname = l
            if l.startswith("lib"):
                libname = l[3:]

            location = LocateLibrary(libname, lpath, prefer_static=True)
            if location is not None:
                # If it's a .so or .dylib we may have changed it and copied it to the built/lib dir.
                if location.endswith('.so') or location.endswith('.dylib'):
                    location = os.path.join(GetOutputDir(), "lib", os.path.basename(location))
                LibName(target_pkg, location)
            else:
                # This is for backward compatibility - in the thirdparty dir,
                # we kept some libs with "panda" prefix, like libpandatiff.
                location = LocateLibrary("panda" + libname, lpath, prefer_static=True)
                if location is not None:
                    if location.endswith('.so') or location.endswith('.dylib'):
                        location = os.path.join(GetOutputDir(), "lib", os.path.basename(location))
                    LibName(target_pkg, location)
                else:
                    print(GetColor("cyan") + "Couldn't find library lib" + libname + " in thirdparty directory " + thirdparty_dir + GetColor())

        for d, v in defs.values():
            DefSymbol(target_pkg, d, v)
        return

    elif not custom_loc and GetHost() == "darwin" and framework != None:
        prefix = SDK["MACOSX"]
        if (os.path.isdir(prefix + "/Library/Frameworks/%s.framework" % framework) or
            os.path.isdir(prefix + "/System/Library/Frameworks/%s.framework" % framework) or
            os.path.isdir(prefix + "/Developer/Library/Frameworks/%s.framework" % framework) or
            os.path.isdir(prefix + "/Users/%s/System/Library/Frameworks/%s.framework" % (getpass.getuser(), framework))):
            LibName(target_pkg, "-framework " + framework)
            for d, v in defs.values():
                DefSymbol(target_pkg, d, v)
            return

        elif VERBOSE:
            print(ColorText("cyan", "Couldn't find the framework %s" % (framework)))

    elif not custom_loc and LocateBinary(tool) != None and (tool != "pkg-config" or pkgconfig != None):
        if (isinstance(pkgconfig, str) or tool != "pkg-config"):
            if (PkgConfigHavePkg(pkgconfig, tool)):
                return PkgConfigEnable(target_pkg, pkgconfig, tool)
        else:
            have_all_pkgs = True
            for pc in pkgconfig:
                if (PkgConfigHavePkg(pc, tool)):
                    PkgConfigEnable(target_pkg, pc, tool)
                else:
                    have_all_pkgs = False
            if (have_all_pkgs):
                return

    if not custom_loc and pkgconfig is not None and not libs:
        # pkg-config is all we can do, abort if it wasn't found.
        if pkg in PkgListGet():
            print("%sWARNING:%s Could not locate pkg-config package %s, excluding from build" % (GetColor("red"), GetColor(), pkgconfig))
            PkgDisable(pkg)
        else:
            print("%sERROR:%s Could not locate pkg-config package %s, aborting build" % (GetColor("red"), GetColor(), pkgconfig))
            exit()

    else:
        # Okay, our pkg-config attempts failed. Let's try locating the libs by ourselves.
        have_pkg = True
        for l in libs:
            libname = l
            if l.startswith("lib"):
                libname = l[3:]

            if custom_loc:
                # Try searching in the package's LibDirectories.
                lpath = [dir for ppkg, dir in LIBDIRECTORIES if pkg == ppkg]
                location = LocateLibrary(libname, lpath)
                if location is not None:
                    LibName(target_pkg, location)
                else:
                    have_pkg = False
                    print(GetColor("cyan") + "Couldn't find library lib" + libname + GetColor())

            elif SystemLibraryExists(libname):
                # It exists in a system library directory.
                LibName(target_pkg, "-l" + libname)
            else:
                # Try searching in the package's LibDirectories.
                lpath = [dir for ppkg, dir in LIBDIRECTORIES if pkg == ppkg or ppkg == "ALWAYS"]
                location = LocateLibrary(libname, lpath)
                if location is not None:
                    LibName(target_pkg, "-l" + libname)
                else:
                    have_pkg = False
                    if VERBOSE or custom_loc:
                        print(GetColor("cyan") + "Couldn't find library lib" + libname + GetColor())

        # Determine which include directories to look in.
        incdirs = []
        if not custom_loc:
            incdirs += list(SYS_INC_DIRS)

        for ppkg, pdir in INCDIRECTORIES[:]:
            if pkg == ppkg or (ppkg == "ALWAYS" and not custom_loc):
                incdirs.append(pdir)
                if custom_loc and pkg != target_pkg:
                    IncDirectory(target_pkg, pdir)

        # The incs list contains both subdirectories to explicitly add to
        # the include path and header files to check the existence of.
        for i in incs:
            incdir = None
            for dir in incdirs:
                if len(glob.glob(os.path.join(dir, i))) > 0:
                    incdir = sorted(glob.glob(os.path.join(dir, i)))[-1]

            # Note: It's possible to specify a file instead of a dir, for the sake of checking if it exists.
            if incdir is None and (i.endswith('/Dense') or i.endswith(".h")):
                have_pkg = False
                if VERBOSE or custom_loc:
                    print(GetColor("cyan") + "Couldn't find header file " + i + GetColor())

            if incdir is not None and os.path.isdir(incdir):
                IncDirectory(target_pkg, incdir)

        if not have_pkg:
            if custom_loc:
                print("%sERROR:%s Could not locate thirdparty package %s in specified directory, aborting build" % (GetColor("red"), GetColor(), pkg.lower()))
                exit()
            elif pkg in PkgListGet():
                print("%sWARNING:%s Could not locate thirdparty package %s, excluding from build" % (GetColor("red"), GetColor(), pkg.lower()))
                PkgDisable(pkg)
            else:
                print("%sERROR:%s Could not locate thirdparty package %s, aborting build" % (GetColor("red"), GetColor(), pkg.lower()))
                exit()

########################################################################
##
## SDK Location
##
## This section is concerned with locating the install directories
## for various third-party packages.  The results are stored in the
## SDK table.
##
## Microsoft keeps changing the &*#$*& registry key for the DirectX SDK.
## The only way to reliably find it is to search through the installer's
## uninstall-directories, look in each one, and see if it contains the
## relevant files.
##
########################################################################

SDK = {}

def GetSdkDir(sdkname, sdkkey = None):
    # Returns the default SDK directory. If it exists,
    # and sdkkey is not None, it is put in SDK[sdkkey].
    # Note: return value may not be an existing path.
    sdkbase = "sdks"
    if "MAKEPANDA_SDKS" in os.environ:
        sdkbase = os.environ["MAKEPANDA_SDKS"]

    sdir = sdkbase[:]
    target = GetTarget()
    target_arch = GetTargetArch()
    if target == 'windows':
        if target_arch == 'x64':
            sdir += "/win64"
        else:
            sdir += "/win32"
    elif target == 'linux':
        sdir += "/linux"
        sdir += platform.architecture()[0][:2]
    elif target == 'darwin':
        sdir += "/macosx"
    sdir += "/" + sdkname

    # If it does not exist, try the old location.
    if (not os.path.isdir(sdir)):
        sdir = sdkbase + "/" + sdir
        if (target == 'linux'):
            sdir += "-linux"
            sdir += platform.architecture()[0][:2]
        elif (target == "darwin"):
            sdir += "-osx"

    if (sdkkey and os.path.isdir(sdir)):
        SDK[sdkkey] = sdir

    return sdir

def SdkLocateDirectX( strMode = 'default' ):
    if (GetHost() != "windows"): return
    if strMode == 'default':
        GetSdkDir("directx9", "DX9")
        if ("DX9" not in SDK):
            strMode = 'latest'
    if strMode == 'latest':
        ## We first try to locate the August SDK in 64 bits, then 32.
        if ("DX9" not in SDK):
            dir = GetRegistryKey("SOFTWARE\\Wow6432Node\\Microsoft\\DirectX\\Microsoft DirectX SDK (June 2010)", "InstallPath")
            if (dir != 0):
                print("Using DirectX SDK June 2010")
                SDK["DX9"] = dir.replace("\\", "/").rstrip("/")
                SDK["GENERIC_DXERR_LIBRARY"] = 1;
        if ("DX9" not in SDK):
            dir = GetRegistryKey("SOFTWARE\\Microsoft\\DirectX\\Microsoft DirectX SDK (June 2010)", "InstallPath")
            if (dir != 0):
                print("Using DirectX SDK June 2010")
                SDK["DX9"] = dir.replace("\\", "/").rstrip("/")
                SDK["GENERIC_DXERR_LIBRARY"] = 1;
        if ("DX9" not in SDK):
            dir = "C:/Program Files (x86)/Microsoft DirectX SDK (June 2010)"
            if os.path.isdir(dir):
                print("Using DirectX SDK June 2010")
                SDK["DX9"] = dir
                SDK["GENERIC_DXERR_LIBRARY"] = 1
        if ("DX9" not in SDK):
            dir = "C:/Program Files/Microsoft DirectX SDK (June 2010)"
            if os.path.isdir(dir):
                print("Using DirectX SDK June 2010")
                SDK["DX9"] = dir
                SDK["GENERIC_DXERR_LIBRARY"] = 1
        if ("DX9" not in SDK):
            dir = GetRegistryKey("SOFTWARE\\Wow6432Node\\Microsoft\\DirectX\\Microsoft DirectX SDK (August 2009)", "InstallPath")
            if (dir != 0):
                print("Using DirectX SDK Aug 2009")
                SDK["DX9"] = dir.replace("\\", "/").rstrip("/")
                SDK["GENERIC_DXERR_LIBRARY"] = 1;
        if ("DX9" not in SDK):
            dir = GetRegistryKey("SOFTWARE\\Microsoft\\DirectX\\Microsoft DirectX SDK (August 2009)", "InstallPath")
            if (dir != 0):
                print("Using DirectX SDK Aug 2009")
                SDK["DX9"] = dir.replace("\\", "/").rstrip("/")
                SDK["GENERIC_DXERR_LIBRARY"] = 1;
        if ("DX9" not in SDK):
            ## Try to locate the key within the "new" March 2009 location in the registry (yecch):
            dir = GetRegistryKey("SOFTWARE\\Microsoft\\DirectX\\Microsoft DirectX SDK (March 2009)", "InstallPath")
            if (dir != 0):
                print("Using DirectX SDK March 2009")
                SDK["DX9"] = dir.replace("\\", "/").rstrip("/")
        archStr = GetTargetArch()
        if ("DX9" not in SDK):
            uninstaller = "SOFTWARE\\Microsoft\\Windows\\CurrentVersion\\Uninstall"
            for subdir in ListRegistryKeys(uninstaller):
                if (subdir[0]=="{"):
                    dir = GetRegistryKey(uninstaller+"\\"+subdir, "InstallLocation")
                    if (dir != 0):
                        if (("DX9" not in SDK) and
                            (os.path.isfile(dir+"\\Include\\d3d9.h")) and
                            (os.path.isfile(dir+"\\Include\\d3dx9.h")) and
                            (os.path.isfile(dir+"\\Include\\dxsdkver.h")) and
                            (os.path.isfile(dir+"\\Lib\\" + archStr + "\\d3d9.lib")) and
                            (os.path.isfile(dir+"\\Lib\\" + archStr + "\\d3dx9.lib"))):
                            SDK["DX9"] = dir.replace("\\", "/").rstrip("/")
        if ("DX9" not in SDK):
            return

    elif strMode == 'jun2010':
        if ("DX9" not in SDK):
            dir = GetRegistryKey("SOFTWARE\\Wow6432Node\\Microsoft\\DirectX\\Microsoft DirectX SDK (June 2010)", "InstallPath")
            if (dir != 0):
                SDK["DX9"] = dir.replace("\\", "/").rstrip("/")
                SDK["GENERIC_DXERR_LIBRARY"] = 1;
        if ("DX9" not in SDK):
            dir = GetRegistryKey("SOFTWARE\\Microsoft\\DirectX\\Microsoft DirectX SDK (June 2010)", "InstallPath")
            if (dir != 0):
                SDK["DX9"] = dir.replace("\\", "/").rstrip("/")
                SDK["GENERIC_DXERR_LIBRARY"] = 1;
        if ("DX9" not in SDK):
            dir = "C:/Program Files (x86)/Microsoft DirectX SDK (June 2010)"
            if os.path.isdir(dir):
                SDK["DX9"] = dir
                SDK["GENERIC_DXERR_LIBRARY"] = 1
        if ("DX9" not in SDK):
            dir = "C:/Program Files/Microsoft DirectX SDK (June 2010)"
            if os.path.isdir(dir):
                SDK["DX9"] = dir
                SDK["GENERIC_DXERR_LIBRARY"] = 1
        if ("DX9" not in SDK):
            exit("Couldn't find DirectX June2010 SDK")
        else:
            print("Found DirectX SDK June 2010")
    elif strMode == 'aug2009':
        if ("DX9" not in SDK):
            dir = GetRegistryKey("SOFTWARE\\Wow6432Node\\Microsoft\\DirectX\\Microsoft DirectX SDK (August 2009)", "InstallPath")
            if (dir != 0):
                print("Found DirectX SDK Aug 2009")
                SDK["DX9"] = dir.replace("\\", "/").rstrip("/")
                SDK["GENERIC_DXERR_LIBRARY"] = 1;
        if ("DX9" not in SDK):
            dir = GetRegistryKey("SOFTWARE\\Microsoft\\DirectX\\Microsoft DirectX SDK (August 2009)", "InstallPath")
            if (dir != 0):
                print("Found DirectX SDK Aug 2009")
                SDK["DX9"] = dir.replace("\\", "/").rstrip("/")
                SDK["GENERIC_DXERR_LIBRARY"] = 1;
        if ("DX9" not in SDK):
            exit("Couldn't find DirectX Aug 2009 SDK")
    elif strMode == 'mar2009':
        if ("DX9" not in SDK):
            ## Try to locate the key within the "new" March 2009 location in the registry (yecch):
            dir = GetRegistryKey("SOFTWARE\\Microsoft\\DirectX\\Microsoft DirectX SDK (March 2009)", "InstallPath")
            if (dir != 0):
                print("Found DirectX SDK March 2009")
                SDK["DX9"] = dir.replace("\\", "/").rstrip("/")
        if ("DX9" not in SDK):
            exit("Couldn't find DirectX March 2009 SDK")
    elif strMode == 'aug2006':
        archStr = GetTargetArch()
        if ("DX9" not in SDK):
            uninstaller = "SOFTWARE\\Microsoft\\Windows\\CurrentVersion\\Uninstall"
            for subdir in ListRegistryKeys(uninstaller):
                if (subdir[0]=="{"):
                    dir = GetRegistryKey(uninstaller+"\\"+subdir, "InstallLocation")
                    if (dir != 0):
                        if (("DX9" not in SDK) and
                            (os.path.isfile(dir+"\\Include\\d3d9.h")) and
                            (os.path.isfile(dir+"\\Include\\d3dx9.h")) and
                            (os.path.isfile(dir+"\\Include\\dxsdkver.h")) and
                            (os.path.isfile(dir+"\\Lib\\" + archStr + "\\d3d9.lib")) and
                            (os.path.isfile(dir+"\\Lib\\" + archStr + "\\d3dx9.lib"))):
                            SDK["DX9"] = dir.replace("\\", "/").rstrip("/")
        if ("DX9" not in SDK):
            exit("Couldn't find a DirectX Aug 2006 SDK")
    if ("DX9" in SDK):
        SDK["DIRECTCAM"] = SDK["DX9"]

def SdkLocateMaya():
    for (ver, key) in MAYAVERSIONINFO:
        if (PkgSkip(ver)==0 and ver not in SDK):
            GetSdkDir(ver.lower().replace("x",""), ver)
            if (not ver in SDK):
                if (GetHost() == "windows"):
                    for dev in ["Alias|Wavefront","Alias","Autodesk"]:
                        fullkey="SOFTWARE\\"+dev+"\\Maya\\"+key+"\\Setup\\InstallPath"
                        res = GetRegistryKey(fullkey, "MAYA_INSTALL_LOCATION", override64=False)
                        if (res != 0):
                            res = res.replace("\\", "/").rstrip("/")
                            SDK[ver] = res
                elif (GetHost() == "darwin"):
                    ddir = "/Applications/Autodesk/maya"+key
                    if (os.path.isdir(ddir)): SDK[ver] = ddir
                else:
                    if (GetTargetArch() in ("x86_64", "amd64")):
                        ddir1 = "/usr/autodesk/maya"+key+"-x64"
                        ddir2 = "/usr/aw/maya"+key+"-x64"
                    else:
                        ddir1 = "/usr/autodesk/maya"+key
                        ddir2 = "/usr/aw/maya"+key

                    if (os.path.isdir(ddir1)):   SDK[ver] = ddir1
                    elif (os.path.isdir(ddir2)): SDK[ver] = ddir2

def SdkLocateMax():
    if (GetHost() != "windows"): return
    for version,key1,key2,subdir in MAXVERSIONINFO:
        if (PkgSkip(version)==0):
            if (version not in SDK):
                GetSdkDir("maxsdk"+version.lower()[3:], version)
                GetSdkDir("maxsdk"+version.lower()[3:], version+"CS")
                if (not version in SDK):
                    top = GetRegistryKey(key1,key2)
                    if (top != 0):
                        SDK[version] = top + "maxsdk"
                        if (os.path.isdir(top + "\\" + subdir)!=0):
                            SDK[version+"CS"] = top + subdir

def SdkLocatePython(prefer_thirdparty_python=False):
    if PkgSkip("PYTHON"):
        # We're not compiling with Python support.  We still need to set this
        # in case we want to run any scripts that use Python, though.
        SDK["PYTHONEXEC"] = os.path.realpath(sys.executable)
        return

    abiflags = getattr(sys, 'abiflags', '')

    if GetTarget() == 'windows':
        sdkdir = GetThirdpartyBase() + "/win-python"

        if sys.version_info >= (3, 0):
            # Python 3 build...
            sdkdir += "%d.%d" % sys.version_info[:2]

        if GetOptimize() <= 2:
            sdkdir += "-dbg"
        if GetTargetArch() == 'x64':
            sdkdir += "-x64"

        SDK["PYTHON"] = sdkdir
        SDK["PYTHONEXEC"] = SDK["PYTHON"].replace('\\', '/') + "/python"
        if (GetOptimize() <= 2):
            SDK["PYTHONEXEC"] += "_d.exe"
        else:
            SDK["PYTHONEXEC"] += ".exe"

        if (not os.path.isfile(SDK["PYTHONEXEC"])):
            exit("Could not find %s!" % SDK["PYTHONEXEC"])

        # Determine which version it is by checking which dll is in the directory.
        if (GetOptimize() <= 2):
            py_dlls = glob.glob(SDK["PYTHON"] + "/python[0-9][0-9]_d.dll")
        else:
            py_dlls = glob.glob(SDK["PYTHON"] + "/python[0-9][0-9].dll")

        if len(py_dlls) == 0:
            exit("Could not find the Python dll in %s." % (SDK["PYTHON"]))
        elif len(py_dlls) > 1:
            exit("Found multiple Python dlls in %s." % (SDK["PYTHON"]))

        py_dll = os.path.basename(py_dlls[0])
        ver = py_dll[6] + "." + py_dll[7]

        SDK["PYTHONVERSION"] = "python" + ver
        os.environ["PYTHONHOME"] = SDK["PYTHON"]

        if sys.version[:3] != ver:
            print("Warning: running makepanda with Python %s, but building Panda3D with Python %s." % (sys.version[:3], ver))

    elif CrossCompiling() or (prefer_thirdparty_python and os.path.isdir(os.path.join(GetThirdpartyDir(), "python"))):
        tp_python = os.path.join(GetThirdpartyDir(), "python")

        if GetTarget() == 'darwin':
            py_libs = glob.glob(tp_python + "/lib/libpython[0-9].[0-9].dylib")
        else:
            py_libs = glob.glob(tp_python + "/lib/libpython[0-9].[0-9].so")

        if len(py_libs) == 0:
            py_libs = glob.glob(tp_python + "/lib/libpython[0-9].[0-9].a")

        if len(py_libs) == 0:
            exit("Could not find the Python library in %s." % (tp_python))
        elif len(py_libs) > 1:
            exit("Found multiple Python libraries in %s." % (tp_python))

        py_lib = os.path.basename(py_libs[0])
        SDK["PYTHONVERSION"] = "python" + py_lib[9] + "." + py_lib[11]
        SDK["PYTHONEXEC"] = tp_python + "/bin/" + SDK["PYTHONVERSION"]
        SDK["PYTHON"] = tp_python + "/include/" + SDK["PYTHONVERSION"]

    elif GetTarget() == 'darwin':
        # On macOS, search for the Python framework directory matching the
        # version number of our current Python version.
        sysroot = SDK.get("MACOSX", "")
        version = sysconfig.get_python_version()

        py_fwx = "{0}/System/Library/Frameworks/Python.framework/Versions/{1}".format(sysroot, version)

        if not os.path.exists(py_fwx):
            # Fall back to looking on the system.
            py_fwx = "/Library/Frameworks/Python.framework/Versions/" + version

        if not os.path.exists(py_fwx):
            exit("Could not locate Python installation at %s" % (py_fwx))

        SDK["PYTHON"] = py_fwx + "/Headers"
        SDK["PYTHONVERSION"] = "python" + version + abiflags
        SDK["PYTHONEXEC"] = py_fwx + "/bin/python" + version

        # Avoid choosing the one in the thirdparty package dir.
        PkgSetCustomLocation("PYTHON")
        IncDirectory("PYTHON", py_fwx + "/include")
        LibDirectory("PYTHON", py_fwx + "/lib")

    #elif GetTarget() == 'windows':
    #    SDK["PYTHON"] = os.path.dirname(sysconfig.get_python_inc())
    #    SDK["PYTHONVERSION"] = "python" + sysconfig.get_python_version()
    #    SDK["PYTHONEXEC"] = sys.executable

    else:
        SDK["PYTHON"] = sysconfig.get_python_inc()
        SDK["PYTHONVERSION"] = "python" + sysconfig.get_python_version() + abiflags
        SDK["PYTHONEXEC"] = os.path.realpath(sys.executable)

    if CrossCompiling():
        # We need a version of Python we can run.
        SDK["PYTHONEXEC"] = sys.executable
        host_version = "python" + sysconfig.get_python_version() + abiflags
        if SDK["PYTHONVERSION"] != host_version:
            exit("Host Python version (%s) must be the same as target Python version (%s)!" % (host_version, SDK["PYTHONVERSION"]))

    if GetVerbose():
        print("Using Python %s build located at %s" % (SDK["PYTHONVERSION"][6:9], SDK["PYTHON"]))
    else:
        print("Using Python %s" % (SDK["PYTHONVERSION"][6:9]))

def SdkLocateVisualStudio(version=(10,0)):
    if (GetHost() != "windows"): return

    try:
        msvcinfo = MSVCVERSIONINFO[version]
    except:
        exit("Couldn't get Visual Studio infomation with MSVC %s.%s version." % version)

    vsversion = msvcinfo["vsversion"]
    vsversion_str = "%s.%s" % vsversion
    version_str = "%s.%s" % version

    # try to use vswhere.exe
    vswhere_path = LocateBinary("vswhere.exe")
    if not vswhere_path:
        if sys.platform == 'cygwin':
            vswhere_path = "/cygdrive/c/Program Files/Microsoft Visual Studio/Installer/vswhere.exe"
        else:
            vswhere_path = "%s\\Microsoft Visual Studio\\Installer\\vswhere.exe" % GetProgramFiles()
        if not os.path.isfile(vswhere_path):
            vswhere_path = None

    if not vswhere_path:
        if sys.platform == 'cygwin':
            vswhere_path = "/cygdrive/c/Program Files (x86)/Microsoft Visual Studio/Installer/vswhere.exe"
        else:
            vswhere_path = "%s\\Microsoft Visual Studio\\Installer\\vswhere.exe" % GetProgramFiles_x86()
        if not os.path.isfile(vswhere_path):
            vswhere_path = None

    vsdir = 0
    if vswhere_path:
        min_vsversion = vsversion_str
        max_vsversion = "%s.%s" % (vsversion[0]+1, 0)
        vswhere_cmd = ["vswhere.exe", "-legacy", "-property", "installationPath",
            "-version", "[{},{})".format(min_vsversion, max_vsversion)]
        handle = subprocess.Popen(vswhere_cmd, executable=vswhere_path, stdout=subprocess.PIPE)
        found_paths = handle.communicate()[0].splitlines()
        if found_paths:
            vsdir = found_paths[0].decode("utf-8") + "\\"

    # try to use registry
    if (vsdir == 0):
        vsdir = GetRegistryKey("SOFTWARE\\Microsoft\\VisualStudio\\SxS\\VS7", vsversion_str)
    vcdir = GetRegistryKey("SOFTWARE\\Microsoft\\VisualStudio\\SxS\\VC7", version_str)

    if (vsdir != 0):
        SDK["VISUALSTUDIO"] = vsdir

    elif (vcdir != 0) and (vcdir[-4:] == "\\VC\\"):
        vcdir = vcdir[:-3]
        SDK["VISUALSTUDIO"] = vcdir

    elif (os.path.isfile("C:\\Program Files\\Microsoft Visual Studio %s\\VC\\bin\\cl.exe" % (vsversion_str))):
        SDK["VISUALSTUDIO"] = "C:\\Program Files\\Microsoft Visual Studio %s\\" % (vsversion_str)

    elif (os.path.isfile("C:\\Program Files (x86)\\Microsoft Visual Studio %s\\VC\\bin\\cl.exe" % (vsversion_str))):
        SDK["VISUALSTUDIO"] = "C:\\Program Files (x86)\\Microsoft Visual Studio %s\\" % (vsversion_str)

    elif "VCINSTALLDIR" in os.environ:
        vcdir = os.environ["VCINSTALLDIR"]
        if (vcdir[-3:] == "\\VC"):
            vcdir = vcdir[:-2]
        elif (vcdir[-4:] == "\\VC\\"):
            vcdir = vcdir[:-3]

        SDK["VISUALSTUDIO"] = vcdir

    else:
        exit("Couldn't find %s.  To use a different version, use the --msvc-version option." % msvcinfo["vsname"])

    SDK["MSVC_VERSION"] = version
    SDK["VISUALSTUDIO_VERSION"] = vsversion

    if GetVerbose():
        print("Using %s located at %s" % (msvcinfo["vsname"], SDK["VISUALSTUDIO"]))
    else:
        print("Using %s" % (msvcinfo["vsname"]))

    print("Using MSVC %s" % version_str)

def SdkLocateWindows(version = '7.1'):
    if GetTarget() != "windows" or GetHost() != "windows":
        return

    version = version.upper()

    if version == '10':
        version = '10.0'

    if version.startswith('10.') and version.count('.') == 1:
        # Choose the latest version of the Windows 10 SDK.
        platsdk = GetRegistryKey("SOFTWARE\\Microsoft\\Windows Kits\\Installed Roots", "KitsRoot10")

        # Fallback in case we can't read the registry.
        if not platsdk or not os.path.isdir(platsdk):
            platsdk = "C:\\Program Files (x86)\\Windows Kits\\10\\"

        if platsdk and os.path.isdir(platsdk):
            incdirs = glob.glob(os.path.join(platsdk, 'Include', version + '.*.*'))
            max_version = ()
            for dir in incdirs:
                verstring = os.path.basename(dir)

                # Check that the important include directories exist.
                if not os.path.isdir(os.path.join(dir, 'ucrt')):
                    continue
                if not os.path.isdir(os.path.join(dir, 'shared')):
                    continue
                if not os.path.isdir(os.path.join(dir, 'um')):
                    continue
                if not os.path.isdir(os.path.join(platsdk, 'Lib', verstring, 'ucrt')):
                    continue
                if not os.path.isdir(os.path.join(platsdk, 'Lib', verstring, 'um')):
                    continue

                print(verstring)
                vertuple = tuple(map(int, verstring.split('.')))
                if vertuple > max_version:
                    version = verstring
                    max_version = vertuple

            if not max_version:
                # No suitable version found.
                platsdk = None

    elif version.startswith('10.'):
        # We chose a specific version of the Windows 10 SDK.  Verify it exists.
        platsdk = GetRegistryKey("SOFTWARE\\Microsoft\\Windows Kits\\Installed Roots", "KitsRoot10")

        # Fallback in case we can't read the registry.
        if not platsdk or not os.path.isdir(platsdk):
            platsdk = "C:\\Program Files (x86)\\Windows Kits\\10\\"

        if version.count('.') == 2:
            version += '.0'

        if platsdk and not os.path.isdir(os.path.join(platsdk, 'Include', version)):
            platsdk = None

    elif version == '8.1':
        platsdk = GetRegistryKey("SOFTWARE\\Microsoft\\Windows Kits\\Installed Roots", "KitsRoot81")

        # Fallback in case we can't read the registry.
        if not platsdk or not os.path.isdir(platsdk):
            platsdk = "C:\\Program Files (x86)\\Windows Kits\\8.1\\"

    elif version == '8.0':
        platsdk = GetRegistryKey("SOFTWARE\\Microsoft\\Windows Kits\\Installed Roots", "KitsRoot")

    else:
        platsdk = GetRegistryKey("SOFTWARE\\Microsoft\\Microsoft SDKs\\Windows\\v" + version, "InstallationFolder")

        if not platsdk or not os.path.isdir(platsdk):
            # Most common location.  Worth a try.
            platsdk = GetProgramFiles() + "\\Microsoft SDKs\\Windows\\v" + version
            if not os.path.isdir(platsdk):
                if not version.endswith('A'):
                    # Try the stripped-down version that is bundled with Visual Studio.
                    return SdkLocateWindows(version + 'A')
                platsdk = None

    if not platsdk or not os.path.isdir(platsdk):
        exit("Couldn't find Windows SDK version %s.  To use a different version, use the --windows-sdk option." % (version))

    if not platsdk.endswith("\\"):
        platsdk += "\\"
    SDK["MSPLATFORM"] = platsdk
    SDK["MSPLATFORM_VERSION"] = version

    if GetVerbose():
        print("Using Windows SDK %s located at %s" % (version, platsdk))
    else:
        print("Using Windows SDK %s" % (version))

def SdkLocateMacOSX(osxtarget = None):
    if (GetHost() != "darwin"): return
    if (osxtarget != None):
        sdkname = "MacOSX%d.%d" % osxtarget
        if (os.path.exists("/Developer/SDKs/%su.sdk" % sdkname)):
            SDK["MACOSX"] = "/Developer/SDKs/%su.sdk" % sdkname
        elif (os.path.exists("/Developer/SDKs/%s.sdk" % sdkname)):
            SDK["MACOSX"] = "/Developer/SDKs/%s.sdk" % sdkname
        elif (os.path.exists("/Developer/SDKs/%s.0.sdk" % sdkname)):
            SDK["MACOSX"] = "/Developer/SDKs/%s.0.sdk" % sdkname
        elif (os.path.exists("/Applications/Xcode.app/Contents/Developer/Platforms/MacOSX.platform/Developer/SDKs/%s.sdk" % sdkname)):
            SDK["MACOSX"] = "/Applications/Xcode.app/Contents/Developer/Platforms/MacOSX.platform/Developer/SDKs/%s.sdk" % sdkname
        else:
            handle = os.popen("xcode-select -print-path")
            result = handle.read().strip().rstrip('/')
            handle.close()
            if (os.path.exists("%s/Platforms/MacOSX.platform/Developer/SDKs/%s.sdk" % (result, sdkname))):
                SDK["MACOSX"] = "%s/Platforms/MacOSX.platform/Developer/SDKs/%s.sdk" % (result, sdkname)
            else:
                exit("Couldn't find any MacOSX SDK for OSX version %s!" % sdkname)
    else:
        SDK["MACOSX"] = ""

# Latest first
PHYSXVERSIONINFO = [
    ("PHYSX284", "v2.8.4"),
    ("PHYSX283", "v2.8.3"),
    ("PHYSX281", "v2.8.1"),
]

def SdkLocatePhysX():
    # First check for a physx directory in sdks.
    dir = GetSdkDir("physx")
    if (dir and os.path.isdir(dir)):
        SDK["PHYSX"] = dir
        SDK["PHYSXLIBS"] = dir + "/lib"
        return

    if CrossCompiling():
        return

    # Try to find a PhysX installation on the system.
    for (ver, key) in PHYSXVERSIONINFO:
        if (GetHost() == "windows"):
            folders = "SOFTWARE\\Microsoft\\Windows\\CurrentVersion\\Installer\\Folders"
            for folder in ListRegistryValues(folders):
                if folder.endswith("NVIDIA PhysX SDK\\%s\\SDKs\\" % key) or \
                   folder.endswith("NVIDIA PhysX SDK\\%s_win\\SDKs\\" % key):

                    SDK["PHYSX"] = folder
                    if GetTargetArch() == 'x64':
                        SDK["PHYSXLIBS"] = folder + "/lib/win64"
                        AddToPathEnv("PATH", folder + "/../Bin/win64/")
                    else:
                        SDK["PHYSXLIBS"] = folder + "/lib/win32"
                        AddToPathEnv("PATH", folder + "/../Bin/win32/")

                    return

        elif (GetHost() == "linux"):
            incpath = "/usr/include/PhysX/%s/SDKs" % key
            libpath = "/usr/lib/PhysX/%s" % key
            if (os.path.isdir(incpath) and os.path.isdir(libpath)):
                SDK["PHYSX"] = incpath
                SDK["PHYSXLIBS"] = libpath
                return

def SdkLocateSpeedTree():
    # Look for all of the SpeedTree SDK directories within the
    # sdks/win32/speedtree dir, and pick the highest-numbered one.
    dir = GetSdkDir("speedtree")
    if not os.path.exists(dir):
        return

    speedtrees = []
    for dirname in os.listdir(dir):
        if dirname.startswith('SpeedTree SDK v'):
            version = dirname[15:].split()[0]
            version = tuple(map(int, version.split('.')))
            speedtrees.append((version, dirname))
    if not speedtrees:
        # No installed SpeedTree SDK.
        return

    speedtrees.sort()
    version, dirname = speedtrees[-1]
    SDK["SPEEDTREE"] = os.path.join(dir, dirname)
    SDK["SPEEDTREEAPI"] = "OpenGL"
    SDK["SPEEDTREEVERSION"] = '%s.%s' % (version[0], version[1])

def SdkLocateAndroid():
    """This actually locates the Android NDK, not the Android SDK.
    NDK_ROOT must be set to its root directory."""

    global TOOLCHAIN_PREFIX

    if GetTarget() != 'android':
        return

    # Allow ANDROID_API/ANDROID_ABI to be used in makepanda.py.
    api = ANDROID_API
    SDK["ANDROID_API"] = api

    abi = ANDROID_ABI
    SDK["ANDROID_ABI"] = abi
    SDK["ANDROID_TRIPLE"] = ANDROID_TRIPLE

    if GetHost() == 'android':
        return

    # Determine the NDK installation directory.
    if 'NDK_ROOT' not in os.environ:
        exit('NDK_ROOT must be set when compiling for Android!')

    ndk_root = os.environ["NDK_ROOT"]
    if not os.path.isdir(ndk_root):
        exit("Cannot find %s.  Please install Android NDK and set NDK_ROOT." % (ndk_root))

    SDK["ANDROID_NDK"] = ndk_root

    # Determine the toolchain location.
    prebuilt_dir = os.path.join(ndk_root, 'toolchains', 'llvm', 'prebuilt')
    if not os.path.isdir(prebuilt_dir):
        exit('Not found: %s' % (prebuilt_dir))

    host_tag = GetHost() + '-x86'
    if host_64:
        host_tag += '_64'
    elif host_tag == 'windows-x86':
        host_tag = 'windows'

    prebuilt_dir = os.path.join(prebuilt_dir, host_tag)
    if host_tag == 'windows-x86_64' and not os.path.isdir(prebuilt_dir):
        # Try the 32-bits toolchain instead.
        host_tag = 'windows'
        prebuilt_dir = os.path.join(prebuilt_dir, host_tag)

    SDK["ANDROID_TOOLCHAIN"] = prebuilt_dir

    # And locate the GCC toolchain, which is needed for some tools (eg. as/ld)
    arch = GetTargetArch()
    for opt in (TOOLCHAIN_PREFIX + '4.9', arch + '-4.9', TOOLCHAIN_PREFIX + '4.8', arch + '-4.8'):
        if os.path.isdir(os.path.join(ndk_root, 'toolchains', opt)):
            SDK["ANDROID_GCC_TOOLCHAIN"] = os.path.join(ndk_root, 'toolchains', opt, 'prebuilt', host_tag)
            break

    # The prebuilt binaries have no toolchain prefix.
    TOOLCHAIN_PREFIX = ''

    # Determine the sysroot directory.
    if arch == 'armv7a':
        arch_dir = 'arch-arm'
    elif arch == 'aarch64':
        arch_dir = 'arch-arm64'
    else:
        arch_dir = 'arch-' + arch
    SDK["SYSROOT"] = os.path.join(ndk_root, 'platforms', 'android-%s' % (api), arch_dir).replace('\\', '/')
    #IncDirectory("ALWAYS", os.path.join(SDK["SYSROOT"], 'usr', 'include'))

    # Starting with NDK r16, libc++ is the recommended STL to use.
    stdlibc = os.path.join(ndk_root, 'sources', 'cxx-stl', 'llvm-libc++')
    IncDirectory("ALWAYS", os.path.join(stdlibc, 'include').replace('\\', '/'))
    LibDirectory("ALWAYS", os.path.join(stdlibc, 'libs', abi).replace('\\', '/'))

    stl_lib = os.path.join(stdlibc, 'libs', abi, 'libc++_shared.so')
    LibName("ALWAYS", stl_lib.replace('\\', '/'))
    CopyFile(os.path.join(GetOutputDir(), 'lib', 'libc++_shared.so'), stl_lib)

    # The Android support library polyfills C++ features not available in the
    # STL that ships with Android.
    support = os.path.join(ndk_root, 'sources', 'android', 'support', 'include')
    IncDirectory("ALWAYS", support.replace('\\', '/'))
    LibName("ALWAYS", "-landroid_support")

########################################################################
##
## SDK Auto-Disables
##
## Disable packages whose SDKs could not be found.
##
########################################################################

def SdkAutoDisableDirectX():
    for ver in DXVERSIONS + ["DIRECTCAM"]:
        if (PkgSkip(ver)==0):
            if (ver not in SDK):
                if (GetHost() == "windows"):
                    WARNINGS.append("I cannot locate SDK for "+ver)
                    WARNINGS.append("I have automatically added this command-line option: --no-"+ver.lower())
                PkgDisable(ver)
            else:
                WARNINGS.append("Using "+ver+" sdk: "+SDK[ver])

def SdkAutoDisableMaya():
    for (ver,key) in MAYAVERSIONINFO:
        if (ver not in SDK) and (PkgSkip(ver)==0):
            if (GetHost() == "windows"):
                WARNINGS.append("The registry does not appear to contain a pointer to the "+ver+" SDK.")
            else:
                WARNINGS.append("I cannot locate SDK for "+ver)
            WARNINGS.append("I have automatically added this command-line option: --no-"+ver.lower())
            PkgDisable(ver)

def SdkAutoDisableMax():
    for version,key1,key2,subdir in MAXVERSIONINFO:
        if (PkgSkip(version)==0) and ((version not in SDK) or (version+"CS" not in SDK)):
            if (GetHost() == "windows"):
                if (version in SDK):
                    WARNINGS.append("Your copy of "+version+" does not include the character studio SDK")
                else:
                    WARNINGS.append("The registry does not appear to contain a pointer to "+version)
                WARNINGS.append("I have automatically added this command-line option: --no-"+version.lower())
            PkgDisable(version)

def SdkAutoDisablePhysX():
    if ("PHYSX" not in SDK) and (PkgSkip("PHYSX")==0):
        PkgDisable("PHYSX")
        WARNINGS.append("I cannot locate SDK for PhysX")
        WARNINGS.append("I have automatically added this command-line option: --no-physx")

def SdkAutoDisableSpeedTree():
    if ("SPEEDTREE" not in SDK) and (PkgSkip("SPEEDTREE")==0):
        PkgDisable("SPEEDTREE")
        WARNINGS.append("I cannot locate SDK for SpeedTree")
        WARNINGS.append("I have automatically added this command-line option: --no-speedtree")

########################################################################
##
## Visual Studio comes with a script called VSVARS32.BAT, which
## you need to run before using visual studio command-line tools.
## The following python subroutine serves the same purpose.
##
########################################################################

def AddToPathEnv(path,add):
    if path in os.environ:
        if sys.platform == 'cygwin' and path != "PATH":
            # INCLUDE, LIB, etc. must remain in Windows-style in cygwin.
            os.environ[path] = add + ';' + os.environ[path]
        else:
            os.environ[path] = add + os.pathsep + os.environ[path]
    else:
        os.environ[path] = add

def SetupVisualStudioEnviron():
    if ("VISUALSTUDIO" not in SDK):
        exit("Could not find Visual Studio install directory")
    if ("MSPLATFORM" not in SDK):
        exit("Could not find the Microsoft Platform SDK")

    if (SDK["VISUALSTUDIO_VERSION"] >= (15,0)):
        try:
            vsver_file = open(os.path.join(SDK["VISUALSTUDIO"],
                "VC\\Auxiliary\\Build\\Microsoft.VCToolsVersion.default.txt"), "r")
            SDK["VCTOOLSVERSION"] = vsver_file.readline().strip()
            vcdir_suffix = "VC\\Tools\\MSVC\\%s\\" % SDK["VCTOOLSVERSION"]
        except:
            exit("Couldn't find tool version of %s." % MSVCVERSIONINFO[SDK["MSVC_VERSION"]]["vsname"])
    else:
        vcdir_suffix = "VC\\"

    os.environ["VCINSTALLDIR"] = SDK["VISUALSTUDIO"] + vcdir_suffix
    os.environ["WindowsSdkDir"] = SDK["MSPLATFORM"]

    winsdk_ver = SDK["MSPLATFORM_VERSION"]

    # Determine the directories to look in based on the architecture.
    arch = GetTargetArch()
    bindir = ""
    libdir = ""
    if ("VCTOOLSVERSION" in SDK):
        bindir = "Host" + GetHostArch().upper() + "\\" + arch
        libdir = arch
    else:
        if (arch == 'x64'):
            bindir = 'amd64'
            libdir = 'amd64'
        elif (arch != 'x86'):
            bindir = arch
            libdir = arch

        if (arch != 'x86' and GetHostArch() == 'x86'):
            # Special version of the tools that run on x86.
            bindir = 'x86_' + bindir

    vc_binpath = SDK["VISUALSTUDIO"] + vcdir_suffix + "bin"
    binpath = os.path.join(vc_binpath, bindir)
    if not os.path.isfile(binpath + "\\cl.exe"):
        # Try the x86 tools, those should work just as well.
        if arch == 'x64' and os.path.isfile(vc_binpath + "\\x86_amd64\\cl.exe"):
            binpath = "{0}\\x86_amd64;{0}".format(vc_binpath)
        elif winsdk_ver.startswith('10.'):
            exit("Couldn't find compilers in %s.  You may need to install the Windows SDK 7.1 and the Visual C++ 2010 SP1 Compiler Update for Windows SDK 7.1." % binpath)
        else:
            exit("Couldn't find compilers in %s." % binpath)

    AddToPathEnv("PATH",    binpath)
    AddToPathEnv("PATH",    SDK["VISUALSTUDIO"] + "Common7\\IDE")
    AddToPathEnv("INCLUDE", os.environ["VCINSTALLDIR"] + "include")
    AddToPathEnv("INCLUDE", os.environ["VCINSTALLDIR"] + "atlmfc\\include")
    AddToPathEnv("LIB",     os.environ["VCINSTALLDIR"] + "lib\\" + libdir)
    AddToPathEnv("LIB",     os.environ["VCINSTALLDIR"] + "atlmfc\\lib\\" + libdir)

    winsdk_ver = SDK["MSPLATFORM_VERSION"]
    if winsdk_ver.startswith('10.'):
        AddToPathEnv("PATH",    SDK["MSPLATFORM"] + "bin\\" + arch)
        AddToPathEnv("PATH",    SDK["MSPLATFORM"] + "bin\\" + winsdk_ver + "\\" + arch)

        # Windows Kit 10 introduces the "universal CRT".
        inc_dir = SDK["MSPLATFORM"] + "Include\\" + winsdk_ver + "\\"
        lib_dir = SDK["MSPLATFORM"] + "Lib\\" + winsdk_ver + "\\"
        AddToPathEnv("INCLUDE", inc_dir + "shared")
        AddToPathEnv("INCLUDE", inc_dir + "ucrt")
        AddToPathEnv("INCLUDE", inc_dir + "um")
        AddToPathEnv("LIB", lib_dir + "ucrt\\" + arch)
        AddToPathEnv("LIB", lib_dir + "um\\" + arch)
    elif winsdk_ver == '8.1':
        AddToPathEnv("PATH",    SDK["MSPLATFORM"] + "bin\\" + arch)

        inc_dir = SDK["MSPLATFORM"] + "Include\\"
        lib_dir = SDK["MSPLATFORM"] + "Lib\\winv6.3\\"
        AddToPathEnv("INCLUDE", inc_dir + "shared")
        AddToPathEnv("INCLUDE", inc_dir + "ucrt")
        AddToPathEnv("INCLUDE", inc_dir + "um")
        AddToPathEnv("LIB", lib_dir + "ucrt\\" + arch)
        AddToPathEnv("LIB", lib_dir + "um\\" + arch)
    else:
        AddToPathEnv("PATH",    SDK["MSPLATFORM"] + "bin")
        AddToPathEnv("INCLUDE", SDK["MSPLATFORM"] + "include")
        AddToPathEnv("INCLUDE", SDK["MSPLATFORM"] + "include\\atl")
        AddToPathEnv("INCLUDE", SDK["MSPLATFORM"] + "include\\mfc")

        if arch != 'x64':
            AddToPathEnv("LIB", SDK["MSPLATFORM"] + "lib")
            AddToPathEnv("PATH",SDK["VISUALSTUDIO"] + "VC\\redist\\x86\\Microsoft.VC100.CRT")
            AddToPathEnv("PATH",SDK["VISUALSTUDIO"] + "VC\\redist\\x86\\Microsoft.VC100.MFC")

        elif os.path.isdir(SDK["MSPLATFORM"] + "lib\\x64"):
            AddToPathEnv("LIB", SDK["MSPLATFORM"] + "lib\\x64")

        elif os.path.isdir(SDK["MSPLATFORM"] + "lib\\amd64"):
            AddToPathEnv("LIB", SDK["MSPLATFORM"] + "lib\\amd64")

        else:
            exit("Could not locate 64-bits libraries in Windows SDK directory!\nUsing directory: %s" % SDK["MSPLATFORM"])

    # Targeting the 7.1 SDK (which is the only way to have Windows XP support)
    # with Visual Studio 2015 requires use of the Universal CRT.
    if winsdk_ver == '7.1' and SDK["VISUALSTUDIO_VERSION"] >= (14,0):
        win_kit = GetRegistryKey("SOFTWARE\\Microsoft\\Windows Kits\\Installed Roots", "KitsRoot10")

        # Fallback in case we can't read the registry.
        if not win_kit or not os.path.isdir(win_kit):
            win_kit = "C:\\Program Files (x86)\\Windows Kits\\10\\"
        elif not win_kit.endswith('\\'):
            win_kit += '\\'

        AddToPathEnv("LIB", win_kit + "Lib\\10.0.10150.0\\ucrt\\" + arch)
        AddToPathEnv("INCLUDE", win_kit + "Include\\10.0.10150.0\\ucrt")

        # Copy the DLLs to the bin directory.
        CopyAllFiles(GetOutputDir() + "/bin/", win_kit + "Redist\\ucrt\\DLLs\\" + arch + "\\")

########################################################################
#
# Include and Lib directories.
#
# These allow you to add include and lib directories to the
# compiler search paths.  These methods accept a "package"
# parameter, which specifies which package the directory is
# associated with.  The include/lib directory is not used
# if the package is not selected.  The package can be 'ALWAYS'.
#
########################################################################

INCDIRECTORIES = []
LIBDIRECTORIES = []
FRAMEWORKDIRECTORIES = []
LIBNAMES = []
DEFSYMBOLS = []

def IncDirectory(opt, dir):
    INCDIRECTORIES.append((opt, dir))

def LibDirectory(opt, dir):
    LIBDIRECTORIES.append((opt, dir))

def FrameworkDirectory(opt, dir):
    FRAMEWORKDIRECTORIES.append((opt, dir))

def LibName(opt, name):
    # Check to see if the lib file actually exists for the thirdparty library given
    # Are we a thirdparty library?
    if name.startswith(GetThirdpartyDir()):
        # Does this lib exist?
        if not os.path.exists(name):
            WARNINGS.append(name + " not found.  Skipping Package " + opt)
            if (opt in PkgListGet()):
                if not PkgSkip(opt):
                    print("%sWARNING:%s Could not locate thirdparty package %s, excluding from build" % (GetColor("red"), GetColor(), opt.lower()))
                    PkgDisable(opt)
                return
            else:
                print("%sERROR:%s Could not locate thirdparty package %s, aborting build" % (GetColor("red"), GetColor(), opt.lower()))
                exit()
    LIBNAMES.append((opt, name))

def DefSymbol(opt, sym, val=""):
    DEFSYMBOLS.append((opt, sym, val))

########################################################################
#
# This subroutine prepares the environment for the build.
#
########################################################################

def SetupBuildEnvironment(compiler):
    if GetVerbose():
        print("Using compiler: %s" % compiler)
        print("Host OS: %s" % GetHost())
        print("Host arch: %s" % GetHostArch())

    target = GetTarget()
    if target != 'android':
        print("Target OS: %s" % GetTarget())
    else:
        print("Target OS: %s (API level %d)" % (GetTarget(), ANDROID_API))
    print("Target arch: %s" % GetTargetArch())

    # Set to English so we can safely parse the result of gcc commands.
    # Setting it to UTF-8 is necessary for Python 3 modules to import
    # correctly.
    os.environ["LC_ALL"] = "en_US.UTF-8"
    os.environ["LANGUAGE"] = "en"

    # In the case of Android, we have to put the toolchain on the PATH in order to use it.
    if GetTarget() == 'android' and GetHost() != 'android':
        AddToPathEnv("PATH", os.path.join(SDK["ANDROID_TOOLCHAIN"], "bin"))

    if compiler == "MSVC":
        # Add the visual studio tools to PATH et al.
        SetupVisualStudioEnviron()

    if compiler == "GCC":
        # Invoke gcc to determine the system library directories.
        global SYS_LIB_DIRS, SYS_INC_DIRS

        if sys.platform == "darwin":
            # We need to add this one explicitly for some reason.
            SYS_LIB_DIRS.append(SDK["MACOSX"] + "/usr/lib")

        if not SDK.get("MACOSX"):
            # gcc doesn't add this one, but we do want it:
            local_lib = SDK.get("SYSROOT", "") + "/usr/local/lib"
            if os.path.isdir(local_lib):
                SYS_LIB_DIRS.append(local_lib)

        sysroot_flag = ""

        if SDK.get("MACOSX"):
            # The default compiler in Leopard does not respect --sysroot correctly.
            sysroot_flag = " -isysroot " + SDK["MACOSX"]
        if SDK.get("SYSROOT"):
            sysroot_flag = ' --sysroot=%s -no-canonical-prefixes' % (SDK["SYSROOT"])

        # Extract the dirs from the line that starts with 'libraries: ='.
        cmd = GetCXX() + " -print-search-dirs" + sysroot_flag
        handle = os.popen(cmd)
        for line in handle:
            if not line.startswith('libraries: ='):
                continue

            line = line[12:].strip()
            libdirs = line.split(':')
            while libdirs:
                libdir = os.path.normpath(libdirs.pop(0))
                if os.path.isdir(libdir):
                    if libdir not in SYS_LIB_DIRS:
                        SYS_LIB_DIRS.append(libdir)
                elif len(libdir) == 1:
                    # Oops, is this a drive letter?  Prepend it to the next.
                    libdirs[0] = libdir + ':' + libdirs[0]
                elif GetVerbose():
                    print("Ignoring non-existent library directory %s" % (libdir))

        returnval = handle.close()
        if returnval != None and returnval != 0:
            print("%sWARNING:%s %s failed" % (GetColor("red"), GetColor(), cmd))
            SYS_LIB_DIRS += [SDK.get("SYSROOT", "") + "/usr/lib"]

        # Now extract the preprocessor's include directories.
        cmd = GetCXX() + sysroot_flag + " -x c++ -v -E /dev/null"
        null = open(os.devnull, 'w')
        handle = subprocess.Popen(cmd, stdout=null, stderr=subprocess.PIPE, shell=True)
        scanning = False
        for line in handle.communicate()[1].splitlines():
            line = line.decode('utf-8', 'replace')

            # Start looking at a line that says:  #include "..." search starts here
            if not scanning:
                if line.startswith('#include'):
                    scanning = True
                continue

            if not line.startswith(' /'):
                continue

            line = line.strip()
            if line.endswith(" (framework directory)"):
                pass
            elif os.path.isdir(line):
                SYS_INC_DIRS.append(os.path.normpath(line))
            elif GetVerbose():
                print("Ignoring non-existent include directory %s" % (line))

        if handle.returncode != 0 or not SYS_INC_DIRS:
            print("%sWARNING:%s %s failed or did not produce the expected result" % (GetColor("red"), GetColor(), cmd))
            sysroot = SDK.get("SYSROOT", "")
            # Add some sensible directories as a fallback.
            SYS_INC_DIRS = [
                sysroot + "/usr/include",
                sysroot + "/usr/local/include"
            ]
            pcbsd_inc = sysroot + "/usr/PCBSD/local/include"
            if os.path.isdir(pcbsd_inc):
                SYS_INC_DIRS.append(pcbsd_inc)

        null.close()

        # Print out the search paths
        if GetVerbose():
            print("System library search path:")
            for dir in SYS_LIB_DIRS:
                print("  " + dir)

            print("System include search path:")
            for dir in SYS_INC_DIRS:
                print("  " + dir)

    # If we're cross-compiling, no point in putting our output dirs on the path.
    if CrossCompiling():
        return

    # Add our output directories to the environment.
    builtdir = GetOutputDir()
    AddToPathEnv("PYTHONPATH", builtdir)
    AddToPathEnv("PANDA_PRC_DIR", os.path.join(builtdir, "etc"))
    AddToPathEnv("PATH", os.path.join(builtdir, "bin"))
    if GetHost() == 'windows':
        # extension_native_helpers.py currently expects to find libpandaexpress on sys.path.
        AddToPathEnv("PYTHONPATH", os.path.join(builtdir, "bin"))
        AddToPathEnv("PATH", os.path.join(builtdir, "plugins"))

    # Now for the special (DY)LD_LIBRARY_PATH on Unix-esque systems.
    if GetHost() != 'windows':
        # Get the current
        ldpath = os.environ.get("LD_LIBRARY_PATH", "").split(os.pathsep)
        if GetHost() == 'darwin':
            dyldpath = os.environ.get("DYLD_LIBRARY_PATH", "").split(os.pathsep)

        # Remove any potential current Panda installation lib dirs
        for i in ldpath[:]:
            if i.startswith("/usr/lib/panda3d") or \
               i.startswith("/usr/local/panda"):
                ldpath.remove(i)

        if GetHost() == 'darwin':
            for i in dyldpath[:]:
                if i.startswith("/Applications/Panda3D") or \
                   i.startswith("/Developer/Panda3D"):
                    dyldpath.remove(i)

        # Add built/lib/ to (DY)LD_LIBRARY_PATH
        ldpath.insert(0, os.path.join(builtdir, 'lib'))
        os.environ["LD_LIBRARY_PATH"] = os.pathsep.join(ldpath)

        if GetHost() == 'darwin':
            dyldpath.insert(0, os.path.join(builtdir, 'lib'))
            os.environ["DYLD_LIBRARY_PATH"] = os.pathsep.join(dyldpath)

            # OS X 10.11 removed DYLD_LIBRARY_PATH, but we still need to pass
            # on our lib directory to ppackage, so add it to PATH instead.
            os.environ["PATH"] = os.path.join(builtdir, 'lib') + ':' + os.environ.get("PATH", "")

        # Workaround around compile issue on PCBSD
        if (os.path.exists("/usr/PCBSD")):
            os.environ["LD_LIBRARY_PATH"] += os.pathsep + "/usr/PCBSD/local/lib"

########################################################################
##
## Routines to copy files into the build tree
##
########################################################################

def CopyFile(dstfile, srcfile):
    if dstfile[-1] == '/':
        dstfile += os.path.basename(srcfile)

    if NeedsBuild([dstfile], [srcfile]):
        if os.path.islink(srcfile):
            # Preserve symlinks
            if os.path.isfile(dstfile) or os.path.islink(dstfile):
                print("Removing file %s" % (dstfile))
                os.unlink(dstfile)
            elif os.path.isdir(dstfile):
                print("Removing directory %s" % (dstfile))
                shutil.rmtree(dstfile)
            os.symlink(os.readlink(srcfile), dstfile)
        else:
            WriteBinaryFile(dstfile, ReadBinaryFile(srcfile))

        if sys.platform == 'cygwin' and os.path.splitext(dstfile)[1].lower() in ('.dll', '.exe'):
            os.chmod(dstfile, 0o755)

        JustBuilt([dstfile], [srcfile])

def CopyAllFiles(dstdir, srcdir, suffix=""):
    for x in GetDirectoryContents(srcdir, ["*"+suffix]):
        CopyFile(dstdir + x, srcdir + x)

def CopyAllHeaders(dir, skip=[]):
    for filename in GetDirectoryContents(dir, ["*.h", "*.I", "*.T"], skip):
        srcfile = dir + "/" + filename
        dstfile = OUTPUTDIR + "/include/" + filename
        if (NeedsBuild([dstfile], [srcfile])):
            WriteBinaryFile(dstfile, ReadBinaryFile(srcfile))
            JustBuilt([dstfile], [srcfile])

def CopyTree(dstdir, srcdir, omitVCS=True):
    if os.path.isdir(dstdir):
        source_entries = os.listdir(srcdir)
        for entry in source_entries:
            srcpth = os.path.join(srcdir, entry)
            dstpth = os.path.join(dstdir, entry)

            if os.path.islink(srcpth) or os.path.isfile(srcpth):
                if not omitVCS or entry not in VCS_FILES:
                    CopyFile(dstpth, srcpth)
            else:
                if not omitVCS or entry not in VCS_DIRS:
                    CopyTree(dstpth, srcpth)

        # Delete files in dstdir that are not in srcdir.
        for entry in os.listdir(dstdir):
            if entry not in source_entries:
                path = os.path.join(dstdir, entry)
                if os.path.islink(path) or os.path.isfile(path):
                    os.remove(path)
                elif os.path.isdir(path):
                    shutil.rmtree(path)
    else:
        if GetHost() == 'windows':
            srcdir = srcdir.replace('/', '\\')
            dstdir = dstdir.replace('/', '\\')
            cmd = 'xcopy /I/Y/E/Q "' + srcdir + '" "' + dstdir + '"'
            oscmd(cmd)
        else:
            if subprocess.call(['cp', '-R', '-f', srcdir, dstdir]) != 0:
                exit("Copy failed.")

        if omitVCS:
            DeleteVCS(dstdir)

def CopyPythonTree(dstdir, srcdir, lib2to3_fixers=[], threads=0):
    if (not os.path.isdir(dstdir)):
        os.mkdir(dstdir)

    lib2to3 = None
    lib2to3_args = ['-w', '-n', '--no-diffs']

    if len(lib2to3_fixers) > 0 and sys.version_info >= (3, 0):
        from lib2to3.main import main as lib2to3

        if lib2to3_fixers == ['all']:
            lib2to3_args += ['-x', 'buffer', '-x', 'idioms', '-x', 'set_literal', '-x', 'ws_comma']
        else:
            for fixer in lib2to3_fixers:
                lib2to3_args += ['-f', fixer]

    if threads:
        lib2to3_args += ['-j', str(threads)]

    exclude_files = set(VCS_FILES)
    exclude_files.add('panda3d.py')

    refactor = []
    for entry in os.listdir(srcdir):
        srcpth = os.path.join(srcdir, entry)
        dstpth = os.path.join(dstdir, entry)
        if os.path.isfile(srcpth):
            base, ext = os.path.splitext(entry)
            if entry not in exclude_files and ext not in SUFFIX_INC + ['.pyc', '.pyo']:
                if (NeedsBuild([dstpth], [srcpth])):
                    WriteBinaryFile(dstpth, ReadBinaryFile(srcpth))

                    if ext == '.py' and not entry.endswith('-extensions.py'):
                        refactor.append((dstpth, srcpth))
                        lib2to3_args.append(dstpth)
                    else:
                        JustBuilt([dstpth], [srcpth])

        elif entry not in VCS_DIRS:
            CopyPythonTree(dstpth, srcpth, lib2to3_fixers, threads=threads)

    if refactor and lib2to3 is not None:
        ret = lib2to3("lib2to3.fixes", lib2to3_args)

        if ret != 0:
            for dstpth, srcpth in refactor:
                os.remove(dstpth)
                exit("Error in lib2to3.")
        else:
            for dstpth, srcpth in refactor:
                JustBuilt([dstpth], [srcpth])

########################################################################
##
## Parse PandaVersion.pp to extract the version number.
##
########################################################################

cfg_parser = None

def GetMetadataValue(key):
    global cfg_parser
    if not cfg_parser:
        # Parse the metadata from the setup.cfg file.
        cfg_parser = configparser.ConfigParser()
        path = os.path.join(os.path.dirname(__file__), '..', 'setup.cfg')
        assert cfg_parser.read(path), "Could not read setup.cfg file."

    value = cfg_parser.get('metadata', key)
    if key == 'classifiers':
        value = value.strip().split('\n')
    return value

# This function is being phased out.
def ParsePandaVersion(fn):
    try:
        f = open(fn, "r")
        pattern = re.compile('^[ \t]*[#][ \t]*define[ \t]+PANDA_VERSION[ \t]+([0-9]+)[ \t]+([0-9]+)[ \t]+([0-9]+)')
        for line in f:
            match = pattern.match(line, 0)
            if (match):
                f.close()
                return match.group(1) + "." + match.group(2) + "." + match.group(3)
        f.close()
    except: pass
    return "0.0.0"

def ParsePluginVersion(fn):
    try:
        f = open(fn, "r")
        pattern = re.compile('^[ \t]*[#][ \t]*define[ \t]+P3D_PLUGIN_VERSION[ \t]+([0-9]+)[ \t]+([0-9]+)[ \t]+([0-9]+)')
        for line in f:
            match = pattern.match(line,0)
            if (match):
                f.close()
                return match.group(1) + "." + match.group(2) + "." + match.group(3)
        f.close()
    except: pass
    return "0.0.0"

def ParseCoreapiVersion(fn):
    try:
        f = open(fn, "r")
        pattern = re.compile('^[ \t]*[#][ \t]*define[ \t]+P3D_COREAPI_VERSION.*([0-9]+)[ \t]*$')
        for line in f:
            match = pattern.match(line,0)
            if (match):
                f.close()
                return match.group(1)
        f.close()
    except: pass
    return "0"

##########################################################################################
#
# Utility function to generate a resource file
#
##########################################################################################

RESOURCE_FILE_TEMPLATE = """VS_VERSION_INFO VERSIONINFO
 FILEVERSION %(commaversion)s
 PRODUCTVERSION %(commaversion)s
 FILEFLAGSMASK 0x3fL
 FILEFLAGS %(debugflag)s
 FILEOS 0x40004L
 FILETYPE 0x2L
 FILESUBTYPE 0x0L
BEGIN
    BLOCK "StringFileInfo"
    BEGIN
        BLOCK "040904e4"
        BEGIN
            VALUE "FileDescription", "%(description)s\\0"
            VALUE "FileVersion", "%(dotversion)s"
            VALUE "LegalTrademarks", "\\0"
            VALUE "MIMEType", "%(mimetype)s\\0"
            VALUE "FileExtents", "%(extension)s\\0"
            VALUE "FileOpenName", "%(filedesc)s\\0"
            VALUE "OLESelfRegister", "\\0"
            VALUE "OriginalFilename", "%(filename)s\\0"
            VALUE "ProductName", "%(name)s %(version)s\\0"
            VALUE "ProductVersion", "%(dotversion)s"
        END
    END
    BLOCK "VarFileInfo"
    BEGIN
        VALUE "Translation", 0x409, 1252
    END
END
"""

def GenerateResourceFile(**kwargs):
    if "debugflag" not in kwargs:
        if GetOptimize() <= 2:
            kwargs["debugflag"] = "0x1L"
        else:
            kwargs["debugflag"] = "0x0L"
    kwargs["dotversion"] = kwargs["version"]
    if len(kwargs["dotversion"].split(".")) == 3:
        kwargs["dotversion"] += ".0"
    if "commaversion" not in kwargs:
        kwargs["commaversion"] = kwargs["dotversion"].replace(".", ",")

    rcdata = ""
    if not "noinclude" in kwargs:
        rcdata += "#define APSTUDIO_READONLY_SYMBOLS\n"
        rcdata += "#include \"winresrc.h\"\n"
        rcdata += "#undef APSTUDIO_READONLY_SYMBOLS\n"
    rcdata += RESOURCE_FILE_TEMPLATE % kwargs

    if "icon" in kwargs:
        rcdata += "\nICON_FILE       ICON    \"%s\"\n" % kwargs["icon"]

    return rcdata


def WriteResourceFile(basename, **kwargs):
    if not basename.endswith(".rc"):
        basename += ".rc"
    basename = GetOutputDir() + "/include/" + basename
    ConditionalWriteFile(basename, GenerateResourceFile(**kwargs))
    return basename

########################################################################
##
## FindLocation
##
########################################################################

ORIG_EXT = {}

def GetOrigExt(x):
    return ORIG_EXT[x]

def SetOrigExt(x, v):
    ORIG_EXT[x] = v

def GetExtensionSuffix():
    if sys.version_info >= (3, 0):
        suffix = sysconfig.get_config_var('EXT_SUFFIX')
        if suffix:
            return suffix
    target = GetTarget()
    if target == 'windows':
        return '.pyd'
    else:
        return '.so'

def CalcLocation(fn, ipath):
    if fn.startswith("panda3d/") and fn.endswith(".py"):
        return OUTPUTDIR + "/" + fn

    if (fn.endswith(".class")):return OUTPUTDIR+"/classes/"+fn
    if (fn.count("/")): return fn
    dllext = ""
    target = GetTarget()
    if (GetOptimize() <= 2 and target == 'windows'): dllext = "_d"

    if (fn == "AndroidManifest.xml"): return OUTPUTDIR+"/"+fn
    if (fn.endswith(".cxx")): return CxxFindSource(fn, ipath)
    if (fn.endswith(".I")):   return CxxFindSource(fn, ipath)
    if (fn.endswith(".h")):   return CxxFindSource(fn, ipath)
    if (fn.endswith(".c")):   return CxxFindSource(fn, ipath)
    if (fn.endswith(".py")):  return CxxFindSource(fn, ipath)
    if (fn.endswith(".yxx")): return CxxFindSource(fn, ipath)
    if (fn.endswith(".lxx")): return CxxFindSource(fn, ipath)
    if (fn.endswith(".pdef")):return CxxFindSource(fn, ipath)
    if (fn.endswith(".xml")): return CxxFindSource(fn, ipath)
    if (fn.endswith(".java")):return CxxFindSource(fn, ipath)
    if (fn.endswith(".egg")): return OUTPUTDIR+"/models/"+fn
    if (fn.endswith(".egg.pz")):return OUTPUTDIR+"/models/"+fn
    if (fn.endswith(".pyd")): return OUTPUTDIR+"/panda3d/"+fn[:-4]+GetExtensionSuffix()
    if (target == 'windows'):
        if (fn.endswith(".def")):   return CxxFindSource(fn, ipath)
        if (fn.endswith(".rc")):    return CxxFindSource(fn, ipath)
        if (fn.endswith(".idl")):   return CxxFindSource(fn, ipath)
        if (fn.endswith(".obj")):   return OUTPUTDIR+"/tmp/"+fn
        if (fn.endswith(".res")):   return OUTPUTDIR+"/tmp/"+fn
        if (fn.endswith(".tlb")):   return OUTPUTDIR+"/tmp/"+fn
        if (fn.endswith(".dll")):   return OUTPUTDIR+"/bin/"+fn[:-4]+dllext+".dll"
        if (fn.endswith(".ocx")):   return OUTPUTDIR+"/plugins/"+fn[:-4]+dllext+".ocx"
        if (fn.endswith(".mll")):   return OUTPUTDIR+"/plugins/"+fn[:-4]+dllext+".mll"
        if (fn.endswith(".dlo")):   return OUTPUTDIR+"/plugins/"+fn[:-4]+dllext+".dlo"
        if (fn.endswith(".dli")):   return OUTPUTDIR+"/plugins/"+fn[:-4]+dllext+".dli"
        if (fn.endswith(".dle")):   return OUTPUTDIR+"/plugins/"+fn[:-4]+dllext+".dle"
        if (fn.endswith(".plugin")):return OUTPUTDIR+"/plugins/"+fn[:-7]+dllext+".dll"
        if (fn.endswith(".exe")):   return OUTPUTDIR+"/bin/"+fn
        if (fn.endswith(".p3d")):   return OUTPUTDIR+"/bin/"+fn
        if (fn.endswith(".lib")):   return OUTPUTDIR+"/lib/"+fn[:-4]+dllext+".lib"
        if (fn.endswith(".ilb")):   return OUTPUTDIR+"/tmp/"+fn[:-4]+dllext+".lib"
    elif (target == 'darwin'):
        if (fn.endswith(".mm")):    return CxxFindSource(fn, ipath)
        if (fn.endswith(".r")):     return CxxFindSource(fn, ipath)
        if (fn.endswith(".plist")): return CxxFindSource(fn, ipath)
        if (fn.endswith(".obj")):   return OUTPUTDIR+"/tmp/"+fn[:-4]+".o"
        if (fn.endswith(".dll")):   return OUTPUTDIR+"/lib/"+fn[:-4]+".dylib"
        if (fn.endswith(".mll")):   return OUTPUTDIR+"/plugins/"+fn
        if (fn.endswith(".exe")):   return OUTPUTDIR+"/bin/"+fn[:-4]
        if (fn.endswith(".p3d")):   return OUTPUTDIR+"/bin/"+fn[:-4]
        if (fn.endswith(".lib")):   return OUTPUTDIR+"/lib/"+fn[:-4]+".a"
        if (fn.endswith(".ilb")):   return OUTPUTDIR+"/tmp/"+fn[:-4]+".a"
        if (fn.endswith(".rsrc")):  return OUTPUTDIR+"/tmp/"+fn
        if (fn.endswith(".plugin")):return OUTPUTDIR+"/plugins/"+fn
        if (fn.endswith(".app")):   return OUTPUTDIR+"/bin/"+fn
    else:
        if (fn.endswith(".obj")):   return OUTPUTDIR+"/tmp/"+fn[:-4]+".o"
        if (fn.endswith(".dll")):   return OUTPUTDIR+"/lib/"+fn[:-4]+".so"
        if (fn.endswith(".mll")):   return OUTPUTDIR+"/plugins/"+fn
        if (fn.endswith(".plugin")):return OUTPUTDIR+"/plugins/"+fn[:-7]+dllext+".so"
        if (fn.endswith(".exe")):   return OUTPUTDIR+"/bin/"+fn[:-4]
        if (fn.endswith(".p3d")):   return OUTPUTDIR+"/bin/"+fn[:-4]
        if (fn.endswith(".lib")):   return OUTPUTDIR+"/lib/"+fn[:-4]+".a"
        if (fn.endswith(".ilb")):   return OUTPUTDIR+"/tmp/"+fn[:-4]+".a"
    if (fn.endswith(".dat")):   return OUTPUTDIR+"/tmp/"+fn
    if (fn.endswith(".in")):    return OUTPUTDIR+"/pandac/input/"+fn
    return fn


def FindLocation(fn, ipath):
    if (GetLinkAllStatic() and fn.endswith(".dll")):
        fn = fn[:-4] + ".lib"
    loc = CalcLocation(fn, ipath)
    base, ext = os.path.splitext(fn)
    ORIG_EXT[loc] = ext
    return loc

########################################################################
##
## TargetAdd
##
## Makepanda maintains a list of make-targets.  Each target has
## these attributes:
##
## name   - the name of the file being created.
## ext    - the original file extension, prior to OS-specific translation
## inputs - the names of the input files to the compiler
## deps   - other input files that the target also depends on
## opts   - compiler options, a catch-all category
##
## TargetAdd will create the target if it does not exist.  Then,
## depending on what options you pass, it will push data onto these
## various target attributes.  This is cumulative: for example, if
## you use TargetAdd to add compiler options, then use TargetAdd
## again with more compiler options, both sets of options will be
## included.
##
## TargetAdd does some automatic dependency generation on C++ files.
## It will scan these files for include-files and automatically push
## the include files onto the list of dependencies.  In order to do
## this, it needs an include-file search path.  So if you supply
## any C++ input, you also need to supply compiler options containing
## include-directories, or alternately, a separate ipath parameter.
##
## The main body of 'makepanda' is a long list of TargetAdd
## directives building up a giant list of make targets.  Then,
## finally, the targets are run and panda is built.
##
## Makepanda's dependency system does not understand multiple
## outputs from a single build step.  When a build step generates
## a primary output file and a secondary output file, it is
## necessary to trick the dependency system.  Insert a dummy
## build step that "generates" the secondary output file, using
## the primary output file as an input.  There is a special
## compiler option DEPENDENCYONLY that creates such a dummy
## build-step.  There are two cases where dummy build steps must
## be inserted: bison generates an OBJ and a secondary header
## file, interrogate generates an IN and a secondary IGATE.OBJ.
##
########################################################################

class Target:
    pass

TARGET_LIST = []
TARGET_TABLE = {}

def TargetAdd(target, dummy=0, opts=[], input=[], dep=[], ipath=None, winrc=None):
    if (dummy != 0):
        exit("Syntax error in TargetAdd "+target)
    if ipath is None: ipath = opts
    if not ipath: ipath = []
    if (type(input) == str): input = [input]
    if (type(dep) == str): dep = [dep]

    if os.path.splitext(target)[1] == '.pyd' and PkgSkip("PYTHON"):
        # It makes no sense to build Python modules with python disabled.
        return

    full = FindLocation(target, [OUTPUTDIR + "/include"])

    if (full not in TARGET_TABLE):
        t = Target()
        t.name = full
        t.inputs = []
        t.deps = {}
        t.opts = []
        TARGET_TABLE[full] = t
        TARGET_LIST.append(t)
    else:
        t = TARGET_TABLE[full]

    for x in opts:
        if x not in t.opts:
            t.opts.append(x)

    ipath = [OUTPUTDIR + "/tmp"] + GetListOption(ipath, "DIR:") + [OUTPUTDIR+"/include"]
    for x in input:
        fullinput = FindLocation(x, ipath)
        t.inputs.append(fullinput)
        # Don't re-link a library or binary if just its dependency dlls have been altered.
        # This should work out fine in most cases, and often reduces recompilation time.
        if (os.path.splitext(x)[-1] not in SUFFIX_DLL):
            t.deps[fullinput] = 1
            (base,suffix) = os.path.splitext(x)
            if (SUFFIX_INC.count(suffix)):
                for d in CxxCalcDependencies(fullinput, ipath, []):
                    t.deps[d] = 1
            elif suffix == '.java':
                for d in JavaCalcDependencies(fullinput, OUTPUTDIR + "/classes"):
                    t.deps[d] = 1

        # If we are linking statically, add the source DLL's dynamic dependencies.
        if GetLinkAllStatic() and ORIG_EXT[fullinput] == '.lib' and fullinput in TARGET_TABLE:
            tdep = TARGET_TABLE[fullinput]
            for y in tdep.inputs:
                if ORIG_EXT[y] == '.lib':
                    t.inputs.append(y)

            for opt, _ in LIBNAMES + LIBDIRECTORIES + FRAMEWORKDIRECTORIES:
                if opt in tdep.opts and opt not in t.opts:
                    t.opts.append(opt)

        if x.endswith(".in"):
            # Mark the _igate.cxx file as a dependency also.
            outbase = os.path.basename(x)[:-3]
            woutc = GetOutputDir()+"/tmp/"+outbase+"_igate.cxx"
            t.deps[woutc] = 1

        if target.endswith(".in"):
            # Add any .N files.
            base, ext = os.path.splitext(fullinput)
            fulln = base + ".N"
            if os.path.isfile(fulln):
                t.deps[fulln] = 1

    for x in dep:
        fulldep = FindLocation(x, ipath)
        t.deps[fulldep] = 1

    if winrc and GetTarget() == 'windows':
        TargetAdd(target, input=WriteResourceFile(target.split("/")[-1].split(".")[0], **winrc))

    ext = os.path.splitext(target)[1]
    if ext == ".in":
        if not CrossCompiling():
            t.deps[FindLocation("interrogate.exe", [])] = 1
        t.deps[FindLocation("dtool_have_python.dat", [])] = 1

<<<<<<< HEAD
    if ext in (".obj", ".tlb", ".res", ".plugin", ".app") or ext in SUFFIX_DLL or ext in SUFFIX_LIB:
        t.deps[FindLocation("platform.dat", [])] = 1
=======
    if target.endswith(".obj") and any(x.endswith(".in") for x in input):
        if not CrossCompiling():
            t.deps[FindLocation("interrogate_module.exe", [])] = 1
>>>>>>> 4e640fcb

    if target.endswith(".pz") and not CrossCompiling():
        t.deps[FindLocation("pzip.exe", [])] = 1<|MERGE_RESOLUTION|>--- conflicted
+++ resolved
@@ -3420,14 +3420,12 @@
             t.deps[FindLocation("interrogate.exe", [])] = 1
         t.deps[FindLocation("dtool_have_python.dat", [])] = 1
 
-<<<<<<< HEAD
     if ext in (".obj", ".tlb", ".res", ".plugin", ".app") or ext in SUFFIX_DLL or ext in SUFFIX_LIB:
         t.deps[FindLocation("platform.dat", [])] = 1
-=======
+
     if target.endswith(".obj") and any(x.endswith(".in") for x in input):
         if not CrossCompiling():
             t.deps[FindLocation("interrogate_module.exe", [])] = 1
->>>>>>> 4e640fcb
 
     if target.endswith(".pz") and not CrossCompiling():
         t.deps[FindLocation("pzip.exe", [])] = 1
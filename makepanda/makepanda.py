--- conflicted
+++ resolved
@@ -771,57 +771,6 @@
     assimp_libs = ("libassimp", "libassimpd")
 
     #         Name         pkg-config   libs, include(dir)s
-<<<<<<< HEAD
-    if (not RUNTIME):
-        SmartPkgEnable("ARTOOLKIT", "",          ("AR"), "AR/ar.h")
-        SmartPkgEnable("FCOLLADA",  "",          ChooseLib(fcollada_libs, "FCOLLADA"), ("FCollada", "FCollada/FCollada.h"))
-        SmartPkgEnable("ASSIMP",    "assimp",    ChooseLib(assimp_libs, "ASSIMP"), "assimp/Importer.hpp")
-        SmartPkgEnable("FFMPEG",    ffmpeg_libs, ffmpeg_libs, ("libavformat/avformat.h", "libavcodec/avcodec.h", "libavutil/avutil.h"))
-        SmartPkgEnable("SWSCALE",   "libswscale", "libswscale", ("libswscale/swscale.h"), target_pkg = "FFMPEG", thirdparty_dir = "ffmpeg")
-        SmartPkgEnable("SWRESAMPLE","libswresample", "libswresample", ("libswresample/swresample.h"), target_pkg = "FFMPEG", thirdparty_dir = "ffmpeg")
-        SmartPkgEnable("FFTW",      "",          ("fftw3"), ("fftw.h"))
-        SmartPkgEnable("FMODEX",    "",          ("fmodex"), ("fmodex", "fmodex/fmod.h"))
-        SmartPkgEnable("NVIDIACG",  "",          ("Cg"), "Cg/cg.h", framework = "Cg")
-        SmartPkgEnable("ODE",       "",          ("ode"), "ode/ode.h", tool = "ode-config")
-        SmartPkgEnable("SQUISH",    "",          ("squish"), "squish.h")
-        SmartPkgEnable("TIFF",      "libtiff-4", ("tiff"), "tiff.h")
-        SmartPkgEnable("OPENEXR",   "OpenEXR",   ("IlmImf", "Imath", "Half", "Iex", "IexMath", "IlmThread"), ("OpenEXR", "OpenEXR/ImfOutputFile.h"))
-        SmartPkgEnable("VRPN",      "",          ("vrpn", "quat"), ("vrpn", "quat.h", "vrpn/vrpn_Types.h"))
-        SmartPkgEnable("OPUS",      "opusfile",  ("opusfile", "opus", "ogg"), ("ogg/ogg.h", "opus/opusfile.h", "opus"))
-        SmartPkgEnable("JPEG",      "",          ("jpeg"), "jpeglib.h")
-
-        if GetTarget() != 'emscripten':
-            # Most of these are provided by emscripten or via emscripten-ports.
-            SmartPkgEnable("EIGEN",    "eigen3",    (), ("Eigen/Dense",), target_pkg = 'ALWAYS')
-            SmartPkgEnable("OPENAL",   "openal",    ("openal"), "AL/al.h", framework = "OpenAL")
-            SmartPkgEnable("VORBIS",   "vorbisfile",("vorbisfile", "vorbis", "ogg"), ("ogg/ogg.h", "vorbis/vorbisfile.h"))
-            SmartPkgEnable("BULLET",   "bullet",    ("BulletSoftBody", "BulletDynamics", "BulletCollision", "LinearMath"), ("bullet", "bullet/btBulletDynamicsCommon.h"))
-            SmartPkgEnable("FREETYPE", "freetype2", ("freetype"), ("freetype2", "freetype2/freetype/freetype.h"))
-            SmartPkgEnable("HARFBUZZ", "harfbuzz",  ("harfbuzz"), ("harfbuzz", "harfbuzz/hb-ft.h"))
-            SmartPkgEnable("PNG",      "libpng",    ("png"), "png.h", tool = "libpng-config")
-            SmartPkgEnable("GL",       "gl",        ("GL"), ("GL/gl.h"), framework = "OpenGL")
-            SmartPkgEnable("GLES",     "glesv1_cm", ("GLESv1_CM"), ("GLES/gl.h"), framework = "OpenGLES")
-            SmartPkgEnable("GLES2",    "glesv2",    ("GLESv2"), ("GLES2/gl2.h")) #framework = "OpenGLES"?
-            SmartPkgEnable("EGL",      "egl",       ("EGL"), ("EGL/egl.h"))
-        else:
-            PkgDisable("EIGEN")
-            PkgDisable("X11")
-            PkgDisable("GL")
-            PkgDisable("GLES")
-            PkgDisable("TINYDISPLAY")
-            for pkg, empkg in {
-                'VORBIS': 'VORBIS',
-                'BULLET': 'BULLET',
-                'ZLIB': 'ZLIB',
-                'FREETYPE': 'FREETYPE',
-                'HARFBUZZ': 'HARFBUZZ',
-                'PNG': 'LIBPNG',
-            }.items():
-                if not PkgSkip(pkg):
-                    LinkFlag(pkg, '-s USE_' + empkg + '=1')
-                    CompileFlag(pkg, '-s USE_' + empkg + '=1')
-=======
-    SmartPkgEnable("EIGEN",     "eigen3",    (), ("Eigen/Dense",), target_pkg = 'ALWAYS')
     SmartPkgEnable("ARTOOLKIT", "",          ("AR"), "AR/ar.h")
     SmartPkgEnable("FCOLLADA",  "",          ChooseLib(fcollada_libs, "FCOLLADA"), ("FCollada", "FCollada/FCollada.h"))
     SmartPkgEnable("ASSIMP",    "assimp",    ChooseLib(assimp_libs, "ASSIMP"), "assimp/Importer.hpp")
@@ -830,12 +779,6 @@
     SmartPkgEnable("SWRESAMPLE","libswresample", "libswresample", ("libswresample/swresample.h"), target_pkg = "FFMPEG", thirdparty_dir = "ffmpeg")
     SmartPkgEnable("FFTW",      "",          ("fftw3"), ("fftw.h"))
     SmartPkgEnable("FMODEX",    "",          ("fmodex"), ("fmodex", "fmodex/fmod.h"))
-    SmartPkgEnable("FREETYPE",  "freetype2", ("freetype"), ("freetype2", "freetype2/freetype/freetype.h"))
-    SmartPkgEnable("HARFBUZZ",  "harfbuzz",  ("harfbuzz"), ("harfbuzz", "harfbuzz/hb-ft.h"))
-    SmartPkgEnable("GL",        "gl",        ("GL"), ("GL/gl.h"), framework = "OpenGL")
-    SmartPkgEnable("GLES",      "glesv1_cm", ("GLESv1_CM"), ("GLES/gl.h"), framework = "OpenGLES")
-    SmartPkgEnable("GLES2",     "glesv2",    ("GLESv2"), ("GLES2/gl2.h")) #framework = "OpenGLES"?
-    SmartPkgEnable("EGL",       "egl",       ("EGL"), ("EGL/egl.h"))
     SmartPkgEnable("NVIDIACG",  "",          ("Cg"), "Cg/cg.h", framework = "Cg")
     SmartPkgEnable("ODE",       "",          ("ode"), "ode/ode.h", tool = "ode-config")
     SmartPkgEnable("OPENAL",    "openal",    ("openal"), "AL/al.h", framework = "OpenAL")
@@ -843,19 +786,45 @@
     SmartPkgEnable("TIFF",      "libtiff-4", ("tiff"), "tiff.h")
     SmartPkgEnable("OPENEXR",   "OpenEXR",   ("IlmImf", "Imath", "Half", "Iex", "IexMath", "IlmThread"), ("OpenEXR", "OpenEXR/ImfOutputFile.h"))
     SmartPkgEnable("VRPN",      "",          ("vrpn", "quat"), ("vrpn", "quat.h", "vrpn/vrpn_Types.h"))
-    SmartPkgEnable("BULLET", "bullet", ("BulletSoftBody", "BulletDynamics", "BulletCollision", "LinearMath"), ("bullet", "bullet/btBulletDynamicsCommon.h"))
-    SmartPkgEnable("VORBIS",    "vorbisfile",("vorbisfile", "vorbis", "ogg"), ("ogg/ogg.h", "vorbis/vorbisfile.h"))
     SmartPkgEnable("OPUS",      "opusfile",  ("opusfile", "opus", "ogg"), ("ogg/ogg.h", "opus/opusfile.h", "opus"))
     SmartPkgEnable("JPEG",      "",          ("jpeg"), "jpeglib.h")
-    SmartPkgEnable("PNG",       "libpng",    ("png"), "png.h", tool = "libpng-config")
-
-    # Copy freetype libraries to be specified after harfbuzz libraries as well,
-    # because there's a circular dependency between the two libraries.
-    if not PkgSkip("FREETYPE") and not PkgSkip("HARFBUZZ"):
-        for (opt, name) in LIBNAMES:
-            if opt == "FREETYPE":
-                LibName("HARFBUZZ", name)
->>>>>>> 00305bcc
+
+    if GetTarget() != 'emscripten':
+        # Most of these are provided by emscripten or via emscripten-ports.
+        SmartPkgEnable("EIGEN",    "eigen3",    (), ("Eigen/Dense",), target_pkg = 'ALWAYS')
+        SmartPkgEnable("VORBIS",   "vorbisfile",("vorbisfile", "vorbis", "ogg"), ("ogg/ogg.h", "vorbis/vorbisfile.h"))
+        SmartPkgEnable("BULLET",   "bullet", ("BulletSoftBody", "BulletDynamics", "BulletCollision", "LinearMath"), ("bullet", "bullet/btBulletDynamicsCommon.h"))
+        SmartPkgEnable("FREETYPE", "freetype2", ("freetype"), ("freetype2", "freetype2/freetype/freetype.h"))
+        SmartPkgEnable("HARFBUZZ", "harfbuzz",  ("harfbuzz"), ("harfbuzz", "harfbuzz/hb-ft.h"))
+        SmartPkgEnable("PNG",      "libpng",    ("png"), "png.h", tool = "libpng-config")
+        SmartPkgEnable("GL",       "gl",        ("GL"), ("GL/gl.h"), framework = "OpenGL")
+        SmartPkgEnable("GLES",     "glesv1_cm", ("GLESv1_CM"), ("GLES/gl.h"), framework = "OpenGLES")
+        SmartPkgEnable("GLES2",    "glesv2",    ("GLESv2"), ("GLES2/gl2.h")) #framework = "OpenGLES"?
+        SmartPkgEnable("EGL",      "egl",       ("EGL"), ("EGL/egl.h"))
+
+        # Copy freetype libraries to be specified after harfbuzz libraries as well,
+        # because there's a circular dependency between the two libraries.
+        if not PkgSkip("FREETYPE") and not PkgSkip("HARFBUZZ"):
+            for (opt, name) in LIBNAMES:
+                if opt == "FREETYPE":
+                    LibName("HARFBUZZ", name)
+    else:
+        PkgDisable("EIGEN")
+        PkgDisable("X11")
+        PkgDisable("GL")
+        PkgDisable("GLES")
+        PkgDisable("TINYDISPLAY")
+        for pkg, empkg in {
+            'VORBIS': 'VORBIS',
+            'BULLET': 'BULLET',
+            'ZLIB': 'ZLIB',
+            'FREETYPE': 'FREETYPE',
+            'HARFBUZZ': 'HARFBUZZ',
+            'PNG': 'LIBPNG',
+        }.items():
+            if not PkgSkip(pkg):
+                LinkFlag(pkg, '-s USE_' + empkg + '=1')
+                CompileFlag(pkg, '-s USE_' + empkg + '=1')
 
     if not PkgSkip("FFMPEG"):
         if GetTarget() == "darwin":
@@ -3677,20 +3646,12 @@
 # DIRECTORY: panda/src/pnmimage/
 #
 
-<<<<<<< HEAD
-if (not RUNTIME):
-  OPTS=['DIR:panda/src/pnmimage', 'BUILDING:PANDA',  'ZLIB']
-  TargetAdd('p3pnmimage_composite1.obj', opts=OPTS, input='p3pnmimage_composite1.cxx')
-  TargetAdd('p3pnmimage_composite2.obj', opts=OPTS, input='p3pnmimage_composite2.cxx')
-
-  if GetTarget() != "emscripten":
-    TargetAdd('p3pnmimage_convert_srgb_sse2.obj', opts=OPTS+['SSE2'], input='convert_srgb_sse2.cxx')
-=======
 OPTS=['DIR:panda/src/pnmimage', 'BUILDING:PANDA',  'ZLIB']
 TargetAdd('p3pnmimage_composite1.obj', opts=OPTS, input='p3pnmimage_composite1.cxx')
 TargetAdd('p3pnmimage_composite2.obj', opts=OPTS, input='p3pnmimage_composite2.cxx')
-TargetAdd('p3pnmimage_convert_srgb_sse2.obj', opts=OPTS+['SSE2'], input='convert_srgb_sse2.cxx')
->>>>>>> 00305bcc
+
+if GetTarget() != "emscripten":
+  TargetAdd('p3pnmimage_convert_srgb_sse2.obj', opts=OPTS+['SSE2'], input='convert_srgb_sse2.cxx')
 
 OPTS=['DIR:panda/src/pnmimage', 'ZLIB']
 IGATEFILES=GetDirectoryContents('panda/src/pnmimage', ["*.h", "*_composite*.cxx"])
@@ -3702,14 +3663,9 @@
 # DIRECTORY: panda/src/nativenet/
 #
 
-<<<<<<< HEAD
-if (not RUNTIME and GetTarget() != 'emscripten'):
-  OPTS=['DIR:panda/src/nativenet', 'OPENSSL', 'BUILDING:PANDA']
+if GetTarget() != 'emscripten':
+  OPTS=['DIR:panda/src/nativenet', 'BUILDING:PANDA']
   TargetAdd('p3nativenet_composite1.obj', opts=OPTS, input='p3nativenet_composite1.cxx')
-=======
-OPTS=['DIR:panda/src/nativenet', 'BUILDING:PANDA']
-TargetAdd('p3nativenet_composite1.obj', opts=OPTS, input='p3nativenet_composite1.cxx')
->>>>>>> 00305bcc
 
 OPTS=['DIR:panda/src/nativenet']
 IGATEFILES=GetDirectoryContents('panda/src/nativenet', ["*.h", "*_composite*.cxx"])
@@ -3720,16 +3676,10 @@
 # DIRECTORY: panda/src/net/
 #
 
-<<<<<<< HEAD
-if (not RUNTIME and GetTarget() != 'emscripten'):
+if GetTarget() != 'emscripten':
   OPTS=['DIR:panda/src/net', 'BUILDING:PANDA']
   TargetAdd('p3net_composite1.obj', opts=OPTS, input='p3net_composite1.cxx')
   TargetAdd('p3net_composite2.obj', opts=OPTS, input='p3net_composite2.cxx')
-=======
-OPTS=['DIR:panda/src/net', 'BUILDING:PANDA']
-TargetAdd('p3net_composite1.obj', opts=OPTS, input='p3net_composite1.cxx')
-TargetAdd('p3net_composite2.obj', opts=OPTS, input='p3net_composite2.cxx')
->>>>>>> 00305bcc
 
 OPTS=['DIR:panda/src/net']
 IGATEFILES=GetDirectoryContents('panda/src/net', ["*.h", "*_composite*.cxx"])
@@ -4030,196 +3980,6 @@
 # DIRECTORY: panda/metalibs/panda/
 #
 
-<<<<<<< HEAD
-if (not RUNTIME):
-  OPTS=['DIR:panda/metalibs/panda', 'BUILDING:PANDA', 'JPEG', 'PNG', 'HARFBUZZ',
-      'TIFF', 'OPENEXR', 'ZLIB', 'OPENSSL', 'FREETYPE', 'FFTW', 'ADVAPI', 'WINSOCK2',
-      'SQUISH', 'NVIDIACG', 'VORBIS', 'OPUS', 'WINUSER', 'WINMM', 'WINGDI', 'IPHLPAPI',
-      'SETUPAPI', 'IOKIT']
-
-  TargetAdd('panda_panda.obj', opts=OPTS, input='panda.cxx')
-
-  TargetAdd('libpanda.dll', input='panda_panda.obj')
-  TargetAdd('libpanda.dll', input='p3recorder_composite1.obj')
-  TargetAdd('libpanda.dll', input='p3recorder_composite2.obj')
-  TargetAdd('libpanda.dll', input='p3pgraphnodes_composite1.obj')
-  TargetAdd('libpanda.dll', input='p3pgraphnodes_composite2.obj')
-  TargetAdd('libpanda.dll', input='p3pgraph_nodePath.obj')
-  TargetAdd('libpanda.dll', input='p3pgraph_composite1.obj')
-  TargetAdd('libpanda.dll', input='p3pgraph_composite2.obj')
-  TargetAdd('libpanda.dll', input='p3pgraph_composite3.obj')
-  TargetAdd('libpanda.dll', input='p3pgraph_composite4.obj')
-  TargetAdd('libpanda.dll', input='p3cull_composite1.obj')
-  TargetAdd('libpanda.dll', input='p3cull_composite2.obj')
-  TargetAdd('libpanda.dll', input='p3movies_composite1.obj')
-  TargetAdd('libpanda.dll', input='p3grutil_multitexReducer.obj')
-  TargetAdd('libpanda.dll', input='p3grutil_composite1.obj')
-  TargetAdd('libpanda.dll', input='p3grutil_composite2.obj')
-  TargetAdd('libpanda.dll', input='p3chan_composite1.obj')
-  TargetAdd('libpanda.dll', input='p3chan_composite2.obj')
-  TargetAdd('libpanda.dll', input='p3pstatclient_composite1.obj')
-  TargetAdd('libpanda.dll', input='p3pstatclient_composite2.obj')
-  TargetAdd('libpanda.dll', input='p3char_composite1.obj')
-  TargetAdd('libpanda.dll', input='p3char_composite2.obj')
-  TargetAdd('libpanda.dll', input='p3collide_composite1.obj')
-  TargetAdd('libpanda.dll', input='p3collide_composite2.obj')
-  TargetAdd('libpanda.dll', input='p3device_composite1.obj')
-  TargetAdd('libpanda.dll', input='p3device_composite2.obj')
-  TargetAdd('libpanda.dll', input='p3dgraph_composite1.obj')
-  TargetAdd('libpanda.dll', input='p3dgraph_composite2.obj')
-  TargetAdd('libpanda.dll', input='p3display_graphicsStateGuardian.obj')
-  TargetAdd('libpanda.dll', input='p3display_composite1.obj')
-  TargetAdd('libpanda.dll', input='p3display_composite2.obj')
-  TargetAdd('libpanda.dll', input='p3pipeline_composite1.obj')
-  TargetAdd('libpanda.dll', input='p3pipeline_composite2.obj')
-  TargetAdd('libpanda.dll', input='p3pipeline_contextSwitch.obj')
-  TargetAdd('libpanda.dll', input='p3event_composite1.obj')
-  TargetAdd('libpanda.dll', input='p3event_composite2.obj')
-  TargetAdd('libpanda.dll', input='p3gobj_composite1.obj')
-  TargetAdd('libpanda.dll', input='p3gobj_composite2.obj')
-  TargetAdd('libpanda.dll', input='p3gsgbase_composite1.obj')
-  TargetAdd('libpanda.dll', input='p3linmath_composite1.obj')
-  TargetAdd('libpanda.dll', input='p3linmath_composite2.obj')
-  TargetAdd('libpanda.dll', input='p3mathutil_composite1.obj')
-  TargetAdd('libpanda.dll', input='p3mathutil_composite2.obj')
-  TargetAdd('libpanda.dll', input='p3parametrics_composite1.obj')
-  TargetAdd('libpanda.dll', input='p3parametrics_composite2.obj')
-  TargetAdd('libpanda.dll', input='p3pnmimagetypes_composite1.obj')
-  TargetAdd('libpanda.dll', input='p3pnmimagetypes_composite2.obj')
-  TargetAdd('libpanda.dll', input='p3pnmimage_composite1.obj')
-  TargetAdd('libpanda.dll', input='p3pnmimage_composite2.obj')
-  TargetAdd('libpanda.dll', input='p3text_composite1.obj')
-  TargetAdd('libpanda.dll', input='p3text_composite2.obj')
-  TargetAdd('libpanda.dll', input='p3tform_composite1.obj')
-  TargetAdd('libpanda.dll', input='p3tform_composite2.obj')
-  TargetAdd('libpanda.dll', input='p3putil_composite1.obj')
-  TargetAdd('libpanda.dll', input='p3putil_composite2.obj')
-  TargetAdd('libpanda.dll', input='p3audio_composite1.obj')
-  TargetAdd('libpanda.dll', input='p3pgui_composite1.obj')
-  TargetAdd('libpanda.dll', input='p3pgui_composite2.obj')
-  TargetAdd('libpanda.dll', input='p3pandabase_pandabase.obj')
-  TargetAdd('libpanda.dll', input='libpandaexpress.dll')
-  TargetAdd('libpanda.dll', input='p3dxml_composite1.obj')
-  TargetAdd('libpanda.dll', input='libp3dtoolconfig.dll')
-  TargetAdd('libpanda.dll', input='libp3dtool.dll')
-
-  if GetTarget() != "emscripten":
-    TargetAdd('libpanda.dll', input='p3net_composite1.obj')
-    TargetAdd('libpanda.dll', input='p3net_composite2.obj')
-    TargetAdd('libpanda.dll', input='p3nativenet_composite1.obj')
-    TargetAdd('libpanda.dll', input='p3pnmimage_convert_srgb_sse2.obj')
-
-  if PkgSkip("FREETYPE")==0:
-    TargetAdd('libpanda.dll', input="p3pnmtext_composite1.obj")
-
-  TargetAdd('libpanda.dll', dep='dtool_have_freetype.dat')
-  TargetAdd('libpanda.dll', opts=OPTS)
-
-  PyTargetAdd('core_module.obj', input='libp3dtoolbase.in')
-  PyTargetAdd('core_module.obj', input='libp3dtoolutil.in')
-  PyTargetAdd('core_module.obj', input='libp3prc.in')
-
-  PyTargetAdd('core_module.obj', input='libp3downloader.in')
-  PyTargetAdd('core_module.obj', input='libp3express.in')
-
-  PyTargetAdd('core_module.obj', input='libp3recorder.in')
-  PyTargetAdd('core_module.obj', input='libp3pgraphnodes.in')
-  PyTargetAdd('core_module.obj', input='libp3pgraph.in')
-  PyTargetAdd('core_module.obj', input='libp3cull.in')
-  PyTargetAdd('core_module.obj', input='libp3grutil.in')
-  PyTargetAdd('core_module.obj', input='libp3chan.in')
-  PyTargetAdd('core_module.obj', input='libp3pstatclient.in')
-  PyTargetAdd('core_module.obj', input='libp3char.in')
-  PyTargetAdd('core_module.obj', input='libp3collide.in')
-  PyTargetAdd('core_module.obj', input='libp3device.in')
-  PyTargetAdd('core_module.obj', input='libp3dgraph.in')
-  PyTargetAdd('core_module.obj', input='libp3display.in')
-  PyTargetAdd('core_module.obj', input='libp3pipeline.in')
-  PyTargetAdd('core_module.obj', input='libp3event.in')
-  PyTargetAdd('core_module.obj', input='libp3gobj.in')
-  PyTargetAdd('core_module.obj', input='libp3gsgbase.in')
-  PyTargetAdd('core_module.obj', input='libp3linmath.in')
-  PyTargetAdd('core_module.obj', input='libp3mathutil.in')
-  PyTargetAdd('core_module.obj', input='libp3parametrics.in')
-  PyTargetAdd('core_module.obj', input='libp3pnmimage.in')
-  PyTargetAdd('core_module.obj', input='libp3text.in')
-  PyTargetAdd('core_module.obj', input='libp3tform.in')
-  PyTargetAdd('core_module.obj', input='libp3putil.in')
-  PyTargetAdd('core_module.obj', input='libp3audio.in')
-  PyTargetAdd('core_module.obj', input='libp3pgui.in')
-  PyTargetAdd('core_module.obj', input='libp3movies.in')
-  PyTargetAdd('core_module.obj', input='libp3dxml.in')
-
-  if GetTarget() != "emscripten":
-    PyTargetAdd('core_module.obj', input='libp3nativenet.in')
-    PyTargetAdd('core_module.obj', input='libp3net.in')
-
-  if PkgSkip("FREETYPE")==0:
-    PyTargetAdd('core_module.obj', input='libp3pnmtext.in')
-
-  PyTargetAdd('core_module.obj', opts=['IMOD:panda3d.core', 'ILIB:core'])
-
-  PyTargetAdd('core.pyd', input='libp3dtoolbase_igate.obj')
-  PyTargetAdd('core.pyd', input='p3dtoolbase_typeHandle_ext.obj')
-  PyTargetAdd('core.pyd', input='libp3dtoolutil_igate.obj')
-  PyTargetAdd('core.pyd', input='p3dtoolutil_ext_composite.obj')
-  PyTargetAdd('core.pyd', input='libp3prc_igate.obj')
-  PyTargetAdd('core.pyd', input='p3prc_ext_composite.obj')
-
-  PyTargetAdd('core.pyd', input='libp3downloader_igate.obj')
-  PyTargetAdd('core.pyd', input='p3express_ext_composite.obj')
-  PyTargetAdd('core.pyd', input='libp3express_igate.obj')
-
-  PyTargetAdd('core.pyd', input='libp3recorder_igate.obj')
-  PyTargetAdd('core.pyd', input='libp3pgraphnodes_igate.obj')
-  PyTargetAdd('core.pyd', input='libp3pgraph_igate.obj')
-  PyTargetAdd('core.pyd', input='libp3movies_igate.obj')
-  PyTargetAdd('core.pyd', input='libp3grutil_igate.obj')
-  PyTargetAdd('core.pyd', input='libp3chan_igate.obj')
-  PyTargetAdd('core.pyd', input='libp3pstatclient_igate.obj')
-  PyTargetAdd('core.pyd', input='libp3char_igate.obj')
-  PyTargetAdd('core.pyd', input='libp3collide_igate.obj')
-  PyTargetAdd('core.pyd', input='libp3device_igate.obj')
-  PyTargetAdd('core.pyd', input='libp3dgraph_igate.obj')
-  PyTargetAdd('core.pyd', input='libp3display_igate.obj')
-  PyTargetAdd('core.pyd', input='libp3pipeline_igate.obj')
-  PyTargetAdd('core.pyd', input='libp3event_igate.obj')
-  PyTargetAdd('core.pyd', input='libp3gobj_igate.obj')
-  PyTargetAdd('core.pyd', input='libp3gsgbase_igate.obj')
-  PyTargetAdd('core.pyd', input='libp3linmath_igate.obj')
-  PyTargetAdd('core.pyd', input='libp3mathutil_igate.obj')
-  PyTargetAdd('core.pyd', input='libp3parametrics_igate.obj')
-  PyTargetAdd('core.pyd', input='libp3pnmimage_igate.obj')
-  PyTargetAdd('core.pyd', input='libp3text_igate.obj')
-  PyTargetAdd('core.pyd', input='libp3tform_igate.obj')
-  PyTargetAdd('core.pyd', input='libp3putil_igate.obj')
-  PyTargetAdd('core.pyd', input='libp3audio_igate.obj')
-  PyTargetAdd('core.pyd', input='libp3pgui_igate.obj')
-  PyTargetAdd('core.pyd', input='libp3dxml_igate.obj')
-
-  if GetTarget() != "emscripten":
-    PyTargetAdd('core.pyd', input='libp3net_igate.obj')
-    PyTargetAdd('core.pyd', input='libp3nativenet_igate.obj')
-
-  if PkgSkip("FREETYPE")==0:
-    PyTargetAdd('core.pyd', input="libp3pnmtext_igate.obj")
-
-  PyTargetAdd('core.pyd', input='p3pipeline_pythonThread.obj')
-  PyTargetAdd('core.pyd', input='p3putil_ext_composite.obj')
-  PyTargetAdd('core.pyd', input='p3pnmimage_pfmFile_ext.obj')
-  PyTargetAdd('core.pyd', input='p3event_asyncFuture_ext.obj')
-  PyTargetAdd('core.pyd', input='p3event_pythonTask.obj')
-  PyTargetAdd('core.pyd', input='p3gobj_ext_composite.obj')
-  PyTargetAdd('core.pyd', input='p3pgraph_ext_composite.obj')
-  PyTargetAdd('core.pyd', input='p3display_ext_composite.obj')
-
-  PyTargetAdd('core.pyd', input='core_module.obj')
-  if not GetLinkAllStatic() and GetTarget() != 'emscripten':
-     PyTargetAdd('core.pyd', input='libp3tinyxml.ilb')
-  PyTargetAdd('core.pyd', input='libp3interrogatedb.dll')
-  PyTargetAdd('core.pyd', input=COMMON_PANDA_LIBS)
-  PyTargetAdd('core.pyd', opts=['WINSOCK2'])
-=======
 OPTS=['DIR:panda/metalibs/panda', 'BUILDING:PANDA', 'JPEG', 'PNG', 'HARFBUZZ',
     'TIFF', 'OPENEXR', 'ZLIB', 'FREETYPE', 'FFTW', 'ADVAPI', 'WINSOCK2',
     'SQUISH', 'NVIDIACG', 'VORBIS', 'OPUS', 'WINUSER', 'WINMM', 'WINGDI', 'IPHLPAPI',
@@ -4276,7 +4036,6 @@
 TargetAdd('libpanda.dll', input='p3pnmimagetypes_composite2.obj')
 TargetAdd('libpanda.dll', input='p3pnmimage_composite1.obj')
 TargetAdd('libpanda.dll', input='p3pnmimage_composite2.obj')
-TargetAdd('libpanda.dll', input='p3pnmimage_convert_srgb_sse2.obj')
 TargetAdd('libpanda.dll', input='p3text_composite1.obj')
 TargetAdd('libpanda.dll', input='p3text_composite2.obj')
 TargetAdd('libpanda.dll', input='p3tform_composite1.obj')
@@ -4286,14 +4045,17 @@
 TargetAdd('libpanda.dll', input='p3audio_composite1.obj')
 TargetAdd('libpanda.dll', input='p3pgui_composite1.obj')
 TargetAdd('libpanda.dll', input='p3pgui_composite2.obj')
-TargetAdd('libpanda.dll', input='p3net_composite1.obj')
-TargetAdd('libpanda.dll', input='p3net_composite2.obj')
-TargetAdd('libpanda.dll', input='p3nativenet_composite1.obj')
 TargetAdd('libpanda.dll', input='p3pandabase_pandabase.obj')
 TargetAdd('libpanda.dll', input='libpandaexpress.dll')
 TargetAdd('libpanda.dll', input='p3dxml_composite1.obj')
 TargetAdd('libpanda.dll', input='libp3dtoolconfig.dll')
 TargetAdd('libpanda.dll', input='libp3dtool.dll')
+
+if GetTarget() != "emscripten":
+  TargetAdd('libpanda.dll', input='p3net_composite1.obj')
+  TargetAdd('libpanda.dll', input='p3net_composite2.obj')
+  TargetAdd('libpanda.dll', input='p3nativenet_composite1.obj')
+  TargetAdd('libpanda.dll', input='p3pnmimage_convert_srgb_sse2.obj')
 
 if PkgSkip("FREETYPE")==0:
   TargetAdd('libpanda.dll', input="p3pnmtext_composite1.obj")
@@ -4332,11 +4094,13 @@
 PyTargetAdd('core_module.obj', input='libp3tform.in')
 PyTargetAdd('core_module.obj', input='libp3putil.in')
 PyTargetAdd('core_module.obj', input='libp3audio.in')
-PyTargetAdd('core_module.obj', input='libp3nativenet.in')
-PyTargetAdd('core_module.obj', input='libp3net.in')
 PyTargetAdd('core_module.obj', input='libp3pgui.in')
 PyTargetAdd('core_module.obj', input='libp3movies.in')
 PyTargetAdd('core_module.obj', input='libp3dxml.in')
+
+if GetTarget() != "emscripten":
+  PyTargetAdd('core_module.obj', input='libp3nativenet.in')
+  PyTargetAdd('core_module.obj', input='libp3net.in')
 
 if PkgSkip("FREETYPE")==0:
   PyTargetAdd('core_module.obj', input='libp3pnmtext.in')
@@ -4379,9 +4143,11 @@
 PyTargetAdd('core.pyd', input='libp3putil_igate.obj')
 PyTargetAdd('core.pyd', input='libp3audio_igate.obj')
 PyTargetAdd('core.pyd', input='libp3pgui_igate.obj')
-PyTargetAdd('core.pyd', input='libp3net_igate.obj')
-PyTargetAdd('core.pyd', input='libp3nativenet_igate.obj')
 PyTargetAdd('core.pyd', input='libp3dxml_igate.obj')
+
+if GetTarget() != "emscripten":
+  PyTargetAdd('core.pyd', input='libp3net_igate.obj')
+  PyTargetAdd('core.pyd', input='libp3nativenet_igate.obj')
 
 if PkgSkip("FREETYPE")==0:
   PyTargetAdd('core.pyd', input="libp3pnmtext_igate.obj")
@@ -4401,7 +4167,6 @@
 PyTargetAdd('core.pyd', input='libp3interrogatedb.dll')
 PyTargetAdd('core.pyd', input=COMMON_PANDA_LIBS)
 PyTargetAdd('core.pyd', opts=['WINSOCK2'])
->>>>>>> 00305bcc
 
 #
 # DIRECTORY: panda/src/vision/
@@ -4761,11 +4526,7 @@
 # DIRECTORY: panda/src/x11display/
 #
 
-<<<<<<< HEAD
-if (GetTarget() not in ['windows', 'darwin', 'emscripten'] and PkgSkip("X11")==0 and not RUNTIME):
-=======
-if (GetTarget() not in ['windows', 'darwin'] and PkgSkip("X11")==0):
->>>>>>> 00305bcc
+if (GetTarget() not in ['windows', 'darwin', 'emscripten'] and PkgSkip("X11")==0):
   OPTS=['DIR:panda/src/x11display', 'BUILDING:PANDAX11', 'X11']
   TargetAdd('p3x11display_composite1.obj', opts=OPTS, input='p3x11display_composite1.cxx')
 
@@ -4773,11 +4534,7 @@
 # DIRECTORY: panda/src/glxdisplay/
 #
 
-<<<<<<< HEAD
-if (GetTarget() not in ['windows', 'darwin', 'emscripten'] and PkgSkip("GL")==0 and PkgSkip("X11")==0 and not RUNTIME):
-=======
-if (GetTarget() not in ['windows', 'darwin'] and PkgSkip("GL")==0 and PkgSkip("X11")==0):
->>>>>>> 00305bcc
+if (GetTarget() not in ['windows', 'darwin', 'emscripten'] and PkgSkip("GL")==0 and PkgSkip("X11")==0):
   OPTS=['DIR:panda/src/glxdisplay', 'BUILDING:PANDAGL',  'GL', 'NVIDIACG', 'CGGL']
   TargetAdd('p3glxdisplay_composite1.obj', opts=OPTS, input='p3glxdisplay_composite1.cxx')
   OPTS=['DIR:panda/metalibs/pandagl', 'BUILDING:PANDAGL',  'GL', 'NVIDIACG', 'CGGL']
@@ -4867,7 +4624,7 @@
 # DIRECTORY: panda/src/webgldisplay/
 #
 
-if GetTarget() == 'emscripten' and not PkgSkip("GLES2") and not RUNTIME:
+if GetTarget() == 'emscripten' and not PkgSkip("GLES2"):
   DefSymbol('GLES2', 'OPENGLES_2', '')
   OPTS=['DIR:panda/src/webgldisplay', 'DIR:panda/src/glstuff', 'BUILDING:PANDAGLES2',  'GLES2', 'WEBGL']
   TargetAdd('p3webgldisplay_webgldisplay_composite1.obj', opts=OPTS, input='p3webgldisplay_composite1.cxx')
@@ -5047,26 +4804,6 @@
       TargetAdd('libpandaspeedtree.dll', opts=['DX9',  'NVIDIACG', 'CGDX9'])
 
 #
-<<<<<<< HEAD
-=======
-# DIRECTORY: panda/src/testbed/
-#
-
-if (PkgSkip("PVIEW")==0):
-  OPTS=['DIR:panda/src/testbed']
-  TargetAdd('pview_pview.obj', opts=OPTS, input='pview.cxx')
-  TargetAdd('pview.exe', input='pview_pview.obj')
-  TargetAdd('pview.exe', input='libp3framework.dll')
-  if not PkgSkip("EGG"):
-    TargetAdd('pview.exe', input='libpandaegg.dll')
-  TargetAdd('pview.exe', input=COMMON_PANDA_LIBS)
-  TargetAdd('pview.exe', opts=['ADVAPI', 'WINSOCK2', 'WINSHELL'])
-
-  if GetLinkAllStatic() and not PkgSkip("GL"):
-    TargetAdd('pview.exe', input='libpandagl.dll')
-
-#
->>>>>>> 00305bcc
 # DIRECTORY: panda/src/android/
 #
 
@@ -5158,7 +4895,7 @@
 # DIRECTORY: panda/src/testbed/
 #
 
-if (not RTDIST and not RUNTIME and PkgSkip("PVIEW")==0):
+if (PkgSkip("PVIEW")==0):
   OPTS=['DIR:panda/src/testbed']
   TargetAdd('pview_pview.obj', opts=OPTS, input='pview.cxx')
   TargetAdd('pview.exe', input='pview_pview.obj')
@@ -5221,13 +4958,8 @@
 # DIRECTORY: direct/src/distributed/
 #
 
-<<<<<<< HEAD
 if not PkgSkip("DIRECT") and GetTarget() != 'emscripten':
-  OPTS=['DIR:direct/src/distributed', 'DIR:direct/src/dcparser', 'WITHINPANDA', 'BUILDING:DIRECT', 'OPENSSL']
-=======
-if (PkgSkip("DIRECT")==0):
   OPTS=['DIR:direct/src/distributed', 'DIR:direct/src/dcparser', 'WITHINPANDA', 'BUILDING:DIRECT']
->>>>>>> 00305bcc
   TargetAdd('p3distributed_config_distributed.obj', opts=OPTS, input='config_distributed.cxx')
 
   OPTS=['DIR:direct/src/distributed', 'WITHINPANDA']

--- conflicted
+++ resolved
@@ -127,11 +127,7 @@
     something like "lib" or "lib64" or in some cases, something
     similar to "lib/x86_64-linux-gnu". """
 
-<<<<<<< HEAD
-    if sys.platform in ("darwin", "win32"):
-=======
     if sys.platform in ("darwin", "win32", "cygwin"):
->>>>>>> 04949501
         return "lib"
 
     # This one's a bit tricky.  Some systems require us to install

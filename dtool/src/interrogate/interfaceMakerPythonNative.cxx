// Filename: interfaceMakerPythonNative.cxx
////////////////////////////////////////////////////////////////////
//
// PANDA 3D SOFTWARE
// Copyright (c) Carnegie Mellon University.  All rights reserved.
//
// All use of this software is subject to the terms of the revised BSD
// license.  You should have received a copy of this license along
// with this source code in a file named "LICENSE."
//
////////////////////////////////////////////////////////////////////

#include "interfaceMakerPythonNative.h"
#include "interrogateBuilder.h"
#include "interrogate.h"
#include "functionRemap.h"
#include "parameterRemapUnchanged.h"
#include "typeManager.h"

#include "pnotify.h" // For nout
#include "interrogateDatabase.h"
#include "interrogateType.h"
#include "interrogateFunction.h"
#include "cppFunctionType.h"
#include "cppPointerType.h"
#include "cppTypeDeclaration.h"
#include "cppStructType.h"
#include "vector"
#include "cppParameterList.h"
#include "algorithm"
#include "lineStream.h"

#include <set>
#include <map>

extern bool     inside_python_native;
extern          InterrogateType dummy_type;
extern std::string EXPORT_IMPORT_PREFIX;

#define CLASS_PREFIX "Dtool_"

/////////////////////////////////////////////////////////
// Name Remapper...
//      Snagged from ffi py code....
/////////////////////////////////////////////////////////
struct RenameSet {
  const char *_from;
  const char *_to;
  int function_type;
};

///////////////////////////////////////////////////////////////////////////////////////
RenameSet methodRenameDictionary[] = {
  { "operator =="   , "__eq__",                 0 },
  { "operator !="   , "__ne__",                 0 },
  { "operator << "  , "__lshift__",             0 },
  { "operator >>"   , "__rshift__",             0 },
  { "operator <"    , "__lt__",                 0 },
  { "operator >"    , "__gt__",                 0 },
  { "operator <="   , "__le__",                 0 },
  { "operator >="   , "__ge__",                 0 },
  { "operator ="    , "assign",                 0 },
  { "operator ()"   , "__call__",               0 },
  { "operator []"   , "__getitem__",            0 },
  { "operator ++unary", "increment",            0 },
  { "operator ++"   , "increment",              0 },
  { "operator --unary", "decrement",            0 },
  { "operator --"   , "decrement",              0 },
  { "operator ^"    , "__xor__",                0 },
  { "operator %"    , "__mod__",                0 },
  { "operator !"    , "logicalNot",             0 },
  { "operator ~unary", "__invert__",            0 },
  { "operator &"    , "__and__",                0 },
  { "operator &&"   , "logicalAnd",             0 },
  { "operator |"    , "__or__",                 0 },
  { "operator ||"   , "logicalOr",              0 },
  { "operator +"    , "__add__",                0 },
  { "operator -"    , "__sub__",                0 },
  { "operator -unary", "__neg__",               0 },
  { "operator *"    , "__mul__",                0 },
  { "operator /"    , "__div__",                0 },
  { "operator +="   , "__iadd__",               1 },
  { "operator -="   , "__isub__",               1 },
  { "operator *="   , "__imul__",               1 },
  { "operator /="   , "__idiv__",               1 },
  { "operator ,"    , "concatenate",            0 },
  { "operator |="   , "__ior__",                1 },
  { "operator &="   , "__iand__",               1 },
  { "operator ^="   , "__ixor__",               1 },
  { "operator ~="   , "bitwiseNotEqual",        0 },
  { "operator ->"   , "dereference",            0 },
  { "operator <<="  , "__ilshift__",            1 },
  { "operator >>="  , "__irshift__",            1 },
  { "operator typecast bool", "__nonzero__",    0 },
  { "__nonzero__"   , "__nonzero__",            0 },
  { "__reduce__"    , "__reduce__",             0 },
  { "__reduce_persist__", "__reduce_persist__", 0 },
  { "__copy__"      , "__copy__",               0 },
  { "__deepcopy__"  , "__deepcopy__",           0 },
  { "print"         , "Cprint",                 0 },
  { "CInterval.set_t", "_priv__cSetT",          0 },
  { "__bool__"      , "__bool__",               0 },
  { "__bytes__"     , "__bytes__",              0 },
  { "__iter__"      , "__iter__",               0 },
  { "__getbuffer__" , "__getbuffer__",          0 },
  { "__releasebuffer__", "__releasebuffer__",   0 },
  { NULL, NULL, -1 }
};

///////////////////////////////////////////////////////////////////////////////////////
RenameSet classRenameDictionary[] = {
  // No longer used, now empty.
  { NULL, NULL, -1 }
};

///////////////////////////////////////////////////////////////////////////////////////
///////////////////////////////////////////////////////////////////////////////////////
const char *pythonKeywords[] = {
  "and",
  "as",
  "assert",
  "break",
  "class",
  "continue",
  "def",
  "del",
  "elif",
  "else",
  "except",
  "exec",
  "finally",
  "for",
  "from",
  "global",
  "if",
  "import",
  "in",
  "is",
  "lambda",
  "nonlocal",
  "not",
  "or",
  "pass",
  "print",
  "raise",
  "return",
  "try",
  "while",
  "with",
  "yield",
  NULL
};

///////////////////////////////////////////////////////////////////////////////////////
std::string
checkKeyword(std::string &cppName) {
  for (int x = 0; pythonKeywords[x] != NULL; x++) {
    if (cppName == pythonKeywords[x]) {
      return std::string("_") + cppName;
    }
  }
  return cppName;
}

///////////////////////////////////////////////////////////////////////////////////////
///////////////////////////////////////////////////////////////////////////////////////
std::string
classNameFromCppName(const std::string &cppName, bool mangle) {
  if (!mangle_names) {
    mangle = false;
  }

  //# initialize to empty string
  std::string className = "";

  //# These are the characters we want to strip out of the name
  const std::string badChars("!@#$%^&*()<>,.-=+~{}? ");

  bool nextCap = false;
  bool nextUscore = false;
  bool firstChar = true && mangle;

  for (std::string::const_iterator chr = cppName.begin();
       chr != cppName.end(); ++chr) {
    if ((*chr == '_' || *chr == ' ') && mangle) {
      nextCap = true;

    } else if (badChars.find(*chr) != std::string::npos) {
      nextUscore = !mangle;

    } else if (nextCap || firstChar) {
      className += toupper(*chr);
      nextCap = false;
      firstChar = false;

    } else if (nextUscore) {
      className += '_';
      nextUscore = false;
      className += *chr;

    } else {
      className += *chr;
    }
  }

  for (int x = 0; classRenameDictionary[x]._from != NULL; x++) {
    if (cppName == classRenameDictionary[x]._from) {
      className = classRenameDictionary[x]._to;
    }
  }

  if (className.empty()) {
    std::string text = "** ERROR ** Renaming class: " + cppName + " to empty string";
    printf("%s", text.c_str());
  }

  className = checkKeyword(className);
  //# FFIConstants.notify.debug('Renaming class: ' + cppName + ' to: ' + className)
  return className;
}

///////////////////////////////////////////////////////////////////////////////////////
///////////////////////////////////////////////////////////////////////////////////////
std::string
methodNameFromCppName(const std::string &cppName, const std::string &className, bool mangle) {
  if (!mangle_names) {
    mangle = false;
  }

  std::string origName = cppName;

  if (origName.substr(0, 6) == "__py__") {
    // By convention, a leading prefix of "__py__" is stripped.  This
    // indicates a Python-specific variant of a particular method.
    origName = origName.substr(6);
  }

  std::string methodName;
  const std::string badChars("!@#$%^&*()<>,.-=+~{}? ");
  bool nextCap = false;
  for (std::string::const_iterator chr = origName.begin();
       chr != origName.end();
       chr++) {
    if ((*chr == '_' || *chr == ' ') && mangle) {
      nextCap = true;

    } else if (badChars.find(*chr) != std::string::npos) {
      if (!mangle) {
        methodName += '_';
      }

    } else if (nextCap) {
      methodName += toupper(*chr);
      nextCap = false;

    } else {
      methodName += *chr;
    }
  }

  for (int x = 0; methodRenameDictionary[x]._from != NULL; x++) {
    if (origName == methodRenameDictionary[x]._from) {
      methodName = methodRenameDictionary[x]._to;
    }
  }

  if (className.size() > 0) {
    string lookup_name = className + '.' + cppName;
    for (int x = 0; classRenameDictionary[x]._from != NULL; x++) {
      if (lookup_name == methodRenameDictionary[x]._from) {
        methodName = methodRenameDictionary[x]._to;
      }
    }
  }

  //    # Mangle names that happen to be python keywords so they are not anymore
  methodName = checkKeyword(methodName);
  return methodName;
}

std::string methodNameFromCppName(InterfaceMaker::Function *func, const std::string &className, bool mangle) {
  std::string cppName = func->_ifunc.get_name();
  if (func->_ifunc.is_unary_op()) {
    cppName += "unary";
  }
  return methodNameFromCppName(cppName, className, mangle);
}

std::string methodNameFromCppName(FunctionRemap *remap, const std::string &className, bool mangle) {
  std::string cppName = remap->_cppfunc->get_local_name();
  if (remap->_ftype->_flags & CPPFunctionType::F_unary_op) {
    cppName += "unary";
  }
  return methodNameFromCppName(cppName, className, mangle);
}

////////////////////////////////////////////////////////////////////
//     Function: InterfaceMakerPythonNative::get_slotted_function_def
//       Access: Private, Static
//  Description: Determines whether this method should be mapped to
//               one of Python's special slotted functions, those
//               hard-coded functions that are assigned to particular
//               function pointers within the object structure, for
//               special functions like __getitem__ and __len__.
//
//               Returns true if it has such a mapping, false if it is
//               just a normal method.  If it returns true, the
//               SlottedFunctionDef structure is filled in with the
//               important details.
////////////////////////////////////////////////////////////////////
bool InterfaceMakerPythonNative::
get_slotted_function_def(Object *obj, Function *func, FunctionRemap *remap, SlottedFunctionDef &def) {
  if (obj == NULL) {
    // Only methods may be slotted.
    return false;
  }

  def._func = func;
  def._answer_location = string();
  def._wrapper_type = WT_none;
  def._min_version = 0;

  string method_name = func->_ifunc.get_name();
  bool is_unary_op = func->_ifunc.is_unary_op();

  if (method_name == "operator +") {
    def._answer_location = "tp_as_number->nb_add";
    def._wrapper_type = WT_binary_operator;
    return true;
  }

  if (method_name == "operator -" && is_unary_op) {
    def._answer_location = "tp_as_number->nb_negative";
    def._wrapper_type = WT_no_params;
    return true;
  }

  if (method_name == "operator -") {
    def._answer_location = "tp_as_number->nb_subtract";
    def._wrapper_type = WT_binary_operator;
    return true;
  }

  if (method_name == "operator *") {
    def._answer_location = "tp_as_number->nb_multiply";
    def._wrapper_type = WT_binary_operator;
    return true;
  }

  if (method_name == "operator /") {
    def._answer_location = "tp_as_number->nb_divide";
    def._wrapper_type = WT_binary_operator;
    return true;
  }

  if (method_name == "operator %") {
    def._answer_location = "tp_as_number->nb_remainder";
    def._wrapper_type = WT_binary_operator;
    return true;
  }

  if (method_name == "operator <<") {
    def._answer_location = "tp_as_number->nb_lshift";
    def._wrapper_type = WT_binary_operator;
    return true;
  }

  if (method_name == "operator >>") {
    def._answer_location = "tp_as_number->nb_rshift";
    def._wrapper_type = WT_binary_operator;
    return true;
  }

  if (method_name == "operator ^") {
    def._answer_location = "tp_as_number->nb_xor";
    def._wrapper_type = WT_binary_operator;
    return true;
  }

  if (method_name == "operator ~" && is_unary_op) {
    def._answer_location = "tp_as_number->nb_invert";
    def._wrapper_type = WT_no_params;
    return true;
  }

  if (method_name == "operator &") {
    def._answer_location = "tp_as_number->nb_and";
    def._wrapper_type = WT_binary_operator;
    return true;
  }

  if (method_name == "operator |") {
    def._answer_location = "tp_as_number->nb_or";
    def._wrapper_type = WT_binary_operator;
    return true;
  }

  if (method_name == "__pow__") {
    def._answer_location = "tp_as_number->nb_power";
    def._wrapper_type = WT_ternary_operator;
    return true;
  }

  if (method_name == "operator +=") {
    def._answer_location = "tp_as_number->nb_inplace_add";
    def._wrapper_type = WT_inplace_binary_operator;
    def._min_version = 0x02000000;
    return true;
  }

  if (method_name == "operator -=") {
    def._answer_location = "tp_as_number->nb_inplace_subtract";
    def._wrapper_type = WT_inplace_binary_operator;
    def._min_version = 0x02000000;
    return true;
  }

  if (method_name == "operator *=") {
    def._answer_location = "tp_as_number->nb_inplace_multiply";
    def._wrapper_type = WT_inplace_binary_operator;
    def._min_version = 0x02000000;
    return true;
  }

  if (method_name == "operator /=") {
    def._answer_location = "tp_as_number->nb_inplace_divide";
    def._wrapper_type = WT_inplace_binary_operator;
    def._min_version = 0x02000000;
    return true;
  }

  if (method_name == "operator %=") {
    def._answer_location = ".tp_as_number->nb_inplace_remainder";
    def._wrapper_type = WT_inplace_binary_operator;
    def._min_version = 0x02000000;
    return true;
  }

  if (method_name == "operator <<=") {
    def._answer_location = "tp_as_number->nb_inplace_lshift";
    def._wrapper_type = WT_inplace_binary_operator;
    def._min_version = 0x02000000;
    return true;
  }

  if (method_name == "operator >>=") {
    def._answer_location = "tp_as_number->nb_inplace_rshift";
    def._wrapper_type = WT_inplace_binary_operator;
    def._min_version = 0x02000000;
    return true;
  }

  if (method_name == "operator &=") {
    def._answer_location = "tp_as_number->nb_inplace_and";
    def._wrapper_type = WT_inplace_binary_operator;
    def._min_version = 0x02000000;
    return true;
  }

  if (method_name == "operator ^=") {
    def._answer_location = "tp_as_number->nb_inplace_xor";
    def._wrapper_type = WT_inplace_binary_operator;
    def._min_version = 0x02000000;
    return true;
  }

  if (method_name == "__ipow__") {
    def._answer_location = "tp_as_number->nb_inplace_power";
    def._wrapper_type = WT_inplace_ternary_operator;
    def._min_version = 0x02000000;
    return true;
  }

  if (obj->_protocol_types & Object::PT_sequence) {
    if (remap->_flags & FunctionRemap::F_getitem_int) {
      def._answer_location = "tp_as_sequence->sq_item";
      def._wrapper_type = WT_sequence_getitem;
      return true;
    }
    if (remap->_flags & FunctionRemap::F_setitem_int ||
        remap->_flags & FunctionRemap::F_delitem_int) {
      def._answer_location = "tp_as_sequence->sq_ass_item";
      def._wrapper_type = WT_sequence_setitem;
      return true;
    }
    if (remap->_flags & FunctionRemap::F_size) {
      def._answer_location = "tp_as_sequence->sq_length";
      def._wrapper_type = WT_sequence_size;
      return true;
    }
  }

  if (obj->_protocol_types & Object::PT_mapping) {
    if (remap->_flags & FunctionRemap::F_getitem) {
      def._answer_location = "tp_as_mapping->mp_subscript";
      def._wrapper_type = WT_one_param;
      return true;
    }
    if (remap->_flags & FunctionRemap::F_setitem ||
        remap->_flags & FunctionRemap::F_delitem) {
      def._answer_location = "tp_as_mapping->mp_ass_subscript";
      def._wrapper_type = WT_mapping_setitem;
      return true;
    }
  }

  if (obj->_protocol_types & Object::PT_iter) {
    if (method_name == "__iter__") {
      def._answer_location = "tp_iter";
      def._wrapper_type = WT_no_params;
      return true;
    }

    if (method_name == "next" || method_name == "__next__") {
      def._answer_location = "tp_iternext";
      def._wrapper_type = WT_iter_next;
      return true;
    }
  }

  if (method_name == "operator ()") {
    def._answer_location = "tp_call";
    def._wrapper_type = WT_none;
    return true;
  }

  if (method_name == "__getattribute__") {
    // Like __getattr__, but is called unconditionally, ie.
    // does not try PyObject_GenericGetAttr first.
    def._answer_location = "tp_getattro";
    def._wrapper_type = WT_one_param;
    return true;
  }

  if (method_name == "__getattr__") {
    def._answer_location = "tp_getattro";
    def._wrapper_type = WT_getattr;
    return true;
  }

  if (method_name == "__setattr__") {
    def._answer_location = "tp_setattro";
    def._wrapper_type = WT_setattr;
    return true;
  }

  if (method_name == "__delattr__") {
    // __delattr__ shares the slot with __setattr__, except
    // that it takes only one argument.
    def._answer_location = "tp_setattro";
    def._wrapper_type = WT_setattr;
    return true;
  }

  if (method_name == "__nonzero__") {
    // Python 2 style.
    def._answer_location = "tp_as_number->nb_nonzero";
    def._wrapper_type = WT_inquiry;
    return true;
  }

  if (method_name == "__bool__") {
    // Python 3 style.
    def._answer_location = "tp_as_number->nb_nonzero";
    def._wrapper_type = WT_inquiry;
    return true;
  }

  if (method_name == "__getbuffer__") {
    def._answer_location = "tp_as_buffer->bf_getbuffer";
    def._wrapper_type = WT_getbuffer;
    def._min_version = 0x02060000;
    return true;
  }

  if (method_name == "__releasebuffer__") {
    def._answer_location = "tp_as_buffer->bf_releasebuffer";
    def._wrapper_type = WT_releasebuffer;
    def._min_version = 0x02060000;
    return true;
  }

  if (remap->_type == FunctionRemap::T_typecast_method) {
    // A typecast operator.  Check for a supported low-level typecast type.
    if (TypeManager::is_bool(remap->_return_type->get_orig_type())) {
      // If it's a bool type, then we wrap it with the __nonzero__
      // slot method.
      def._answer_location = "tp_as_number->nb_nonzero";
      def._wrapper_type = WT_inquiry;
      return true;

    } else if (TypeManager::is_integer(remap->_return_type->get_orig_type())) {
      // An integer type.
      def._answer_location = "tp_as_number->nb_int";
      def._wrapper_type = WT_no_params;
      return true;

    } else if (TypeManager::is_float(remap->_return_type->get_orig_type())) {
      // A floating-point (or double) type.
      def._answer_location = "tp_as_number->nb_float";
      def._wrapper_type = WT_no_params;
      return true;
    }
  }

  return false;
}

///////////////////////////////////////////////////////////////////////////////
///////////////////////////////////////////////////////////////////////////////
void InterfaceMakerPythonNative::
get_valid_child_classes(std::map<std::string, CastDetails> &answer, CPPStructType *inclass, const std::string &upcast_seed, bool can_downcast) {
  if (inclass == NULL) {
    return;
  }

  CPPStructType::Derivation::const_iterator bi;
  for (bi = inclass->_derivation.begin();
      bi != inclass->_derivation.end();
      ++bi) {

    const CPPStructType::Base &base = (*bi);
//        if (base._vis <= V_public)
//          can_downcast = false;
    CPPStructType *base_type = TypeManager::resolve_type(base._base)->as_struct_type();
    if (base_type != NULL) {
      std::string scoped_name = base_type->get_local_name(&parser);

      if (answer.find(scoped_name) == answer.end()) {
        answer[scoped_name]._can_downcast = can_downcast;
        answer[scoped_name]._to_class_name = scoped_name;
        answer[scoped_name]._structType = base_type;

        if (base._is_virtual) {
          answer[scoped_name]._can_downcast = false;
        }

        std::string local_upcast("(");
        local_upcast += scoped_name + " *)"+ upcast_seed +"";
        answer[scoped_name]._up_cast_string = local_upcast;
        answer[scoped_name]._is_legal_py_class = is_cpp_type_legal(base_type);
      } else {
        answer[scoped_name]._can_downcast = false;
      }

      get_valid_child_classes(answer, base_type, answer[scoped_name]._up_cast_string, answer[scoped_name]._can_downcast);
    }
  }
}

///////////////////////////////////////////////////////////////////////////////
//  Function : write_python_instance
//
///////////////////////////////////////////////////////////////////////////////
void InterfaceMakerPythonNative::
write_python_instance(ostream &out, int indent_level, const std::string &return_expr, bool owns_memory, const std::string &class_name, CPPType *ctype, bool is_const) {
  indent(out, indent_level) << "if (" << return_expr << " == NULL) {\n";
  indent(out, indent_level) << "  Py_INCREF(Py_None);\n";
  indent(out, indent_level) << "  return Py_None;\n";
  indent(out, indent_level) << "} else {\n";

  out << boolalpha;

  if (IsPandaTypedObject(ctype->as_struct_type())) {
    std::string typestr = "(" + return_expr + ")->as_typed_object()->get_type_index()";
    indent(out, indent_level) << "  return "
      << "DTool_CreatePyInstanceTyped((void *)" << return_expr << ", " << CLASS_PREFIX << make_safe_name(class_name) << ", " << owns_memory << ", " << is_const << ", " << typestr << ");\n";
  } else {
    //    indent(out, indent_level) << "if (" << return_expr << "!= NULL)\n";
    indent(out, indent_level) << "  return "
      << "DTool_CreatePyInstance((void *)" << return_expr << ", " << CLASS_PREFIX << make_safe_name(class_name) << ", " << owns_memory << ", " << is_const << ");\n";
  }
  indent(out, indent_level) << "}\n";
}

////////////////////////////////////////////////////////////////////
//     Function: InterfaceMakerPythonNative::Constructor
//       Access: Public
//  Description:
////////////////////////////////////////////////////////////////////
InterfaceMakerPythonNative::
InterfaceMakerPythonNative(InterrogateModuleDef *def) :
  InterfaceMakerPython(def)
{
}

////////////////////////////////////////////////////////////////////
//     Function: InterfaceMakerPythonNative::Destructor
//       Access: Public, Virtual
//  Description:
////////////////////////////////////////////////////////////////////
InterfaceMakerPythonNative::
~InterfaceMakerPythonNative() {
}

////////////////////////////////////////////////////////////////////
//     Function: InterfaceMakerPythonNative::write_prototypes
//       Access: Public, Virtual
//  Description: Generates the list of function prototypes
//               corresponding to the functions that will be output in
//               write_functions().
////////////////////////////////////////////////////////////////////
void InterfaceMakerPythonNative::
write_prototypes(ostream &out_code, ostream *out_h) {
  inside_python_native = true;

  Functions::iterator fi;

  if (out_h != NULL) {
    *out_h << "#include \"py_panda.h\"\n\n";
  }

  out_code << "//********************************************************************\n";
  out_code << "//*** prototypes for .. Global\n";
  out_code << "//********************************************************************\n";

  /*
  for (fi = _functions.begin(); fi != _functions.end(); ++fi)
  {
      Function *func = (*fi);
      if (!func->_itype.is_global() && is_function_legal(func))
        write_prototype_for (out_code, func);
  }
  */

  Objects::iterator oi;
  for (oi = _objects.begin(); oi != _objects.end(); ++oi) {
    Object *object = (*oi).second;
    if (object->_itype.is_class() || object->_itype.is_struct()) {
      if (is_cpp_type_legal(object->_itype._cpptype)) {
        if (isExportThisRun(object->_itype._cpptype)) {
          write_prototypes_class(out_code, out_h, object);
        } else {
          //write_prototypes_class_external(out_code, object);
          _external_imports.insert(object->_itype._cpptype);
        }
      }
    }
  }

  out_code << "//********************************************************************\n";
  out_code << "//*** prototypes for .. External Objects\n";
  out_code << "//********************************************************************\n";

  for (std::set<CPPType *>::iterator ii = _external_imports.begin(); ii != _external_imports.end(); ii++) {
    CPPType *type = (*ii);
    string class_name = type->get_local_name(&parser);
    string safe_name = make_safe_name(class_name);

    out_code << "IMPORT_THIS struct Dtool_PyTypedObject Dtool_" << safe_name << ";\n";
    out_code << "IMPORT_THIS void Dtool_PyModuleClassInit_" << safe_name << "(PyObject *module);\n";

    int has_coerce = has_coerce_constructor(type->as_struct_type());
    if (has_coerce > 0) {
      out_code << "IMPORT_THIS bool Dtool_Coerce_" << safe_name << "(PyObject *args, " << class_name << " const *&coerced);\n";
      if (has_coerce > 1) {
        out_code << "IMPORT_THIS bool Dtool_Coerce_" << safe_name << "(PyObject *args, " << class_name << " *&coerced);\n";
      }
    }
  }

  inside_python_native = false;
}

/////////////////////////////////////////////////////////////////////////////////////////////
//  Function : write_prototypes_class_external
//
//   Description :  Output enough enformation to a declartion of a externally
//                 generated dtool type object
/////////////////////////////////////////////////////////////////////////////////////////////
void InterfaceMakerPythonNative::
write_prototypes_class_external(ostream &out, Object *obj) {
  std::string class_name = make_safe_name(obj->_itype.get_scoped_name());
  std::string c_class_name =  obj->_itype.get_true_name();
  std::string preferred_name =  obj->_itype.get_name();


  out << "//********************************************************************\n";
  out << "//*** prototypes for external.. " << class_name << "\n";
  out << "//********************************************************************\n";

  out << "typedef  " << c_class_name << "  " << class_name << "_localtype;\n";
  out << "Define_Module_Class_Forward(" << _def->module_name << ", " << class_name << ", " << class_name << "_localtype, " << classNameFromCppName(preferred_name, false) << ");\n";
}

///////////////////////////////////////// ////////////////////////////////////////////////////
// Function : write_prototypes_class
//
/////////////////////////////////////////////////////////////////////////////////////////////
void InterfaceMakerPythonNative::
write_prototypes_class(ostream &out_code, ostream *out_h, Object *obj) {
  std::string ClassName = make_safe_name(obj->_itype.get_scoped_name());
  Functions::iterator fi;

  out_code << "//********************************************************************\n";
  out_code << "//*** prototypes for .. " << ClassName << "\n";
  out_code << "//********************************************************************\n";

  /*
  for (fi = obj->_methods.begin(); fi != obj->_methods.end(); ++fi) {
    Function *func = (*fi);
    write_prototype_for(out_code, func);
  }
  */

  /*
  for (fi = obj->_constructors.begin(); fi != obj->_constructors.end(); ++fi) {
    Function *func = (*fi);
    std::string fname = "int Dtool_Init_" + ClassName + "(PyObject *self, PyObject *args, PyObject *kwds)";
    write_prototype_for_name(out_code, obj, func, fname);
  }
  */

  write_class_declarations(out_code, out_h, obj);
}

////////////////////////////////////////////////////////////////////
//     Function: InterfaceMakerPythonNative::write_functions
//       Access: Public, Virtual
//  Description: Generates the list of functions that are appropriate
//               for this interface.  This function is called *before*
//               write_prototypes(), above.
////////////////////////////////////////////////////////////////////
void InterfaceMakerPythonNative::
write_functions(ostream &out) {
  inside_python_native = true;

  out << "//********************************************************************\n";
  out << "//*** Functions for .. Global\n" ;
  out << "//********************************************************************\n";
  FunctionsByIndex::iterator fi;
  for (fi = _functions.begin(); fi != _functions.end(); ++fi) {
    Function *func = (*fi).second;
    if (!func->_itype.is_global() && is_function_legal(func)) {
      write_function_for_top(out, NULL, func);
    }
  }

  Objects::iterator oi;
  for (oi = _objects.begin(); oi != _objects.end(); ++oi) {
    Object *object = (*oi).second;
    if (object->_itype.is_class() || object->_itype.is_struct()) {
      if (is_cpp_type_legal(object->_itype._cpptype)) {
        if (isExportThisRun(object->_itype._cpptype)) {
          write_class_details(out, object);
        }
      }
    }
  }

  //Objects::iterator oi;
  for (oi = _objects.begin(); oi != _objects.end(); ++oi) {
    Object *object = (*oi).second;
    if (!object->_itype.get_outer_class()) {
      if (object->_itype.is_class() || object->_itype.is_struct()) {
        if (is_cpp_type_legal(object->_itype._cpptype)) {
          if (isExportThisRun(object->_itype._cpptype)) {
            write_module_class(out, object);
          }
        }
      }
    }
  }

  inside_python_native = true;
}

////////////////////////////////////////////////////////////
//  Function : write_class_details
////////////////////////////////////////////////////////////
void InterfaceMakerPythonNative::
write_class_details(ostream &out, Object *obj) {
  Functions::iterator fi;
  Function::Remaps::const_iterator ri;

  //std::string cClassName = obj->_itype.get_scoped_name();
  std::string ClassName = make_safe_name(obj->_itype.get_scoped_name());
  std::string cClassName = obj->_itype.get_true_name();

  out << "//********************************************************************\n";
  out << "//*** Functions for .. " << cClassName << "\n" ;
  out << "//********************************************************************\n";

  for (fi = obj->_methods.begin(); fi != obj->_methods.end(); ++fi) {
    Function *func = (*fi);
    if (func) {
      write_function_for_top(out, obj, func);
    }
  }

  Properties::const_iterator pit;
  for (pit = obj->_properties.begin(); pit != obj->_properties.end(); ++pit) {
    Property *property = (*pit);
    const InterrogateElement &ielem = property->_ielement;
    string expected_params;

    if (property->_getter != NULL) {
      std::string fname = "PyObject *Dtool_" + ClassName + "_" + ielem.get_name() + "_Getter(PyObject *self, void *)";
      write_function_for_name(out, obj, property->_getter->_remaps,
                              fname, expected_params, true,
                              AT_no_args, RF_pyobject | RF_err_null);
    }

    if (property->_setter != NULL) {
      std::string fname = "int Dtool_" + ClassName + "_" + ielem.get_name() + "_Setter(PyObject *self, PyObject *arg, void *)";
      write_function_for_name(out, obj, property->_setter->_remaps,
                              fname, expected_params, true,
                              AT_single_arg, RF_int);
    }
  }

  if (obj->_constructors.size() == 0) {
    out << "int Dtool_Init_" + ClassName + "(PyObject *, PyObject *, PyObject *) {\n"
        << "  PyErr_SetString(PyExc_TypeError, \"cannot init constant class (" << cClassName << ")\");\n"
        << "  return -1;\n"
        << "}\n\n";

  } else {
    for (fi = obj->_constructors.begin(); fi != obj->_constructors.end(); ++fi) {
      Function *func = (*fi);
      std::string fname = "int Dtool_Init_" + ClassName + "(PyObject *self, PyObject *args, PyObject *kwds)";

      string expected_params;
      write_function_for_name(out, obj, func->_remaps, fname, expected_params, true, AT_keyword_args, RF_int);
    }
  }

  CPPType *cpptype = TypeManager::resolve_type(obj->_itype._cpptype);

  // If we have "coercion constructors", write a single wrapper to consolidate those.
  int has_coerce = has_coerce_constructor(cpptype->as_struct_type());
  if (has_coerce > 0) {
    write_coerce_constructor(out, obj, true);
    if (has_coerce > 1) {
      write_coerce_constructor(out, obj, false);
    }
  }

  MakeSeqs::iterator msi;
  for (msi = obj->_make_seqs.begin(); msi != obj->_make_seqs.end(); ++msi) {
    write_make_seq(out, obj, ClassName, *msi);
  }

  std::map<string, CastDetails> details;
  std::map<string, CastDetails>::iterator di;
  builder.get_type(TypeManager::unwrap(cpptype), false);
  get_valid_child_classes(details, cpptype->as_struct_type());
  for (di = details.begin(); di != details.end(); di++) {
    //InterrogateType ptype =idb->get_type(di->first);
    if (di->second._is_legal_py_class && !isExportThisRun(di->second._structType)) {
      _external_imports.insert(di->second._structType);
    }
    //out << "IMPORT_THIS struct Dtool_PyTypedObject Dtool_" << make_safe_name(di->second._to_class_name) << ";\n";
  }

  { // the Cast Converter

    out << "inline void *Dtool_UpcastInterface_" << ClassName << "(PyObject *self, Dtool_PyTypedObject *requested_type) {\n";
    out << "  Dtool_PyTypedObject *SelfType = ((Dtool_PyInstDef *)self)->_My_Type;\n";
    out << "  if (SelfType != &Dtool_" << ClassName << ") {\n";
    out << "    printf(\"" << ClassName << " ** Bad Source Type-- Requesting Conversion from %s to %s\\n\", Py_TYPE(self)->tp_name, requested_type->_PyType.tp_name); fflush(NULL);\n";;
    out << "    return NULL;\n";
    out << "  }\n";
    out << "\n";
    out << "  " << cClassName << " *local_this = (" << cClassName << " *)((Dtool_PyInstDef *)self)->_ptr_to_object;\n";
    out << "  if (requested_type == &Dtool_" << ClassName << ") {\n";
    out << "    return local_this;\n";
    out << "  }\n";

    for (di = details.begin(); di != details.end(); di++) {
      if (di->second._is_legal_py_class) {
        out << "  if (requested_type == &Dtool_" << make_safe_name(di->second._to_class_name) << ") {\n";
        out << "    return " << di->second._up_cast_string << " local_this;\n";
        out << "  }\n";
      }
    }

    out << "  return NULL;\n";
    out << "}\n\n";

    out << "inline void *Dtool_DowncastInterface_" << ClassName << "(void *from_this, Dtool_PyTypedObject *from_type) {\n";
    out << "  if (from_this == NULL || from_type == NULL) {\n";
    out << "    return NULL;\n";
    out << "  }\n";
    out << "  if (from_type == &Dtool_" << ClassName << ") {\n";
    out << "    return from_this;\n";
    out << "  }\n";
    for (di = details.begin(); di != details.end(); di++) {
      if (di->second._can_downcast && di->second._is_legal_py_class) {
        out << "  if (from_type == &Dtool_" << make_safe_name(di->second._to_class_name) << ") {\n";
        out << "    " << di->second._to_class_name << "* other_this = (" << di->second._to_class_name << "*)from_this;\n" ;
        out << "    return (" << cClassName << "*)other_this;\n";
        out << "  }\n";
      }
    }
    out << "  return (void *) NULL;\n";
    out << "}\n\n";
  }
}

////////////////////////////////////////////////////////////
/// Function : write_class_declarations
//
//
////////////////////////////////////////////////////////////
void InterfaceMakerPythonNative::
write_class_declarations(ostream &out, ostream *out_h, Object *obj) {
  const InterrogateType &itype = obj->_itype;
  std::string class_name = make_safe_name(obj->_itype.get_scoped_name());
  std::string c_class_name =  obj->_itype.get_true_name();
  std::string preferred_name =  itype.get_name();
  std::string class_struct_name = std::string(CLASS_PREFIX) + class_name;

  out << "typedef " << c_class_name << " " << class_name << "_localtype;\n";
  if (obj->_itype.has_destructor() ||
      obj->_itype.destructor_is_inherited()) {

    if (TypeManager::is_reference_count(obj->_itype._cpptype)) {
      out << "Define_Module_ClassRef(" << _def->module_name << ", " << class_name << ", " << class_name << "_localtype, " << classNameFromCppName(preferred_name, false) << ");\n";
    } else {
      out << "Define_Module_Class(" << _def->module_name << ", " << class_name << ", " << class_name << "_localtype, " << classNameFromCppName(preferred_name, false) << ");\n";
    }
  } else {
    if (TypeManager::is_reference_count(obj->_itype._cpptype)) {
      out << "Define_Module_ClassRef_Private(" << _def->module_name << ", " << class_name << ", " << class_name << "_localtype, " << classNameFromCppName(preferred_name, false) << ");\n";
    } else {
      out << "Define_Module_Class_Private(" << _def->module_name << ", " << class_name << ", " << class_name << "_localtype, " << classNameFromCppName(preferred_name, false) << ");\n";
    }
  }

  out << "EXPORT_THIS void Dtool_PyModuleClassInit_" << class_name << "(PyObject *module);\n";

  int has_coerce = has_coerce_constructor(obj->_itype._cpptype->as_struct_type());
  if (has_coerce > 0) {
    out << "EXPORT_THIS bool Dtool_Coerce_" << class_name << "(PyObject *args, " << c_class_name << " const *&coerced);\n";
    if (has_coerce > 1) {
      out << "EXPORT_THIS bool Dtool_Coerce_" << class_name << "(PyObject *args, " << c_class_name << " *&coerced);\n";
    }
  }

  out << "\n";

  if (out_h != NULL) {
    *out_h << "extern \"C\" " << EXPORT_IMPORT_PREFIX << " struct Dtool_PyTypedObject Dtool_" << class_name << ";\n";
  }
}

////////////////////////////////////////////////////////////////////
//     Function: InterfaceMakerPythonNative::write_sub_module
//       Access: Public, Virtual
//  Description: Generates whatever additional code is required to
//               support a module file.
////////////////////////////////////////////////////////////////////
void InterfaceMakerPythonNative::
write_sub_module(ostream &out, Object *obj) {
  //Object * obj = _objects[_embeded_index] ;
  string class_name = make_safe_name(obj->_itype.get_scoped_name());
  out << "  // Module init upcall for " << obj->_itype.get_scoped_name() << "\n";

  if (!obj->_itype.is_typedef()) {
    out << "  // " << *(obj->_itype._cpptype) << "\n";
    out << "  Dtool_PyModuleClassInit_" << class_name << "(module);\n";

  } else {
    // Unwrap typedefs.
    TypeIndex wrapped = obj->_itype._wrapped_type;
    while (interrogate_type_is_typedef(wrapped)) {
      wrapped = interrogate_type_wrapped_type(wrapped);
    }

    InterrogateDatabase *idb = InterrogateDatabase::get_ptr();
    const InterrogateType &wrapped_itype = idb->get_type(wrapped);

    class_name = make_safe_name(wrapped_itype.get_scoped_name());

    out << "  // typedef " << wrapped_itype.get_scoped_name()
        << " " << *(obj->_itype._cpptype) << "\n";

    if (!isExportThisRun(wrapped_itype._cpptype)) {
      _external_imports.insert(wrapped_itype._cpptype);
    }
  }

  std::string export_class_name = classNameFromCppName(obj->_itype.get_name(), false);
  std::string export_class_name2 = classNameFromCppName(obj->_itype.get_name(), true);

  out << "  Py_INCREF(&Dtool_" << class_name << ".As_PyTypeObject());\n";
  out << "  PyModule_AddObject(module, \"" << export_class_name << "\", (PyObject *)&Dtool_" << class_name << ".As_PyTypeObject());\n";
  if (export_class_name != export_class_name2) {
    out << "  PyModule_AddObject(module, \"" << export_class_name2 << "\", (PyObject *)&Dtool_" << class_name << ".As_PyTypeObject());\n";
  }
}

/////////////////////////////////////////////////////////////////////////////
// Function : write_module_support
/////////////////////////////////////////////////////////////////////////////
void InterfaceMakerPythonNative::
write_module_support(ostream &out, ostream *out_h, InterrogateModuleDef *def) {
  out << "//********************************************************************\n";
  out << "//*** Module Object Linker ..\n";
  out << "//********************************************************************\n";

  out << "static void BuildInstants(PyObject *module) {\n";
  out << "  (void) module; // Unused\n";

  Objects::iterator oi;
  for (oi = _objects.begin(); oi != _objects.end(); ++oi) {
    Object *object = (*oi).second;
    if (object->_itype.is_enum() && !object->_itype.is_nested()) {
      int enum_count = object->_itype.number_of_enum_values();
      if (enum_count > 0) {
          out << "//********************************************************************\n";
          out << "//*** Module Enums  .." << object->_itype.get_scoped_name() << "\n";
          out << "//********************************************************************\n";
      }
      for (int xx = 0; xx < enum_count; xx++) {
        string name1 = classNameFromCppName(object->_itype.get_enum_value_name(xx), false);
        string name2 = classNameFromCppName(object->_itype.get_enum_value_name(xx), true);
        string enum_value = "::" + object->_itype.get_enum_value_name(xx);
        out << "  PyModule_AddIntConstant(module, \"" << name1 << "\", " << enum_value << ");\n";
        if (name1 != name2) {
          // Also write the mangled name, for historical purposes.
          out << "  PyModule_AddIntConstant(module, \"" << name2 << "\", " << enum_value << ");\n";
        }
      }
    }
  }

  InterrogateDatabase *idb = InterrogateDatabase::get_ptr();
  int num_manifests = idb->get_num_global_manifests();
  for (int mi = 0; mi < num_manifests; mi++) {
    ManifestIndex manifest_index = idb->get_global_manifest(mi);
    const InterrogateManifest &iman = idb->get_manifest(manifest_index);
    if (iman.has_getter()) {
      FunctionIndex func_index = iman.get_getter();
      record_function(dummy_type, func_index);
    }

    string name1 = classNameFromCppName(iman.get_name(), false);
    string name2 = classNameFromCppName(iman.get_name(), true);
    if (iman.has_int_value()) {
      int value = iman.get_int_value();
      out << "  PyModule_AddIntConstant(module, \"" << name1 << "\", " << value << ");\n";
      if (name1 != name2) {
        // Also write the mangled name, for historical purposes.
        out << "  PyModule_AddIntConstant(module, \"" << name2 << "\", " << value << ");\n";
      }
    } else {
      string value = iman.get_definition();
      out << "  PyModule_AddStringConstant(module, \"" << name1 << "\", \"" << value << "\");\n";
      if (name1 != name2) {
        out << "  PyModule_AddStringConstant(module, \"" << name2 << "\", \"" << value << "\");\n";
      }
    }
  }

  for (oi = _objects.begin(); oi != _objects.end(); ++oi) {
    Object *object = (*oi).second;
    if (!object->_itype.get_outer_class()) {
      if (object->_itype.is_class() ||
          object->_itype.is_struct() ||
          object->_itype.is_typedef()) {
        if (is_cpp_type_legal(object->_itype._cpptype)) {
          if (isExportThisRun(object->_itype._cpptype)) {
            write_sub_module(out, object);
          }
        }
      }
    }
  }
  out << "//********************************************************************\n";
  out << "//*** Module Init Upcall ..  Externally Defined Class\n";
  out << "//********************************************************************\n";

//    for (std::set< std::string >::iterator ii = _external_imports.begin(); ii != _external_imports.end(); ii++)
//                 out << "Dtool_" <<*ii << "._Dtool_ClassInit(NULL);\n";

  out << "}\n\n";

  bool force_base_functions = true;

  out << "static PyMethodDef python_simple_funcs[] = {\n";
  FunctionsByIndex::iterator fi;
  for (fi = _functions.begin(); fi != _functions.end(); ++fi) {
    Function *func = (*fi).second;
    if (!func->_itype.is_global() && is_function_legal(func)) {
      string name1 = methodNameFromCppName(func, "", false);
      string name2 = methodNameFromCppName(func, "", true);

      string flags;
      switch (func->_args_type) {
      case AT_keyword_args:
        flags = "METH_VARARGS | METH_KEYWORDS";
        break;

      case AT_varargs:
        flags = "METH_VARARGS";
        break;

      case AT_single_arg:
        flags = "METH_O";
        break;

      default:
        flags = "METH_NOARGS";
        break;
      }

      // Note: we shouldn't add METH_STATIC here, since both METH_STATIC
      // and METH_CLASS are illegal for module-level functions.

      out << "  { \"" << name1 << "\", (PyCFunction) &"
          << func->_name << ", " << flags << ", (const char *)" << func->_name << "_comment},\n";
      if (name1 != name2) {
        out << "  { \"" << name2 << "\", (PyCFunction) &"
            << func->_name << ", " << flags << ", (const char *)" << func->_name << "_comment},\n";
      }
    }
  }

  if (force_base_functions) {
    out << "  // Support Function For Dtool_types ... for now in each module ??\n";
    out << "  {\"Dtool_BorrowThisReference\", &Dtool_BorrowThisReference, METH_VARARGS, \"Used to borrow 'this' pointer (to, from)\\nAssumes no ownership.\"},\n";
    out << "  {\"Dtool_AddToDictionary\", &Dtool_AddToDictionary, METH_VARARGS, \"Used to add items into a tp_dict\"},\n";
  }

  out << "  {NULL, NULL, 0, NULL}\n" << "};\n\n";

  out << "EXPORT_THIS struct LibraryDef " << def->library_name << "_moddef = {python_simple_funcs, BuildInstants};\n";
  if (out_h != NULL) {
    *out_h << "extern struct LibraryDef " << def->library_name << "_moddef;\n";
  }
}

/////////////////////////////////////////////////////////////////////////////
///// Function : write_module
/////////////////////////////////////////////////////////////////////////////
void InterfaceMakerPythonNative::
write_module(ostream &out, ostream *out_h, InterrogateModuleDef *def) {
  InterfaceMakerPython::write_module(out, out_h, def);
  Objects::iterator oi;

  out << "//********************************************************************\n";
  out << "//*** Py Init Code For .. GlobalScope\n" ;
  out << "//********************************************************************\n";

  out << "#if PY_MAJOR_VERSION >= 3\n"
      << "static struct PyModuleDef python_native_module = {\n"
      << "  PyModuleDef_HEAD_INIT,\n"
      << "  \"" << def->module_name << "\",\n"
      << "  NULL,\n"
      << "  -1,\n"
      << "  NULL,\n"
      << "  NULL, NULL, NULL, NULL\n"
      << "};\n"
      << "\n"
      << "#ifdef _WIN32\n"
      << "extern \"C\" __declspec(dllexport) PyObject *PyInit_" << def->module_name << "();\n"
      << "#else\n"
      << "extern \"C\" PyObject *PyInit_" << def->module_name << "();\n"
      << "#endif\n"
      << "\n"
      << "PyObject *PyInit_" << def->module_name << "() {\n"
      << "  LibraryDef *refs[] = {&" << def->library_name << "_moddef, NULL};\n"
      << "  return Dtool_PyModuleInitHelper(refs, &python_native_module);\n"
      << "}\n"
      << "\n"
      << "#else  // Python 2 case\n"
      << "\n"
      << "#ifdef _WIN32\n"
      << "extern \"C\" __declspec(dllexport) void init" << def->module_name << "();\n"
      << "#else\n"
      << "extern \"C\" void init" << def->module_name << "();\n"
      << "#endif\n"
      << "\n"
      << "void init" << def->module_name << "() {\n"
      << "  LibraryDef *refs[] = {&" << def->library_name << "_moddef, NULL};\n"
      << "  Dtool_PyModuleInitHelper(refs, \"" << def->module_name << "\");\n"
      << "}\n"
      << "\n"
      << "#endif\n"
      << "\n";
}
/////////////////////////////////////////////////////////////////////////////////////////////
// Function :write_module_class
/////////////////////////////////////////////////////////////////////////////////////////////
void InterfaceMakerPythonNative::
write_module_class(ostream &out, Object *obj) {
  bool has_local_hash = false;
  bool has_local_repr = false;
  bool has_local_str = false;
  bool has_local_richcompare = false;
  bool has_local_getbuffer = false;

  {
    int num_nested = obj->_itype.number_of_nested_types();
    for (int ni = 0; ni < num_nested; ni++) {
      TypeIndex nested_index = obj->_itype.get_nested_type(ni);
      if (_objects.count(nested_index) == 0) {
        // Illegal type.
        continue;
      }

      Object *nested_obj = _objects[nested_index];
      assert(nested_obj != (Object *)NULL);

      if (nested_obj->_itype.is_class() || nested_obj->_itype.is_struct()) {
        write_module_class(out, nested_obj);
      }
    }
  }

  InterrogateDatabase *idb = InterrogateDatabase::get_ptr();

  std::string ClassName = make_safe_name(obj->_itype.get_scoped_name());
  std::string cClassName =  obj->_itype.get_true_name();
  std::string export_class_name = classNameFromCppName(obj->_itype.get_name(), false);

  Functions::iterator fi;
  out << "//********************************************************************\n";
  out << "//*** Py Init Code For .. " << ClassName << " | " << export_class_name << "\n" ;
  out << "//********************************************************************\n";
  out << "PyMethodDef Dtool_Methods_" << ClassName << "[] = {\n";

  std::map<string, SlottedFunctionDef> slotted_functions;
  // function Table
  bool got_copy = false;
  bool got_deepcopy = false;

  for (fi = obj->_methods.begin(); fi != obj->_methods.end(); ++fi) {
    Function *func = (*fi);
    if (func->_name == "__copy__") {
      got_copy = true;
    } else if (func->_name == "__deepcopy__") {
      got_deepcopy = true;
    }

    string name1 = methodNameFromCppName(func, export_class_name, false);
    string name2 = methodNameFromCppName(func, export_class_name, true);

    string flags;
    switch (func->_args_type) {
    case AT_keyword_args:
      flags = "METH_VARARGS | METH_KEYWORDS";
      break;

    case AT_varargs:
      flags = "METH_VARARGS";
      break;

    case AT_single_arg:
      flags = "METH_O";
      break;

    default:
      flags = "METH_NOARGS";
      break;
    }

    if (!func->_has_this) {
      flags += " | METH_STATIC";
    }

    bool has_nonslotted = false;

    Function::Remaps::const_iterator ri;
    for (ri = func->_remaps.begin(); ri != func->_remaps.end(); ++ri) {
      FunctionRemap *remap = (*ri);
      if (!is_remap_legal(remap)) {
        continue;
      }

      SlottedFunctionDef slotted_def;

      if (get_slotted_function_def(obj, func, remap, slotted_def)) {
        const string &key = slotted_def._answer_location;
        if (slotted_functions.count(key)) {
          slotted_functions[key]._remaps.insert(remap);
        } else {
          slotted_functions[key] = slotted_def;
          slotted_functions[key]._remaps.insert(remap);
        }
      } else {
        has_nonslotted = true;
      }
    }

    if (has_nonslotted) {
      // This function has non-slotted remaps, so write it out into the function table.

      out << "  { \"" << name1 << "\", (PyCFunction) &"
          << func->_name << ", " << flags << ", (char *) " << func->_name << "_comment},\n";
      if (name1 != name2) {
        out << "  { \"" << name2 << "\", (PyCFunction) &"
            << func->_name << ", " << flags << ", (char *) " << func->_name << "_comment},\n";
      }
    }
  }

  if (obj->_protocol_types & Object::PT_make_copy) {
    if (!got_copy) {
      out << "  { \"__copy__\", (PyCFunction) &copy_from_make_copy, METH_NOARGS, NULL},\n";
      got_copy = true;
    }
  } else if (obj->_protocol_types & Object::PT_copy_constructor) {
    if (!got_copy) {
      out << "  { \"__copy__\", (PyCFunction) &copy_from_copy_constructor, METH_NOARGS, NULL},\n";
      got_copy = true;
    }
  }

  if (got_copy && !got_deepcopy) {
    out << "  { \"__deepcopy__\", (PyCFunction) &map_deepcopy_to_copy, METH_VARARGS, NULL},\n";
  }

  MakeSeqs::iterator msi;
  for (msi = obj->_make_seqs.begin(); msi != obj->_make_seqs.end(); ++msi) {
    string flags = "METH_NOARGS";
    if (obj->is_static_method((*msi)->_element_name)) {
      flags += " | METH_CLASS";
    }
    string name1 = methodNameFromCppName((*msi)->_seq_name, export_class_name, false);
    string name2 = methodNameFromCppName((*msi)->_seq_name, export_class_name, true);
    out << "  { \"" << name1
        << "\", (PyCFunction) &" << (*msi)->_name << ", " << flags << ", NULL},\n";
    if (name1 != name2) {
      out << "  { \"" << name2
          << "\", (PyCFunction) &" << (*msi)->_name << ", " << flags << ", NULL},\n";
    }
  }

  out << "  { NULL, NULL, 0, NULL }\n"
      << "};\n\n";

  int num_derivations = obj->_itype.number_of_derivations();
  int di;
  for (di = 0; di < num_derivations; di++) {
    TypeIndex d_type_Index = obj->_itype.get_derivation(di);
    if (!interrogate_type_is_unpublished(d_type_Index)) {
      const InterrogateType &d_itype = idb->get_type(d_type_Index);
      if (is_cpp_type_legal(d_itype._cpptype)) {
        if (!isExportThisRun(d_itype._cpptype)) {
          _external_imports.insert(d_itype._cpptype);

          //out << "IMPORT_THIS struct Dtool_PyTypedObject Dtool_" << make_safe_name(d_itype.get_scoped_name().c_str()) << ";\n";
        }
      }
    }
  }

  std::vector<std::string> bases;
  for (di = 0; di < num_derivations; di++) {
    TypeIndex d_type_Index = obj->_itype.get_derivation(di);
    if (!interrogate_type_is_unpublished(d_type_Index)) {
      const InterrogateType &d_itype = idb->get_type(d_type_Index);
      if (is_cpp_type_legal(d_itype._cpptype)) {
        bases.push_back(make_safe_name(d_itype.get_scoped_name().c_str()));
      }
    }
  }

  if (bases.empty()) {
    bases.push_back("DTOOL_SUPER_BASE");
  }

  {
    Function *getitem_func;

    std::map<string, SlottedFunctionDef>::iterator rfi; //          slotted_functions;
    for (rfi = slotted_functions.begin(); rfi != slotted_functions.end(); rfi++) {
      const SlottedFunctionDef &def = rfi->second;
      Function *func = def._func;

      switch (rfi->second._wrapper_type) {
      case WT_no_params:
      case WT_iter_next: // TODO: fix iter_next to return NULL instead of None
        // PyObject *func(PyObject *self)
        {
          out << "//////////////////\n";
          out << "//  A wrapper function to satisfy Python's internal calling conventions.\n";
          out << "//     " << ClassName << " ..." << rfi->second._answer_location << " = " << methodNameFromCppName(func, export_class_name, false) << "\n";
          out << "//////////////////\n";
          out << "static PyObject *" <<  func->_name << methodNameFromCppName(func, export_class_name, false) << "(PyObject *self) {\n";
          out << "  " << cClassName  << " *local_this = NULL;\n";
          out << "  DTOOL_Call_ExtractThisPointerForType(self, &Dtool_" << ClassName << ", (void **)&local_this);\n";
          out << "  if (local_this == NULL) {\n";
          out << "    PyErr_SetString(PyExc_AttributeError, \"C++ object is not yet constructed, or already destructed.\");\n";
          out << "    return NULL;\n";
          out << "  }\n\n";

          string expected_params;
          write_function_forset(out, def._remaps, expected_params, 2, true, true,
                                AT_no_args, RF_pyobject | RF_err_null, false, "index");

          out << "  if (!PyErr_Occurred()) {\n";
          out << "    PyErr_SetString(PyExc_TypeError,\n";
          out << "      \"Arguments must match:\\n\"\n";
          output_quoted(out, 6, expected_params);
          out << ");\n";
          out << "  }\n";
          out << "  return NULL;\n";
          out << "}\n\n";
        }
        break;

      case WT_one_param:
      case WT_binary_operator:
      case WT_inplace_binary_operator:
        // PyObject *func(PyObject *self, PyObject *one)
        {
          int return_flags = RF_err_null;
          if (rfi->second._wrapper_type == WT_inplace_binary_operator) {
            return_flags |= RF_self;
          } else {
            return_flags |= RF_pyobject;
          }
          out << "//////////////////\n";
          out << "//  A wrapper function to satisfy Python's internal calling conventions.\n";
          out << "//     " << ClassName << " ..." << rfi->second._answer_location << " = " << methodNameFromCppName(func, export_class_name, false) << "\n";
          out << "//////////////////\n";
          out << "static PyObject *" <<  func->_name << methodNameFromCppName(func, export_class_name, false) << "(PyObject *self, PyObject *arg) {\n";
          out << "  " << cClassName << " *local_this = NULL;\n";
          out << "  DTOOL_Call_ExtractThisPointerForType(self, &Dtool_" << ClassName << ", (void **)&local_this);\n";
          out << "  if (local_this == NULL) {\n";
          if (rfi->second._wrapper_type != WT_one_param) {
            // WT_binary_operator means we must return NotImplemented, instead
            // of raising an exception, if the this pointer doesn't
            // match.  This is for things like __sub__, which Python
            // likes to call on the wrong-type objects.
            out << "    Py_INCREF(Py_NotImplemented);\n";
            out << "    return Py_NotImplemented;\n";
          } else {
            out << "    PyErr_SetString(PyExc_AttributeError, \"C++ object is not yet constructed, or already destructed.\");\n";
            out << "    return NULL;\n";
          }
          out << "  }\n";

          string expected_params;
          write_function_forset(out, def._remaps, expected_params, 2, true, true,
                                AT_single_arg, return_flags, false);

          if (rfi->second._wrapper_type != WT_one_param) {
            out << "    Py_INCREF(Py_NotImplemented);\n";
            out << "    return Py_NotImplemented;\n";
          } else {
            out << "  if (!PyErr_Occurred()) {\n";
            out << "    PyErr_SetString(PyExc_TypeError,\n";
            out << "      \"Arguments must match:\\n\"\n";
            output_quoted(out, 6, expected_params);
            out << ");\n";
            out << "  }\n";
            out << "  return NULL;\n";
          }
          out << "}\n\n";
        }
        break;

      case WT_setattr:
        // int func(PyObject *self, PyObject *one, PyObject *two = NULL)
        {
          out << "//////////////////\n";
          out << "//  A wrapper function to satisfy Python's internal calling conventions.\n";
          out << "//     " << ClassName << " ..." << rfi->second._answer_location << " = " << methodNameFromCppName(func, export_class_name, false) << "\n";
          out << "//////////////////\n";
          out << "static int " << func->_name << methodNameFromCppName(func, export_class_name, false) << "(PyObject *self, PyObject *arg, PyObject *arg2) {\n";
          out << "  " << cClassName  << " *local_this = NULL;\n";
          out << "  DTOOL_Call_ExtractThisPointerForType(self, &Dtool_" << ClassName << ", (void **)&local_this);\n";
          out << "  if (local_this == NULL) {\n";
          out << "    PyErr_SetString(PyExc_AttributeError, \"C++ object is not yet constructed, or already destructed.\");\n";
          out << "    return -1;\n";
          out << "  }\n\n";

          set<FunctionRemap*> setattr_remaps;
          set<FunctionRemap*> delattr_remaps;

          // This function handles both delattr and setattr.  Fish out
          // the remaps for both types.
          set<FunctionRemap*>::const_iterator ri;
          for (ri = def._remaps.begin(); ri != def._remaps.end(); ++ri) {
            FunctionRemap *remap = (*ri);

            if (remap->_cppfunc->get_simple_name() == "__delattr__" && remap->_parameters.size() == 2) {
              delattr_remaps.insert(remap);

            } else if (remap->_cppfunc->get_simple_name() == "__setattr__" && remap->_parameters.size() == 3) {
              setattr_remaps.insert(remap);
            }
          }

          out << "  // Determine whether to call __setattr__ or __delattr__.\n";
          out << "  if (arg2 != (PyObject *)NULL) { // __setattr__\n";

          if (!setattr_remaps.empty()) {
            out << "    PyObject *args = PyTuple_Pack(2, arg, arg2);\n";
            string expected_params;
            write_function_forset(out, setattr_remaps, expected_params, 4,
                                  true, true, AT_varargs, RF_int | RF_decref_args, true);

            out << "    if (!PyErr_Occurred()) {\n";
            out << "      PyErr_SetString(PyExc_TypeError,\n";
            out << "        \"Arguments must match:\\n\"\n";
            output_quoted(out, 8, expected_params);
            out << ");\n";
            out << "    }\n";
            out << "    Py_DECREF(args);\n";
          } else {
            out << "    PyErr_Format(PyExc_TypeError,\n";
            out << "      \"can't set attributes of built-in/extension type '%s'\",\n";
            out << "      Py_TYPE(self)->tp_name);\n";
          }
          out << "    return -1;\n\n";

          out << "  } else { // __delattr__\n";

          if (!delattr_remaps.empty()) {
            string expected_params;
            write_function_forset(out, delattr_remaps, expected_params, 4,
                                  true, true, AT_single_arg, RF_int, true);

            out << "    if (!PyErr_Occurred()) {\n";
            out << "      PyErr_SetString(PyExc_TypeError,\n";
            out << "        \"Arguments must match:\\n\"\n";
            output_quoted(out, 8, expected_params);
            out << ");\n";
            out << "    }\n";
          } else {
            out << "    PyErr_Format(PyExc_TypeError,\n";
            out << "      \"can't delete attributes of built-in/extension type '%s'\",\n";
            out << "      Py_TYPE(self)->tp_name);\n";
          }
          out << "    return -1;\n";
          out << "  }\n";

          out << "}\n\n";
        }
        break;

      case WT_getattr:
        // PyObject *func(PyObject *self, PyObject *one)
        // Specifically to implement __getattr__.
        // First calls PyObject_GenericGetAttr(), and only calls the wrapper if it returns NULL.
        // If one wants to override this completely, one should define __getattribute__ instead.
        {
          out << "//////////////////\n";
          out << "//  A wrapper function to satisfy Python's internal calling conventions.\n";
          out << "//     " << ClassName << " ..." << rfi->second._answer_location << " = " << methodNameFromCppName(func, export_class_name, false) << "\n";
          out << "//////////////////\n";
          out << "static PyObject *" <<  func->_name << methodNameFromCppName(func, export_class_name, false) << "(PyObject *self, PyObject *arg) {\n";
          out << "  PyObject *res = PyObject_GenericGetAttr(self, arg);\n";
          out << "  if (res != NULL) {\n";
          out << "    return res;\n";
          out << "  }\n";
          out << "  if (!PyErr_ExceptionMatches(PyExc_AttributeError)) {\n";
          out << "    return NULL;\n";
          out << "  }\n";
          out << "  PyErr_Clear();\n\n";

          out << "  " << cClassName  << " *local_this = NULL;\n";
          out << "  DTOOL_Call_ExtractThisPointerForType(self, &Dtool_" << ClassName << ", (void **)&local_this);\n";
          out << "  if (local_this == NULL) {\n";
          out << "    PyErr_SetString(PyExc_AttributeError, \"C++ object is not yet constructed, or already destructed.\");\n";
          out << "    return NULL;\n";
          out << "  }\n\n";

          string expected_params;
          write_function_forset(out, def._remaps, expected_params, 2,
                                true, true, AT_single_arg,
                                RF_pyobject | RF_err_null, true);

          //out << "  PyErr_Clear();\n";
          out << "  return NULL;\n";
          out << "}\n\n";
        }
        break;

      case WT_sequence_getitem:
        // PyObject *func(PyObject *self, Py_ssize_t index)
        {
          out << "//////////////////\n";
          out << "//  A wrapper function to satisfy Python's internal calling conventions.\n";
          out << "//     " << ClassName << " ..." << rfi->second._answer_location << " = " << methodNameFromCppName(func, export_class_name, false) << "\n";
          out << "//////////////////\n";
          out << "static PyObject *" << func->_name << methodNameFromCppName(func, export_class_name, false) << "(PyObject *self, Py_ssize_t index) {\n";
          out << "  " << cClassName  << " *local_this = NULL;\n";
          out << "  DTOOL_Call_ExtractThisPointerForType(self, &Dtool_" << ClassName << ", (void **)&local_this);\n";
          out << "  if (local_this == NULL) {\n";
          out << "    PyErr_SetString(PyExc_AttributeError, \"C++ object is not yet constructed, or already destructed.\");\n";
          out << "    return NULL;\n";
          out << "  }\n\n";

          // This is a getitem or setitem of a sequence type.  This means we
          // *need* to raise IndexError if we're out of bounds.  We have to
          // assume the bounds are 0 .. this->size() (this is the same
          // assumption that Python makes).
          out << "  if (index < 0 || index >= (Py_ssize_t) local_this->size()) {\n";
          out << "    PyErr_SetString(PyExc_IndexError, \"" << ClassName << " index out of range\");\n";
          out << "    return NULL;\n";
          out << "  }\n";

          string expected_params;
          write_function_forset(out, def._remaps, expected_params, 2, true, true,
                                AT_no_args, RF_pyobject | RF_err_null, false, "index");

          out << "  if (!PyErr_Occurred()) {\n";
          out << "    PyErr_SetString(PyExc_TypeError,\n";
          out << "      \"Arguments must match:\\n\"\n";
          output_quoted(out, 6, expected_params);
          out << ");\n";
          out << "  }\n";
          out << "  return NULL;\n";
          out << "}\n\n";

          getitem_func = func;
        }
        break;

      case WT_sequence_setitem:
        // int_t func(PyObject *self, Py_ssize_t index, PyObject *value)
        {
          out << "//////////////////\n";
          out << "//  A wrapper function to satisfy Python's internal calling conventions.\n";
          out << "//     " << ClassName << " ..." << rfi->second._answer_location << " = " << methodNameFromCppName(func, export_class_name, false) << "\n";
          out << "//////////////////\n";
          out << "static int " << func->_name << methodNameFromCppName(func, export_class_name, false) << "(PyObject *self, Py_ssize_t index, PyObject *arg) {\n";
          out << "  " << cClassName  << " *local_this = NULL;\n";
          out << "  DTOOL_Call_ExtractThisPointerForType(self, &Dtool_" << ClassName << ", (void **)&local_this);\n";
          out << "  if (local_this == NULL) {\n";
          out << "    PyErr_SetString(PyExc_AttributeError, \"C++ object is not yet constructed, or already destructed.\");\n";
          out << "    return -1;\n";
          out << "  }\n\n";

          out << "  if (index < 0 || index >= (Py_ssize_t) local_this->size()) {\n";
          out << "    PyErr_SetString(PyExc_IndexError, \"" << ClassName << " index out of range\");\n";
          out << "    return -1;\n";
          out << "  }\n";

          set<FunctionRemap*> setitem_remaps;
          set<FunctionRemap*> delitem_remaps;

          // This function handles both delitem and setitem.  Fish out
          // the remaps for either one.
          set<FunctionRemap*>::const_iterator ri;
          for (ri = def._remaps.begin(); ri != def._remaps.end(); ++ri) {
            FunctionRemap *remap = (*ri);

            if (remap->_flags & FunctionRemap::F_setitem_int) {
              setitem_remaps.insert(remap);

            } else if (remap->_flags & FunctionRemap::F_delitem_int) {
              delitem_remaps.insert(remap);
            }
          }

          string expected_params;
          out << "  if (arg != (PyObject *)NULL) { // __setitem__\n";
          write_function_forset(out, setitem_remaps, expected_params, 4,
                                true, true, AT_single_arg, RF_int, false, "index");
          out << "  } else { // __delitem__\n";
          write_function_forset(out, delitem_remaps, expected_params, 4,
                                true, true, AT_single_arg, RF_int, false, "index");
          out << "  }\n\n";

          out << "  if (!PyErr_Occurred()) {\n";
          out << "    PyErr_SetString(PyExc_TypeError,\n";
          out << "      \"Arguments must match:\\n\"\n";
          output_quoted(out, 6, expected_params);
          out << ");\n";
          out << "  }\n";
          out << "  return -1;\n";
          out << "}\n\n";
        }
        break;

      case WT_sequence_size:
        // Py_ssize_t func(PyObject *self)
        {
          out << "//////////////////\n";
          out << "//  A wrapper function to satisfy Python's internal calling conventions.\n";
          out << "//     " << ClassName << " ..." << rfi->second._answer_location << " = " << methodNameFromCppName(func, export_class_name, false) << "\n";
          out << "//////////////////\n";
          out << "static Py_ssize_t " << func->_name << methodNameFromCppName(func, export_class_name, false) << "(PyObject *self) {\n";
          out << "  " << cClassName  << " *local_this = NULL;\n";
          out << "  DTOOL_Call_ExtractThisPointerForType(self, &Dtool_" << ClassName << ", (void **)&local_this);\n";
          out << "  if (local_this == NULL) {\n";
          out << "    PyErr_SetString(PyExc_AttributeError, \"C++ object is not yet constructed, or already destructed.\");\n";
          out << "    return -1;\n";
          out << "  }\n\n";

          // This is a cheap cheat around all of the overhead of calling the wrapper function.
          out << "  return (Py_ssize_t) local_this->" << func->_ifunc.get_name() << "();\n";
          out << "}\n\n";
        }
        break;

      case WT_mapping_setitem:
        // int func(PyObject *self, PyObject *one, PyObject *two)
        {
          out << "//////////////////\n";
          out << "//  A wrapper function to satisfy Python's internal calling conventions.\n";
          out << "//     " << ClassName << " ..." << rfi->second._answer_location << " = " << methodNameFromCppName(func, export_class_name, false) << "\n";
          out << "//////////////////\n";
          out << "static int " << func->_name << methodNameFromCppName(func, export_class_name, false) << "(PyObject *self, PyObject *arg, PyObject *arg2) {\n";
          out << "  " << cClassName  << " *local_this = NULL;\n";
          out << "  DTOOL_Call_ExtractThisPointerForType(self, &Dtool_" << ClassName << ", (void **)&local_this);\n";
          out << "  if (local_this == NULL) {\n";
          out << "    PyErr_SetString(PyExc_AttributeError, \"C++ object is not yet constructed, or already destructed.\");\n";
          out << "    return -1;\n";
          out << "  }\n\n";

          set<FunctionRemap*> setitem_remaps;
          set<FunctionRemap*> delitem_remaps;

          // This function handles both delitem and setitem.  Fish out
          // the remaps for either one.
          set<FunctionRemap*>::const_iterator ri;
          for (ri = def._remaps.begin(); ri != def._remaps.end(); ++ri) {
            FunctionRemap *remap = (*ri);

            if (remap->_flags & FunctionRemap::F_setitem_int) {
              setitem_remaps.insert(remap);

            } else if (remap->_flags & FunctionRemap::F_delitem_int) {
              delitem_remaps.insert(remap);
            }
          }

          string expected_params;
          out << "  if (arg2 != (PyObject *)NULL) { // __setitem__\n";
          out << "    PyObject *args = PyTuple_Pack(2, arg, arg2);\n";
          write_function_forset(out, setitem_remaps, expected_params, 4,
                                true, true, AT_varargs, RF_int | RF_decref_args, false);
          out << "    Py_DECREF(args);\n";
          out << "  } else { // __delitem__\n";
          write_function_forset(out, delitem_remaps, expected_params, 4,
                                true, true, AT_single_arg, RF_int, false);
          out << "  }\n\n";

          out << "  if (!PyErr_Occurred()) {\n";
          out << "    PyErr_SetString(PyExc_TypeError,\n";
          out << "      \"Arguments must match:\\n\"\n";
          output_quoted(out, 6, expected_params);
          out << ");\n";
          out << "  }\n";
          out << "  return -1;\n";
          out << "}\n\n";
        }
        break;

      case WT_inquiry:
        // int func(PyObject *self)
        {
          out << "//////////////////\n";
          out << "//  A wrapper function to satisfy Python's internal calling conventions.\n";
          out << "//     " << ClassName << " ..." << rfi->second._answer_location << " = " << methodNameFromCppName(func, export_class_name, false) << "\n";
          out << "//////////////////\n";
          out << "static int " << func->_name << methodNameFromCppName(func, export_class_name, false) << "(PyObject *self) {\n";
          out << "  " << cClassName  << " *local_this = NULL;\n";
          out << "  DTOOL_Call_ExtractThisPointerForType(self, &Dtool_" << ClassName << ", (void **)&local_this);\n";
          out << "  if (local_this == NULL) {\n";
          out << "    PyErr_SetString(PyExc_AttributeError, \"C++ object is not yet constructed, or already destructed.\");\n";
          out << "    return -1;\n";
          out << "  }\n\n";

          FunctionRemap *remap = *def._remaps.begin();
          vector_string params;
          out << "  return (int) " << remap->call_function(out, 4, false, "local_this", params) << ";\n";
          out << "}\n\n";
        }
        break;

      case WT_getbuffer:
        // int __getbuffer__(PyObject *self, Py_buffer *buffer, int flags)
        // We map this directly, and assume that the arguments match.  The whole point
        // of this is to be fast, and we don't want to negate that by first wrapping
        // and then unwrapping the arguments again. We also want to guarantee const
        // correctness, since that will determine whether a read-only buffer is given.
        {
          has_local_getbuffer = true;

          out << "//////////////////\n";
          out << "//  A wrapper function to satisfy Python's internal calling conventions.\n";
          out << "//     " << ClassName << " ..." << rfi->second._answer_location << " = " << methodNameFromCppName(func, export_class_name, false) << "\n";
          out << "//////////////////\n";
          out << "static int " << func->_name << methodNameFromCppName(func, export_class_name, false) << "(PyObject *self, Py_buffer *buffer, int flags) {\n";
          out << "  " << cClassName << " *local_this = NULL;\n";
          out << "  DTOOL_Call_ExtractThisPointerForType(self, &Dtool_" << ClassName << ", (void **) &local_this);\n";
          out << "  if (local_this == NULL) {\n";
          out << "    PyErr_SetString(PyExc_AttributeError, \"C++ object is not yet constructed, or already destructed.\");\n";
          out << "    return -1;\n";
          out << "  }\n\n";

          vector_string params_const(1);
          vector_string params_nonconst(1);
          FunctionRemap *remap_const = NULL;
          FunctionRemap *remap_nonconst = NULL;

          // Iterate through the remaps to find the one that matches our parameters.
          set<FunctionRemap*>::const_iterator ri;
          for (ri = def._remaps.begin(); ri != def._remaps.end(); ++ri) {
            FunctionRemap *remap = (*ri);
            if (remap->_const_method) {
              if ((remap->_flags & FunctionRemap::F_explicit_self) == 0) {
                params_const.push_back("self");
              }
              remap_const = remap;
            } else {
              if ((remap->_flags & FunctionRemap::F_explicit_self) == 0) {
                params_nonconst.push_back("self");
              }
              remap_nonconst = remap;
            }
          }
          params_const.push_back("buffer");
          params_const.push_back("flags");
          params_nonconst.push_back("buffer");
          params_nonconst.push_back("flags");

          // We have to distinguish properly between const and nonconst, because the function
          // may depend on it to decide whether to provide a writable buffer or a readonly buffer.
          const string const_this = "(const " + cClassName + " *)local_this";
          if (remap_const != NULL && remap_nonconst != NULL) {
            out << "  if (!((Dtool_PyInstDef *)self)->_is_const) {\n";
            out << "    return " << remap_nonconst->call_function(out, 4, false, "local_this", params_nonconst) << ";\n";
            out << "  } else {\n";
            out << "    return " << remap_const->call_function(out, 4, false, const_this, params_const) << ";\n";
            out << "  }\n";
          } else if (remap_nonconst != NULL) {
            out << "  if (!((Dtool_PyInstDef *)self)->_is_const) {\n";
            out << "    return " << remap_nonconst->call_function(out, 4, false, "local_this", params_nonconst) << ";\n";
            out << "  } else {\n";
            out << "    PyErr_SetString(PyExc_TypeError,\n";
            out << "                    \"Cannot call " << ClassName << ".__getbuffer__() on a const object.\");\n";
            out << "    return -1;\n";
            out << "  }\n";
          } else if (remap_const != NULL) {
            out << "  return " << remap_const->call_function(out, 4, false, const_this, params_const) << ";\n";
          } else {
            nout << ClassName << "::__getbuffer__ does not match the required signature.\n";
            out << "  return -1;\n";
          }

          out << "}\n\n";
        }
        break;

      case WT_releasebuffer:
        // void __releasebuffer__(PyObject *self, Py_buffer *buffer)
        // Same story as __getbuffer__ above.
        {
          out << "//////////////////\n";
          out << "//  A wrapper function to satisfy Python's internal calling conventions.\n";
          out << "//     " << ClassName << " ..." << rfi->second._answer_location << " = " << methodNameFromCppName(func, export_class_name, false) << "\n";
          out << "//////////////////\n";
          out << "static void " << func->_name << methodNameFromCppName(func, export_class_name, false) << "(PyObject *self, Py_buffer *buffer) {\n";
          out << "  " << cClassName << " *local_this = NULL;\n";
          out << "  DTOOL_Call_ExtractThisPointerForType(self, &Dtool_" << ClassName << ", (void **) &local_this);\n";
          out << "  if (local_this == NULL) {\n";
          out << "    PyErr_SetString(PyExc_AttributeError, \"C++ object is not yet constructed, or already destructed.\");\n";
          out << "    return;\n";
          out << "  }\n\n";

          vector_string params_const(1);
          vector_string params_nonconst(1);
          FunctionRemap *remap_const = NULL;
          FunctionRemap *remap_nonconst = NULL;

          // Iterate through the remaps to find the one that matches our parameters.
          set<FunctionRemap*>::const_iterator ri;
          for (ri = def._remaps.begin(); ri != def._remaps.end(); ++ri) {
            FunctionRemap *remap = (*ri);
            if (remap->_const_method) {
              if ((remap->_flags & FunctionRemap::F_explicit_self) == 0) {
                params_const.push_back("self");
              }
              remap_const = remap;
            } else {
              if ((remap->_flags & FunctionRemap::F_explicit_self) == 0) {
                params_nonconst.push_back("self");
              }
              remap_nonconst = remap;
            }
          }
          params_const.push_back("buffer");
          params_nonconst.push_back("buffer");

          string return_expr;
          const string const_this = "(const " + cClassName + " *)local_this";
          if (remap_const != NULL && remap_nonconst != NULL) {
            out << "  if (!((Dtool_PyInstDef *)self)->_is_const) {\n";
            return_expr = remap_nonconst->call_function(out, 4, false, "local_this", params_nonconst);
            if (!return_expr.empty()) {
              out << "    " << return_expr << ";\n";
            }
            out << "  } else {\n";
            return_expr = remap_const->call_function(out, 4, false, const_this, params_const);

            if (!return_expr.empty()) {
              out << "    " << return_expr << ";\n";
            }
            out << "  }\n";

          } else if (remap_nonconst != NULL) {
            // Doesn't matter if there's no const version.  We *have* to call it or else we could leak memory.
            return_expr = remap_nonconst->call_function(out, 2, false, "local_this", params_nonconst);
            if (!return_expr.empty()) {
              out << "  " << return_expr << ";\n";
            }

          } else if (remap_const != NULL) {
            return_expr = remap_const->call_function(out, 2, false, const_this, params_const);
            if (!return_expr.empty()) {
              out << "  " << return_expr << ";\n";
            }

          } else {
            nout << ClassName << "::__releasebuffer__ does not match the required signature.\n";
            out << "  return;\n";
          }

          out << "}\n\n";
        }
        break;

      case WT_ternary_operator:
      case WT_inplace_ternary_operator:
        // PyObject *func(PyObject *self, PyObject *one, PyObject *two)
        {
          int return_flags = RF_err_null;
          if (rfi->second._wrapper_type == WT_inplace_ternary_operator) {
            return_flags |= RF_self;
          } else {
            return_flags |= RF_pyobject;
          }
          out << "//////////////////\n";
          out << "//  A wrapper function to satisfy Python's internal calling conventions.\n";
          out << "//     " << ClassName << " ..." << rfi->second._answer_location << " = " << methodNameFromCppName(func, export_class_name, false) << "\n";
          out << "//////////////////\n";
          out << "static PyObject *" <<  func->_name << methodNameFromCppName(func, export_class_name, false) << "(PyObject *self, PyObject *arg, PyObject *arg2) {\n";
          out << "  " << cClassName << " *local_this = NULL;\n";
          out << "  DTOOL_Call_ExtractThisPointerForType(self, &Dtool_" << ClassName << ", (void **)&local_this);\n";
          out << "  if (local_this == NULL) {\n";
          // WT_ternary_operator means we must return NotImplemented, instead
          // of raising an exception, if the this pointer doesn't
          // match.  This is for things like __pow__, which Python
          // likes to call on the wrong-type objects.
          out << "    Py_INCREF(Py_NotImplemented);\n";
          out << "    return Py_NotImplemented;\n";
          out << "  }\n";

          set<FunctionRemap*> one_param_remaps;
          set<FunctionRemap*> two_param_remaps;

          set<FunctionRemap*>::const_iterator ri;
          for (ri = def._remaps.begin(); ri != def._remaps.end(); ++ri) {
            FunctionRemap *remap = (*ri);

            if (remap->_parameters.size() == 2) {
              one_param_remaps.insert(remap);

            } else if (remap->_parameters.size() == 3) {
              two_param_remaps.insert(remap);
            }
          }

          string expected_params;

          out << "  if (arg2 != (PyObject *)NULL) {\n";
          out << "    PyObject *args = PyTuple_Pack(2, arg, arg2);\n";
          write_function_forset(out, two_param_remaps, expected_params, 4,
                                true, true, AT_varargs, RF_pyobject | RF_err_null | RF_decref_args, true);
          out << "    Py_DECREF(args);\n";
          out << "  } else {\n";
          write_function_forset(out, one_param_remaps, expected_params, 4,
                                true, true, AT_single_arg, RF_pyobject | RF_err_null, true);
          out << "  }\n\n";

          out << "  if (!PyErr_Occurred()) {\n";
          out << "    PyErr_SetString(PyExc_TypeError,\n";
          out << "      \"Arguments must match:\\n\"\n";
          output_quoted(out, 6, expected_params);
          out << ");\n";
          out << "  }\n";
          out << "  return NULL;\n";
          out << "}\n\n";
        }
        break;

      case WT_none:
        // Nothing special about the wrapper function: just write it normally.
        string fname = "static PyObject *" + func->_name + "(PyObject *self, PyObject *args, PyObject *kwds)\n";
        string expected_params;
        write_function_for_name(out, obj, func->_remaps, fname, expected_params, true, AT_keyword_args, RF_pyobject | RF_err_null);
        break;
      }
    }

    string get_key = HasAGetKeyFunction(obj->_itype);
    if (!get_key.empty()) {
      out << "//////////////////\n";
      out << "//  A LocalHash(getKey) Function for this type\n";
      out << "//     " << ClassName << "\n";
      out << "//////////////////\n";
      out << "static Py_hash_t Dtool_HashKey_" << ClassName << "(PyObject *self) {\n";
      out << "  " << cClassName << " *local_this = NULL;\n";
      out << "  DTOOL_Call_ExtractThisPointerForType(self, &Dtool_" << ClassName << ", (void **) &local_this);\n";
      out << "  if (local_this == NULL) {\n";
      out << "    PyErr_SetString(PyExc_AttributeError, \"C++ object is not yet constructed, or already destructed.\");\n";
      out << "    return -1;\n";
      out << "  }\n";
      out << "  return local_this->" << get_key << "();\n";
      out << "}\n\n";
      has_local_hash = true;
    } else {
      if (bases.size() == 0) {
        out << "//////////////////\n";
        out << "//  A LocalHash(This Pointer) Function for this type\n";
        out << "//     " << ClassName << "\n";
        out << "//////////////////\n";
        out << "static Py_hash_t Dtool_HashKey_" << ClassName << "(PyObject *self) {\n";
        out << "  " << cClassName << " *local_this = NULL;\n";
        out << "  DTOOL_Call_ExtractThisPointerForType(self, &Dtool_" << ClassName << ", (void **) &local_this);\n";
        out << "  if (local_this == NULL) {\n";
        out << "    PyErr_SetString(PyExc_AttributeError, \"C++ object is not yet constructed, or already destructed.\");\n";
        out << "    return -1;\n";
        out << "  }\n";
        out << "  return (Py_hash_t) local_this;\n";
        out << "}\n\n";
        has_local_hash = true;
      }
    }

    int need_repr = NeedsAReprFunction(obj->_itype);
    if (need_repr > 0) {
      out << "//////////////////\n";
      out << "//  A __repr__ function\n";
      out << "//     " << ClassName << "\n";
      out << "//////////////////\n";
      out << "static PyObject *Dtool_Repr_" << ClassName << "(PyObject *self) {\n";
      out << "  " << cClassName << " *local_this = NULL;\n";
      out << "  DTOOL_Call_ExtractThisPointerForType(self, &Dtool_" << ClassName << ", (void **) &local_this);\n";
      out << "  if (local_this == NULL) {\n";
      out << "    PyErr_SetString(PyExc_AttributeError, \"C++ object is not yet constructed, or already destructed.\");\n";
      out << "    return NULL;\n";
      out << "  }\n";
      out << "  ostringstream os;\n";
      if (need_repr == 3) {
        out << "  invoke_extension(local_this).python_repr(os, \""
            << classNameFromCppName(ClassName, false) << "\");\n";
      } else if (need_repr == 2) {
        out << "  local_this->output(os);\n";
      } else {
        out << "  local_this->python_repr(os, \""
            << classNameFromCppName(ClassName, false) << "\");\n";
      }
      out << "  std::string ss = os.str();\n";
      out << "#if PY_MAJOR_VERSION >= 3\n";
      out << "  return PyUnicode_FromStringAndSize(ss.data(), ss.length());\n";
      out << "#else\n";
      out << "  return PyString_FromStringAndSize(ss.data(), ss.length());\n";
      out << "#endif\n";
      out << "}\n\n";
      has_local_repr = true;
    }

    int need_str = NeedsAStrFunction(obj->_itype);
    if (need_str > 0) {
      out << "//////////////////\n";
      out << "//  A __str__ function\n";
      out << "//     " << ClassName << "\n";
      out << "//////////////////\n";
      out << "static PyObject *Dtool_Str_" << ClassName << "(PyObject *self) {\n";
      out << "  " << cClassName  << " *local_this = NULL;\n";
      out << "  DTOOL_Call_ExtractThisPointerForType(self, &Dtool_" << ClassName << ", (void **)&local_this);\n";
      out << "  if (local_this == NULL) {\n";
      out << "    PyErr_SetString(PyExc_AttributeError, \"C++ object is not yet constructed, or already destructed.\");\n";
      out << "    return NULL;\n";
      out << "  }\n";
      out << "  ostringstream os;\n";
      if (need_str == 2) {
        out << "  local_this->write(os, 0);\n";
      } else {
        out << "  local_this->write(os);\n";
      }
      out << "  std::string ss = os.str();\n";
      out << "#if PY_MAJOR_VERSION >= 3\n";
      out << "  return PyUnicode_FromStringAndSize(ss.data(), ss.length());\n";
      out << "#else\n";
      out << "  return PyString_FromStringAndSize(ss.data(), ss.length());\n";
      out << "#endif\n";
      out << "}\n\n";
      has_local_str = true;
    }
  }

  if (NeedsARichCompareFunction(obj->_itype)) {
    out << "//////////////////\n";
    out << "//  A rich comparison function\n";
    out << "//     " << ClassName << "\n";
    out << "//////////////////\n";
    out << "static PyObject *Dtool_RichCompare_" << ClassName << "(PyObject *self, PyObject *arg, int op) {\n";
    out << "  " << cClassName  << " *local_this = NULL;\n";
    out << "  DTOOL_Call_ExtractThisPointerForType(self, &Dtool_" << ClassName << ", (void **)&local_this);\n";
    out << "  if (local_this == NULL) {\n";
    out << "    PyErr_SetString(PyExc_AttributeError, \"C++ object is not yet constructed, or already destructed.\");\n";
    out << "    return NULL;\n";
    out << "  }\n\n";

    out << "  switch (op) {\n";
    Function *compare_to_func = NULL;
    for (fi = obj->_methods.begin(); fi != obj->_methods.end(); ++fi) {
      std::set<FunctionRemap*> remaps;
      Function *func = (*fi);
      if (!func) {
        continue;
      }
      // We only accept comparison operators that take one parameter (besides 'this').
      Function::Remaps::const_iterator ri;
      for (ri = func->_remaps.begin(); ri != func->_remaps.end(); ++ri) {
        FunctionRemap *remap = (*ri);
        if (is_remap_legal(remap) && remap->_has_this && (remap->_args_type == AT_single_arg)) {
          remaps.insert(remap);
        }
      }
      const string &fname = func->_ifunc.get_name();
      if (fname == "operator <") {
        out << "  case Py_LT: {\n";
      } else if (fname == "operator <=") {
        out << "  case Py_LE: {\n";
      } else if (fname == "operator ==") {
        out << "  case Py_EQ: {\n";
      } else if (fname == "operator !=") {
        out << "  case Py_NE: {\n";
      } else if (fname == "operator >") {
        out << "  case Py_GT: {\n";
      } else if (fname == "operator >=") {
        out << "  case Py_GE: {\n";
      } else if (fname == "compare_to") {
        compare_to_func = func;
        continue;
      } else {
        continue;
      }

      string expected_params;
      write_function_forset(out, remaps, expected_params, 4, true, false,
                            AT_single_arg, RF_pyobject | RF_err_null, false);

      out << "    if (PyErr_Occurred() && PyErr_ExceptionMatches(PyExc_TypeError)) {\n";
      out << "      PyErr_Clear();\n";
      out << "    }\n";
      out << "    break;\n";
      out << "  }\n";
      has_local_richcompare = true;
    }

    out << "  }\n\n";

    out << "  if (PyErr_Occurred()) {\n";
    out << "    return (PyObject *)NULL;\n";
    out << "  }\n\n";

    if (compare_to_func != NULL) {
      out << "#if PY_MAJOR_VERSION >= 3\n";
      out << "  // All is not lost; we still have the compare_to function to fall back onto.\n";
      out << "  PyObject *result = " << compare_to_func->_name << "(self, arg);\n";
      out << "  if (result != NULL) {\n";
      out << "    if (PyLong_Check(result)) {;\n";
      out << "      long cmpval = PyLong_AsLong(result);\n";
      out << "      switch (op) {\n";
      out << "      case Py_LT:\n";
      out << "        return PyBool_FromLong(cmpval < 0);\n";
      out << "      case Py_LE:\n";
      out << "        return PyBool_FromLong(cmpval <= 0);\n";
      out << "      case Py_EQ:\n";
      out << "        return PyBool_FromLong(cmpval == 0);\n";
      out << "      case Py_NE:\n";
      out << "        return PyBool_FromLong(cmpval != 0);\n";
      out << "      case Py_GT:\n";
      out << "        return PyBool_FromLong(cmpval > 0);\n";
      out << "      case Py_GE:\n";
      out << "        return PyBool_FromLong(cmpval >= 0);\n";
      out << "      }\n";
      out << "    }\n";
      out << "    Py_DECREF(result);\n";
      out << "  }\n\n";

      out << "  if (PyErr_Occurred()) {\n";
      out << "    if (PyErr_ExceptionMatches(PyExc_TypeError)) {\n";
      out << "      PyErr_Clear();\n";
      out << "    } else {\n";
      out << "      return (PyObject *)NULL;\n";
      out << "    }\n";
      out << "  }\n";
      out << "#endif\n\n";
    }

    out << "  Py_INCREF(Py_NotImplemented);\n";
    out << "  return Py_NotImplemented;\n";
    out << "}\n\n";
  }

  int num_getset = 0;

  if (obj->_properties.size() > 0) {
    // Write out the array of properties, telling Python which getter and setter
    // to call when they are assigned or queried in Python code.
    out << "PyGetSetDef Dtool_Properties_" << ClassName << "[] = {\n";

    Properties::const_iterator pit;
    for (pit = obj->_properties.begin(); pit != obj->_properties.end(); ++pit) {
      Property *property = (*pit);
      const InterrogateElement &ielem = property->_ielement;
      if (property->_getter == NULL || !is_function_legal(property->_getter)) {
        continue;
      }

      ++num_getset;

      string name1 = methodNameFromCppName(ielem.get_name(), "", false);
      string name2 = methodNameFromCppName(ielem.get_name(), "", true);

      string getter = "&Dtool_" + ClassName + "_" + ielem.get_name() + "_Getter";
      string setter = "NULL";
      if (property->_setter != NULL && is_function_legal(property->_setter)) {
        setter = "&Dtool_" + ClassName + "_" + ielem.get_name() + "_Setter";
      }

      out << "  {(char *)\"" << name1 << "\", " << getter << ", " << setter;

      if (ielem.has_comment()) {
        out << ", (char *)\n";
        output_quoted(out, 4, ielem.get_comment());
        out << ",\n    ";
      } else {
        out << ", NULL, ";
      }

      // Extra void* argument; we don't make use of it.
      out << "NULL},\n";

      if (name1 != name2 && name1 != "__dict__") {
        // Add alternative spelling.
        out << "  {(char *)\"" << name2 << "\", " << getter << ", " << setter
            << ", (char *)\n"
            << "    \"Alias of " << name1 << ", for consistency with old naming conventions.\",\n"
            << "    NULL},\n";
      }
    }

    out << "  {NULL},\n";
    out << "};\n\n";
  }

  out << "void Dtool_PyModuleClassInit_" << ClassName << "(PyObject *module) {\n";
  out << "  (void) module; // Unused\n";
  out << "  static bool initdone = false;\n";
  out << "  if (!initdone) {\n";
  out << "    initdone = true;\n";
  //        out << "        memset(Dtool_" << ClassName << ".As_PyTypeObject().tp_as_number,0,sizeof(PyNumberMethods));\n";
  //        out << "        memset(Dtool_" << ClassName << ".As_PyTypeObject().tp_as_mapping,0,sizeof(PyMappingMethods));\n";
  //        out << "        static Dtool_PyTypedObject  *InheritsFrom[] = {";

  // add doc string
  if (obj->_itype.has_comment()) {
    out << "#ifndef NDEBUG\n";
    out << "    // Class documentation string\n";
    out << "    Dtool_" << ClassName
        << ".As_PyTypeObject().tp_doc =\n";
    output_quoted(out, 6, obj->_itype.get_comment());
    out << ";\n"
        << "#endif\n";
  }

  // Add flags.
  if (obj->_protocol_types & Object::PT_iter) {
    out << "#if PY_VERSION_HEX < 0x03000000\n";
    out << "    Dtool_" << ClassName << ".As_PyTypeObject().tp_flags |= Py_TPFLAGS_HAVE_ITER;\n";
    out << "#endif";
  }
  if (has_local_getbuffer) {
    out << "#if PY_VERSION_HEX >= 0x02060000 && PY_VERSION_HEX < 0x03000000\n";
    out << "    Dtool_" << ClassName << ".As_PyTypeObject().tp_flags |= Py_TPFLAGS_HAVE_NEWBUFFER;\n";
    out << "#endif";
  }

  // Add bases.
  if (bases.size() > 0) {
    out << "    // Dependent objects\n";
    string baseargs;
    for (vector<string>::iterator bi = bases.begin(); bi != bases.end(); ++bi) {
      baseargs += ", &Dtool_" + *bi + ".As_PyTypeObject()";
      out << "    Dtool_PyModuleClassInit_" << make_safe_name(*bi) << "(NULL);\n";
    }

    out << "    Dtool_" << ClassName << ".As_PyTypeObject().tp_bases = PyTuple_Pack(" << bases.size() << baseargs << ");\n";
  }

  // get dictionary
  out << "    Dtool_" << ClassName << ".As_PyTypeObject().tp_dict = PyDict_New();\n";
  out << "    PyDict_SetItemString(Dtool_" << ClassName << ".As_PyTypeObject().tp_dict, \"DtoolClassDict\", Dtool_" << ClassName << ".As_PyTypeObject().tp_dict);\n";

  // Now assign the slotted function definitions.
  map<string, SlottedFunctionDef>::const_iterator rfi;
  int prev_min_version = 0;

  for (rfi = slotted_functions.begin(); rfi != slotted_functions.end(); rfi++) {
    const SlottedFunctionDef &def = rfi->second;
    Function *func = def._func;

    // Add an #ifdef if there is a specific version requirement on this function.
    if (def._min_version != prev_min_version) {
      if (prev_min_version > 0) {
        out << "#endif\n";
      }
      prev_min_version = def._min_version;
      if (def._min_version > 0) {
        out << "#if PY_VERSION_HEX >= 0x" << hex << def._min_version << dec << "\n";
      }
    }

    out << "    // " << rfi->second._answer_location << " = " << methodNameFromCppName(func, export_class_name, false) << "\n";

    if (def._wrapper_type == WT_none) {
      // Bound directly, without wrapper.
      out << "    Dtool_" << ClassName << ".As_PyTypeObject()." << def._answer_location << " = &" << func->_name << ";\n";
    } else {
      // Assign to the wrapper method that was generated earlier.
      out << "    Dtool_" << ClassName << ".As_PyTypeObject()." << def._answer_location << " = &" << func->_name << methodNameFromCppName(func, export_class_name, false) << ";\n";
    }
  }
  if (prev_min_version > 0) {
    out << "#endif\n";
  }

  // compare and hash work together in PY inherit behavior hmm grrr
  // __hash__
  if (has_local_hash) {
    out << "    // __hash__\n";
    out << "    Dtool_" << ClassName << ".As_PyTypeObject().tp_hash = &Dtool_HashKey_" << ClassName << ";\n";
    out << "#if PY_MAJOR_VERSION >= 3\n";
    if (!has_local_richcompare) {
      out << "    Dtool_" << ClassName << ".As_PyTypeObject().tp_richcompare = &DTOOL_PyObject_RichCompare;\n";
    }
    out << "#else\n";
    out << "    Dtool_" << ClassName << ".As_PyTypeObject().tp_compare = &DTOOL_PyObject_Compare;\n";
    out << "#endif\n";
  }

  if (has_local_richcompare) {
    out << "    Dtool_" << ClassName << ".As_PyTypeObject().tp_richcompare = &Dtool_RichCompare_" << ClassName << ";\n";
  }

  if (has_local_repr) {
    out << "    // __repr__\n";
    out << "    Dtool_" << ClassName << ".As_PyTypeObject().tp_repr = &Dtool_Repr_" << ClassName << ";\n";
  }

  if (has_local_str) {
    out << "    // __str__\n";
    out << "    Dtool_" << ClassName << ".As_PyTypeObject().tp_str = &Dtool_Str_" << ClassName << ";\n";

  } else if (has_local_repr) {
    out << "    // __str__ Repr Proxy\n";
    out << "    Dtool_" << ClassName << ".As_PyTypeObject().tp_str = &Dtool_Repr_" << ClassName << ";\n";
  }

  if (num_getset > 0) {
    // GetSet descriptor slots.
    out << "    Dtool_" << ClassName << ".As_PyTypeObject().tp_getset = Dtool_Properties_" << ClassName << ";\n";
  }

  int num_nested = obj->_itype.number_of_nested_types();
  for (int ni = 0; ni < num_nested; ni++) {
    TypeIndex nested_index = obj->_itype.get_nested_type(ni);
    if (_objects.count(nested_index) == 0) {
      // Illegal type.
      continue;
    }

    Object *nested_obj = _objects[nested_index];
    assert(nested_obj != (Object *)NULL);

    if (nested_obj->_itype.is_class() || nested_obj->_itype.is_struct()) {
      std::string ClassName1 = make_safe_name(nested_obj->_itype.get_scoped_name());
      std::string ClassName2 = make_safe_name(nested_obj->_itype.get_name());
      out << "    // Nested Object   " << ClassName1 << ";\n";
      out << "    Dtool_PyModuleClassInit_" << ClassName1 << "(NULL);\n";
      string name1 = classNameFromCppName(ClassName2, false);
      string name2 = classNameFromCppName(ClassName2, true);
      out << "    PyDict_SetItemString(Dtool_" << ClassName << ".As_PyTypeObject().tp_dict, \"" << name1 << "\", (PyObject *)&Dtool_" << ClassName1 << ".As_PyTypeObject());\n";
      if (name1 != name2) {
        out << "    PyDict_SetItemString(Dtool_" << ClassName << ".As_PyTypeObject().tp_dict, \"" << name2 << "\", (PyObject *)&Dtool_" << ClassName1 << ".As_PyTypeObject());\n";
      }

    } else if (nested_obj->_itype.is_typedef()) {
      // Unwrap typedefs.
      TypeIndex wrapped = nested_obj->_itype._wrapped_type;
      while (interrogate_type_is_typedef(wrapped)) {
        wrapped = interrogate_type_wrapped_type(wrapped);
      }

      // Er, we can only export typedefs to structs.
      if (!interrogate_type_is_struct(wrapped)) {
        continue;
      }

      string ClassName1 = make_safe_name(interrogate_type_scoped_name(wrapped));
      string ClassName2 = make_safe_name(interrogate_type_name(wrapped));

      string name1 = classNameFromCppName(ClassName2, false);
      out << "    PyDict_SetItemString(Dtool_" << ClassName << ".As_PyTypeObject().tp_dict, \"" << name1 << "\", (PyObject *)&Dtool_" << ClassName1 << ".As_PyTypeObject());\n";
      // No need to support mangled names for nested typedefs; we only added support recently.

    } else if (nested_obj->_itype.is_enum()) {
      out << "    // Enum  " << nested_obj->_itype.get_scoped_name() << ";\n";
      CPPEnumType *enum_type = nested_obj->_itype._cpptype->as_enum_type();
      CPPEnumType::Elements::const_iterator ei;
      for (ei = enum_type->_elements.begin(); ei != enum_type->_elements.end(); ++ei) {
        string name1 = classNameFromCppName((*ei)->get_simple_name(), false);
        string name2;
        if (nested_obj->_itype.has_true_name()) {
          name2 = classNameFromCppName((*ei)->get_simple_name(), true);
        } else {
          // Don't generate the alternative syntax for anonymous enums, since we added support
          // for those after we started deprecating the alternative syntax.
          name2 = name1;
        }
        string enum_value = obj->_itype.get_scoped_name() + "::" + (*ei)->get_simple_name();
        out << "    PyDict_SetItemString(Dtool_" << ClassName << ".As_PyTypeObject().tp_dict, \"" << name1 << "\", PyLongOrInt_FromLong(" << enum_value << "));\n";
        if (name1 != name2) {
          out << "    PyDict_SetItemString(Dtool_" << ClassName << ".As_PyTypeObject().tp_dict, \"" << name2 << "\", PyLongOrInt_FromLong(" << enum_value << "));\n";
        }
      }
    }
  }

  out << "    if (PyType_Ready(&Dtool_" << ClassName << ".As_PyTypeObject()) < 0) {\n";
  out << "      PyErr_SetString(PyExc_TypeError, \"PyType_Ready(" << ClassName << ")\");\n";
  out << "      printf(\"Error in PyType_Ready(" << ClassName << ")\");\n";
  out << "      return;\n";
  out << "    }\n";

  out << "    Py_INCREF(&Dtool_" << ClassName << ".As_PyTypeObject());\n";

  // Why make the class a member of itself?
  //out << "        PyDict_SetItemString(Dtool_" <<ClassName << ".As_PyTypeObject().tp_dict,\"" <<export_class_name<< "\",&Dtool_" <<ClassName << ".As_PyObject());\n";

  bool is_runtime_typed = IsPandaTypedObject(obj->_itype._cpptype->as_struct_type());
  if (HasAGetClassTypeFunction(obj->_itype)) {
    is_runtime_typed = true;
  }

  if (is_runtime_typed) {
    out << "    RegisterRuntimeClass(&Dtool_" << ClassName << ", " << cClassName << "::get_class_type().get_index());\n";
  } else {
    out << "    RegisterRuntimeClass(&Dtool_" << ClassName << ", -1);\n";
  }

  out << "  }\n";

  // Also write out the explicit alternate names.
  //int num_alt_names = obj->_itype.get_num_alt_names();
  //for (int i = 0; i < num_alt_names; ++i) {
  //  string alt_name = make_safe_name(obj->_itype.get_alt_name(i));
  //  if (export_class_name != alt_name) {
  //    out << "    PyModule_AddObject(module, \"" << alt_name << "\", (PyObject *)&Dtool_" << ClassName << ".As_PyTypeObject());\n";
  //  }
  //}

  //out << "  }\n";
  out << "}\n\n";
}

////////////////////////////////////////////////////////////////////
//     Function: InterfaceMakerPythonNative::synthesize_this_parameter
//       Access: Public, Virtual
//  Description: This method should be overridden and redefined to
//               return true for interfaces that require the implicit
//               "this" parameter, if present, to be passed as the
//               first parameter to any wrapper functions.
////////////////////////////////////////////////////////////////////
bool InterfaceMakerPythonNative::
synthesize_this_parameter() {
  return true;
}

////////////////////////////////////////////////////////////////////
//     Function: InterfaceMakerPythonNative::get_wrapper_prefix
//       Access: Protected, Virtual
//  Description: Returns the prefix string used to generate wrapper
//               function names.
////////////////////////////////////////////////////////////////////
string InterfaceMakerPythonNative::
get_wrapper_prefix() {
  return "Dtool_";
}

////////////////////////////////////////////////////////////////////
//     Function: InterfaceMakerPythonNative::get_unique_prefix
//       Access: Protected, Virtual
//  Description: Returns the prefix string used to generate unique
//               symbolic names, which are not necessarily C-callable
//               function names.
////////////////////////////////////////////////////////////////////
string InterfaceMakerPythonNative::
get_unique_prefix() {
  return "Dtool_";
}

////////////////////////////////////////////////////////////////////
//     Function: InterfaceMakerPythonNative::record_function_wrapper
//       Access: Protected, Virtual
//  Description: Associates the function wrapper with its function in
//               the appropriate structures in the database.
////////////////////////////////////////////////////////////////////
void InterfaceMakerPythonNative::
record_function_wrapper(InterrogateFunction &ifunc, FunctionWrapperIndex wrapper_index) {
  ifunc._python_wrappers.push_back(wrapper_index);
}

////////////////////////////////////////////////////////////////////
//     Function: InterfaceMakerPythonNative::write_prototype_for
//       Access: Private
//  Description: Writes the prototype for the indicated function.
////////////////////////////////////////////////////////////////////
void InterfaceMakerPythonNative::
write_prototype_for(ostream &out, InterfaceMaker::Function *func) {
  std::string fname = "PyObject *" + func->_name + "(PyObject *self, PyObject *args)";
  write_prototype_for_name(out, func, fname);
}

////////////////////////////////////////////////////////////////////
////////////////////////////////////////////////////////////////////
////////////////////////////////////////////////////////////////////
void InterfaceMakerPythonNative::
write_prototype_for_name(ostream &out, InterfaceMaker::Function *func, const std::string &function_namename) {
  Function::Remaps::const_iterator ri;

//  for (ri = func->_remaps.begin(); ri != func->_remaps.end(); ++ri) {
//    FunctionRemap *remap = (*ri);
    if (!output_function_names) {
      // If we're not saving the function names, don't export it from
      // the library.
      out << "static ";
    } else {
      out << "extern \"C\" ";
    }
    out << function_namename << ";\n";
//  }
}

////////////////////////////////////////////////////////////////////
//     Function: InterfaceMakerPythonNative::write_function_for
//       Access: Private
//  Description: Writes the definition for a function that will call
//               the indicated C++ function or method.
////////////////////////////////////////////////////////////////////
void InterfaceMakerPythonNative::
write_function_for_top(ostream &out, InterfaceMaker::Object *obj, InterfaceMaker::Function *func) {

  // First check if this function has non-slotted and legal remaps,
  // ie. if we should even write it.
  bool has_remaps = false;

  Function::Remaps::const_iterator ri;
  for (ri = func->_remaps.begin(); ri != func->_remaps.end(); ++ri) {
    FunctionRemap *remap = (*ri);
    if (!is_remap_legal(remap)) {
      continue;
    }

    SlottedFunctionDef slotted_def;
    if (!get_slotted_function_def(obj, func, remap, slotted_def)) {
      has_remaps = true;
    }
  }

  if (!has_remaps) {
    // Nope.
    return;
  }

  std::string fname;

  if (func->_ifunc.is_unary_op()) {
    assert(func->_args_type == AT_no_args);
  }

  fname = "static PyObject *" + func->_name + "(PyObject *";

  // This will be NULL for static funcs, so prevent code from using it.
  if (func->_has_this) {
    fname += "self";
  }

  switch (func->_args_type) {
  case AT_keyword_args:
    fname += ", PyObject *args, PyObject *kwds";
    break;

  case AT_varargs:
    fname += ", PyObject *args";
    break;

  case AT_single_arg:
    fname += ", PyObject *arg";
    break;

  default:
    break;
  }
  fname += ")";

  string expected_params;
  write_function_for_name(out, obj, func->_remaps, fname, expected_params, true, func->_args_type, RF_pyobject | RF_err_null);

  // Now synthesize a variable for the docstring.
  ostringstream comment;
  if (!expected_params.empty()) {
    comment << "C++ Interface:\n"
            << expected_params;
  }

  if (func->_ifunc._comment.size() > 2) {
    if (!expected_params.empty()) {
      comment << "\n";
    }
    comment << func->_ifunc._comment;
  }

  out << "#ifndef NDEBUG\n";
  out << "static const char *" << func->_name << "_comment =\n";
  output_quoted(out, 2, comment.str());
  out << ";\n";
  out << "#else\n";
  out << "static const char *" << func->_name << "_comment = NULL;\n";
  out << "#endif\n\n";
}

////////////////////////////////////////////////////////////////////
/// Function  : write_function_for_name
//
//   Wrap a complete name override function for Py.....
////////////////////////////////////////////////////////////////////
void InterfaceMakerPythonNative::
write_function_for_name(ostream &out, Object *obj,
                        const Function::Remaps &remaps,
                        const string &function_name,
                        string &expected_params,
                        bool coercion_allowed,
                        ArgsType args_type, int return_flags) {
  std::map<int, std::set<FunctionRemap *> > map_sets;
  std::map<int, std::set<FunctionRemap *> >::iterator mii;
  std::set<FunctionRemap *>::iterator sii;

  bool has_this = false;
  Function::Remaps::const_iterator ri;
  FunctionRemap *remap = NULL;
  out << "/******************************************************************\n" << " * Python type method wrapper for\n";
  for (ri = remaps.begin(); ri != remaps.end(); ++ri) {
    remap = (*ri);
    if (is_remap_legal(remap)) {
      int parameter_size = remap->_parameters.size();
      if (remap->_has_this) {
        has_this = true;

        if (remap->_type != FunctionRemap::T_constructor) {
          parameter_size --;
        }
      }

      map_sets[parameter_size].insert(remap);
      out << " * ";
      remap->write_orig_prototype(out, 0);
      out << "\n";
    } else {
      out << " * Rejected Remap [";
      remap->write_orig_prototype(out, 0);
      out << "]\n";
    }
  }

  out << " *******************************************************************/\n";

  out << function_name << " {\n";

  if (has_this) {
    std::string ClassName = make_safe_name(obj->_itype.get_scoped_name());
    std::string cClassName = obj->_itype.get_true_name();

    // Extract pointer from 'self' parameter.
    out << "  " << cClassName << " *local_this = NULL;\n";
    out << "  DTOOL_Call_ExtractThisPointerForType(self, &Dtool_" << ClassName << ", (void **)&local_this);\n";
    out << "  if (local_this == NULL) {\n";
    out << "    PyErr_SetString(PyExc_AttributeError, \"C++ object is not yet constructed, or already destructed.\");\n";
    error_return(out, 4, return_flags);
    out << "  }\n";
  }

  if (map_sets.empty()) {
    error_return(out, 2, return_flags);
    out << "}\n\n";
    return;
  }

  if (map_sets.size() > 1) {
    switch (args_type) {
    case AT_keyword_args:
      indent(out, 2) << "int parameter_count = PyTuple_Size(args);\n";
      indent(out, 2) << "if (kwds != NULL) {\n";
      indent(out, 2) << "  parameter_count += PyDict_Size(kwds);\n";
      indent(out, 2) << "}\n";
      break;

    case AT_varargs:
      indent(out, 2) << "int parameter_count = PyTuple_Size(args);\n";
      break;

    case AT_single_arg:
      // It shouldn't get here, but we'll handle these cases nonetheless.
      indent(out, 2) << "const int parameter_count = 1;\n";
      break;

    default:
      indent(out, 2) << "const int parameter_count = 0;\n";
      break;
    }

    indent(out, 2) << "switch (parameter_count) {\n";
    for (mii = map_sets.begin(); mii != map_sets.end(); mii ++) {
      indent(out, 2) << "case " << mii->first << ": {\n";

      write_function_forset(out, mii->second, expected_params, 4,
                            coercion_allowed, true, args_type, return_flags, true);

      indent(out, 4) << "break;\n";
      indent(out, 2) << "}\n";
    }

    indent(out, 2) << "default:\n";
    indent(out, 4)
      << "PyErr_Format(PyExc_TypeError, \""
      << methodNameFromCppName(remap, "", false)
      << "() takes ";

    // We add one to the parameter count for "self", following the
    // Python convention.
    int add_self = has_this ? 1 : 0;
    size_t mic;
    for (mic = 0, mii = map_sets.begin();
         mii != map_sets.end();
         ++mii, ++mic) {
      if (mic == map_sets.size() - 1) {
        if (mic == 1) {
          out << " or ";
        } else {
          out << ", or ";
        }
      } else if (mic != 0) {
        out << ", ";
      }

      out << mii->first + add_self;
    }

    out << " arguments (%d given)\", parameter_count + " << add_self << ");\n";

    error_return(out, 4, return_flags);
    indent(out, 2) << "}\n";

    out << "  if (!PyErr_Occurred()) { // Let error pass on\n";
    out << "    PyErr_SetString(PyExc_TypeError,\n";
    out << "      \"Arguments must match one of:\\n\"\n";
    output_quoted(out, 6, expected_params);
    out << ");\n";
    out << "  }\n";

    error_return(out, 2, return_flags);

  } else {
    mii = map_sets.begin();

    // If no parameters are accepted, we do need to check that the argument
    // count is indeed 0, since we won't check that in write_function_instance.
    if (mii->first == 0 && args_type != AT_no_args) {
      switch (args_type) {
      case AT_keyword_args:
        out << "  if (PyTuple_Size(args) > 0 || (kwds != NULL && PyDict_Size(kwds) > 0)) {\n";
        out << "    int parameter_count = PyTuple_Size(args);\n";
        out << "    if (kwds != NULL) {\n";
        out << "      parameter_count += PyDict_Size(kwds);\n";
        out << "    }\n";
        break;
      case AT_varargs:
        out << "  if (PyTuple_Size(args) > 0) {\n";
        out << "    const int parameter_count = PyTuple_GET_SIZE(args);\n";
        break;
      case AT_single_arg:
        // Shouldn't happen, but let's handle this case nonetheless.
        out << "  {\n";
        out << "    const int parameter_count = 1;\n";
        break;
      case AT_no_args:
        break;
      case AT_unknown:
        break;
      }

      out << "    PyErr_Format(PyExc_TypeError,\n"
          << "                 \"" << methodNameFromCppName(remap, "", false)
          << "() takes no arguments (%d given)\",\n"
          << "                 parameter_count);\n";

      error_return(out, 4, return_flags);
      out << "  }\n";
    }

    write_function_forset(out, mii->second, expected_params, 2,
                          coercion_allowed, true, args_type, return_flags, true);

    out << "  if (!PyErr_Occurred()) {\n";
    out << "    PyErr_SetString(PyExc_TypeError,\n";
    out << "      \"Arguments must match:\\n\"\n";
    output_quoted(out, 6, expected_params);
    out << ");\n";
    out << "  }\n";

    error_return(out, 2, return_flags);
  }

  out << "}\n\n";
}

////////////////////////////////////////////////////////////////////
/// Function  : write_coerce_constructor
////////////////////////////////////////////////////////////////////
void InterfaceMakerPythonNative::
write_coerce_constructor(ostream &out, Object *obj, bool is_const) {
  std::map<int, std::set<FunctionRemap *> > map_sets;
  std::map<int, std::set<FunctionRemap *> >::iterator mii;
  std::set<FunctionRemap *>::iterator sii;

  Functions::iterator fi;
  Function::Remaps::const_iterator ri;

  for (fi = obj->_methods.begin(); fi != obj->_methods.end(); ++fi) {
    Function *func = (*fi);
    for (ri = func->_remaps.begin(); ri != func->_remaps.end(); ++ri) {
      FunctionRemap *remap = (*ri);
      if (is_remap_legal(remap) && remap->_flags & FunctionRemap::F_coerce_constructor) {
        // It's a static make() function.
        CPPType *return_type = remap->_return_type->get_new_type();

        if (!is_const && TypeManager::is_const_pointer_or_ref(return_type)) {
          continue;
        }

        int parameter_size = remap->_parameters.size();
        map_sets[parameter_size].insert(remap);
      }
    }
  }

  for (fi = obj->_constructors.begin(); fi != obj->_constructors.end(); ++fi) {
    Function *func = (*fi);
    for (ri = func->_remaps.begin(); ri != func->_remaps.end(); ++ri) {
      FunctionRemap *remap = (*ri);
      if (is_remap_legal(remap) && remap->_flags & FunctionRemap::F_coerce_constructor) {
        int parameter_size = remap->_parameters.size();
        map_sets[parameter_size].insert(remap);
      }
    }
  }

  std::string ClassName = make_safe_name(obj->_itype.get_scoped_name());
  std::string cClassName = obj->_itype.get_true_name();

  if (is_const) {
    out << "bool Dtool_Coerce_" << ClassName << "(PyObject *args, " << cClassName << " const *&coerced) {\n";
  } else {
    out << "bool Dtool_Coerce_" << ClassName << "(PyObject *args, " << cClassName << " *&coerced) {\n";
  }

  // Special case for coerce constructor.
  out << "  DTOOL_Call_ExtractThisPointerForType(args, &Dtool_" << ClassName << ", (void**)&coerced);\n";
  out << "  if (coerced != NULL) {\n";
  out << "    // The argument is already of matching type, no need to coerce.\n";
  if (!is_const) {
    out << "    if (!((Dtool_PyInstDef *)args)->_is_const) {\n";
    out << "      // A non-const instance is required, which this is.\n";
    out << "      return false;\n";
    out << "    }\n";
  } else {
    out << "    return false;\n";
  }
  out << "  }\n\n";

  if (map_sets.empty()) {
    error_return(out, 2, RF_coerced | RF_err_false);
    out << "}\n\n";
    return;
  }

  string expected_params;
  mii = map_sets.find(1);
  if (mii != map_sets.end()) {
    out << "  if (!PyTuple_Check(args)) {\n";
    out << "    PyObject *arg = args;\n";

    write_function_forset(out, mii->second, expected_params, 4, false, false,
                          AT_single_arg, RF_coerced | RF_err_false, true);

    if (map_sets.size() == 1) {
      out << "  }\n";
      out << "  PyErr_Clear();\n";
      error_return(out, 2, RF_coerced | RF_err_false);
      out << "}\n\n";
      return;
    }

    map_sets.erase(mii);

    out << "  } else {\n";
  } else {
    out << "  if (PyTuple_Check(args)) {\n";
  }

  if (map_sets.size() > 1) {
    indent(out, 4) << "switch (PyTuple_GET_SIZE(args)) {\n";

    for (mii = map_sets.begin(); mii != map_sets.end(); mii ++) {
      indent(out, 6) << "case " << mii->first << ": {\n";

      write_function_forset(out, mii->second, expected_params, 8, false, false,
                            AT_varargs, RF_coerced | RF_err_false, true);

      indent(out, 8) << "break;\n";
      indent(out, 6) << "}\n";
    }
    indent(out, 4) << "}\n";

  } else {
    mii = map_sets.begin();

    indent(out, 4) << "if (PyTuple_GET_SIZE(args) == " << mii->first << ") {\n";
    write_function_forset(out, mii->second, expected_params, 6, false, false,
                          AT_varargs, RF_coerced | RF_err_false, true);
    indent(out, 4) << "}\n";
  }

  out << "  }\n\n";
  out << "  PyErr_Clear();\n";
  error_return(out, 2, RF_coerced | RF_err_false);
  out << "}\n\n";
}

////////////////////////////////////////////////////////
// Function : GetParnetDepth
//
// Support Function used to Sort the name based overrides.. For know must be complex to simple
////////////////////////////////////////////////////////
int get_type_sort(CPPType *type) {
  int answer = 0;
//  printf("    %s\n",type->get_local_name().c_str());

  // The highest numbered one will be checked first.
  if (TypeManager::is_pointer_to_Py_buffer(type)) {
    return 14;
  } else if (TypeManager::is_pointer_to_PyTypeObject(type)) {
    return 13;
  } else if (TypeManager::is_pointer_to_PyObject(type)) {
    return 12;
  } else if (TypeManager::is_wstring(type)) {
    return 11;
  } else if (TypeManager::is_wchar_pointer(type)) {
    return 10;
  } else if (TypeManager::is_string(type)) {
    return 9;
  } else if (TypeManager::is_char_pointer(type)) {
    return 8;
  } else if (TypeManager::is_unsigned_longlong(type)) {
    return 7;
  } else if (TypeManager::is_longlong(type)) {
    return 6;
  } else if (TypeManager::is_integer(type)) {
    return 5;
  } else if (TypeManager::is_double(type)) {
    return 4;
  } else if (TypeManager::is_float(type)) {
    return 3;
  } else if (TypeManager::is_pointer_to_simple(type)) {
    return 2;
  } else if (TypeManager::is_bool(type)) {
    return 1;
  } else if (TypeManager::is_pointer(type) ||
             TypeManager::is_reference(type) ||
             TypeManager::is_struct(type)) {
    answer = 20;
    int deepest = 0;
    TypeIndex type_index = builder.get_type(TypeManager::unwrap(TypeManager::resolve_type(type)), false);
    InterrogateDatabase *idb = InterrogateDatabase::get_ptr();
    const InterrogateType &itype = idb->get_type(type_index);

    if (itype.is_class() || itype.is_struct()) {
      int num_derivations = itype.number_of_derivations();
      for (int di = 0; di < num_derivations; di++) {
        TypeIndex d_type_Index = itype.get_derivation(di);
        const InterrogateType &d_itype = idb->get_type(d_type_Index);
        int this_one = get_type_sort(d_itype._cpptype);
        if (this_one > deepest) {
          deepest = this_one;
        }
      }
    }
    answer += deepest;
//    printf(" Class Name %s  %d\n",itype.get_name().c_str(),answer);
  }

//  printf(" Class Name %s  %d\n",itype.get_name().c_str(),answer);
  return answer;
}

////////////////////////////////////////////////////////
//  The Core sort function for remap calling orders..
//////////////////////////////////////////////////////////
bool RemapCompareLess(FunctionRemap *in1, FunctionRemap *in2) {
  assert(in1 != NULL);
  assert(in2 != NULL);

  if (in1->_parameters.size() != in2->_parameters.size()) {
    return (in1->_parameters.size() > in2->_parameters.size());
  }

  int pcount = in1->_parameters.size();
  for (int x = 0; x < pcount; x++) {
    CPPType *orig_type1 = in1->_parameters[x]._remap->get_orig_type();
    CPPType *orig_type2 = in2->_parameters[x]._remap->get_orig_type();

    int pd1 = get_type_sort(orig_type1);
    int pd2 = get_type_sort(orig_type2);
    if (pd1 != pd2) {
      return (pd1 > pd2);
    }
  }

  // ok maybe something to do with return strength..

  return false;
}

///////////////////////////////////////////////////////////
//  Function  : write_function_forset
//
//  A set is defined as all remaps that have the same number of paramaters..
///////////////////////////////////////////////////////////
void InterfaceMakerPythonNative::
write_function_forset(ostream &out,
                      const std::set<FunctionRemap *> &remapsin,
                      string &expected_params, int indent_level,
                      bool coercion_allowed, bool report_errors,
                      ArgsType args_type, int return_flags,
                      bool check_exceptions,
                      const string &first_pexpr) {

  if (remapsin.empty()) {
    return;
  }

  if (remapsin.size() > 1) {
    // There are multiple different overloads for this number of
    // parameters.  Sort them all into order from most-specific to
    // least-specific, then try them one at a time.
    std::vector<FunctionRemap *> remaps (remapsin.begin(), remapsin.end());
    std::sort(remaps.begin(), remaps.end(), RemapCompareLess);

    std::vector<FunctionRemap *>::iterator sii;
    for (sii = remaps.begin(); sii != remaps.end(); sii ++) {
      FunctionRemap *remap = (*sii);
      if (remap->_has_this && !remap->_const_method) {
        // If it's a non-const method, we only allow a
        // non-const this.
        indent(out, indent_level)
          << "if (!((Dtool_PyInstDef *)self)->_is_const) {\n";
      } else {
        indent(out, indent_level)
          << "{\n";
      }

      indent(out, indent_level) << "// -2 ";
      remap->write_orig_prototype(out, 0); out << "\n";

      // NB.  We don't pass on report_errors here because we want
      // it to silently drop down to the next overload.

      write_function_instance(out, remap, expected_params, indent_level + 2,
                              false, false, args_type, return_flags,
                              check_exceptions, first_pexpr);

      indent(out, indent_level + 2) << "PyErr_Clear();\n";
      indent(out, indent_level) << "}\n\n";
    }

    // Go through one more time, but allow coercion this time.
    if (coercion_allowed) {
      for (sii = remaps.begin(); sii != remaps.end(); sii ++) {
        FunctionRemap *remap = (*sii);
        if (!is_remap_coercion_possible(remap)) {
          continue;
        }

        if (remap->_has_this && !remap->_const_method) {
          indent(out, indent_level)
            << "if (!((Dtool_PyInstDef *)self)->_is_const) {\n";
        } else {
          indent(out, indent_level)
            << "{\n";
        }

        indent(out, indent_level) << "// -2 ";
        remap->write_orig_prototype(out, 0); out << "\n";

        string ignore_expected_params;
        write_function_instance(out, remap, ignore_expected_params, indent_level + 2,
                                true, false, args_type, return_flags,
                                check_exceptions, first_pexpr);

        indent(out, indent_level + 2) << "PyErr_Clear();\n";
        indent(out, indent_level) << "}\n\n";
      }
    }
  } else {
    // There is only one possible overload with this number of
    // parameters.  Just call it.
    std::set<FunctionRemap *>::iterator sii;
    sii = remapsin.begin();

    FunctionRemap *remap = (*sii);
    if (remap->_has_this && !remap->_const_method) {
      // If it's a non-const method, we only allow a
      // non-const this.
      indent(out, indent_level)
        << "if (!((Dtool_PyInstDef *)self)->_is_const) {\n";
      indent_level += 2;
    }

    indent(out, indent_level)
      << "// 1-" ;
    remap->write_orig_prototype(out, 0);
    out << "\n";

    write_function_instance(out, remap, expected_params, indent_level,
                            coercion_allowed, report_errors,
                            args_type, return_flags,
                            check_exceptions, first_pexpr);

    if (remap->_has_this && !remap->_const_method) {
      if (report_errors) {
        indent(out, indent_level - 2)
          << "} else {\n";
        indent(out, indent_level)
          << "PyErr_SetString(PyExc_TypeError,\n";
        string class_name = remap->_cpptype->get_simple_name();
        indent(out, indent_level)
          << "                \"Cannot call "
          << classNameFromCppName(class_name, false)
          << "." << methodNameFromCppName(remap, class_name, false)
          << "() on a const object.\");\n";

        error_return(out, indent_level, return_flags);
      }
      indent_level -= 2;
      indent(out, indent_level) << "}\n\n";
    } else {
      out << "\n";
    }
  }
}

////////////////////////////////////////////////////////////////////
//     Function: InterfaceMakerPythonNative::write_function_instance
//       Access: Private
//  Description: Writes out the particular function that handles a
//               single instance of an overloaded function.
//
//               return_flags indicates which value should be
//               returned from the wrapper function and what should
//               be returned on error.
//
//               If coercion_possible is true, it will attempt
//               to convert arguments to the appropriate parameter
//               type using the appropriate Dtool_Coerce function.
//
//               If report_errors is true, it will print an error
//               and exit when one has occurred, instead of falling
//               back to the next overload.  This should be done
//               if it is the only overload.
//
//               If check_exceptions is false, it will not check
//               if the function raised an exception, except if
//               it took PyObject* arguments.  This should NEVER
//               be done for C++ functions that call Python code.
//
//               If first_pexpr is not empty, it represents the
//               preconverted value of the first parameter.  This
//               is a special-case hack for one of the slot functions.
////////////////////////////////////////////////////////////////////
void InterfaceMakerPythonNative::
write_function_instance(ostream &out,
                        FunctionRemap *remap, string &expected_params,
                        int indent_level,
                        bool coercion_possible, bool report_errors,
                        ArgsType args_type, int return_flags,
                        bool check_exceptions,
                        const string &first_pexpr) {
  string format_specifiers;
  std::string keyword_list;
  string parameter_list;
  string container;
  vector_string pexprs;
  LineStream extra_convert;
  ostringstream extra_param_check;
  LineStream extra_cleanup;
  int min_version = 0;

  bool is_constructor = (remap->_type == FunctionRemap::T_constructor);

  InterrogateDatabase *idb = InterrogateDatabase::get_ptr();

  // Make one pass through the parameter list.  We will output a
  // one-line temporary variable definition for each parameter, while
  // simultaneously building the ParseTuple() function call and also
  // the parameter expression list for call_function().

  expected_params += methodNameFromCppName(remap, "", false);
  expected_params += "(";

  int num_params = 0;
  bool only_pyobjects = true;

  int pn;
  for (pn = 0; pn < (int)remap->_parameters.size(); ++pn) {
    if (pn > 0) {
      expected_params += ", ";
    }

    if (((remap->_has_this && pn == 1) ||
        (!remap->_has_this && pn == 0)) && !first_pexpr.empty()) {
      // The first param was already converted.
      pexprs.push_back(first_pexpr);
      continue;
    }

    CPPType *orig_type = remap->_parameters[pn]._remap->get_orig_type();
    CPPType *type = remap->_parameters[pn]._remap->get_new_type();
    string param_name = remap->get_parameter_name(pn);

    // This is the string to convert our local variable to the
    // appropriate C++ type.  Normally this is just a cast.
    string pexpr_string =
      "(" + orig_type->get_local_name(&parser) + ")" + param_name;

    const string &reported_name = remap->_parameters[pn]._name;

    if (!remap->_has_this || pn != 0) {
      keyword_list += "(char *)\"" + reported_name + "\", ";
    }

    if (remap->_parameters[pn]._remap->new_type_is_atomic_string()) {

      if (TypeManager::is_char_pointer(orig_type)) {
        indent(out, indent_level) << "char *" << param_name << ";\n";
        format_specifiers += "z";
        parameter_list += ", &" + param_name;
        expected_params += "str";

      } else if (TypeManager::is_wchar_pointer(orig_type)) {
        indent(out, indent_level) << "PyUnicodeObject *" << param_name << ";\n";
        format_specifiers += "U";
        parameter_list += ", &" + param_name;

        extra_convert
          << "#if PY_VERSION_HEX >= 0x03030000\n"
          << "wchar_t *" << param_name << "_str = PyUnicode_AsWideCharString((PyObject *)" << param_name << ", NULL);\n"
          << "#else"
          << "Py_ssize_t " << param_name << "_len = PyUnicode_GET_SIZE(" << param_name << ");\n"
          << "wchar_t *" << param_name << "_str = (wchar_t *)alloca(sizeof(wchar_t) * (" + param_name + "_len + 1));\n"
          << "PyUnicode_AsWideChar(" << param_name << ", " << param_name << "_str, " << param_name << "_len);\n"
          << param_name << "_str[" << param_name << "_len] = 0;\n"
          << "#endif\n";

        pexpr_string = param_name + "_str";

        extra_cleanup
          << "#if PY_VERSION_HEX >= 0x03030000\n"
          << "PyMem_Free(" << param_name << "_str);\n"
          << "#endif\n";

        expected_params += "unicode";

      } else if (TypeManager::is_wstring(orig_type)) {
        indent(out, indent_level) << "PyUnicodeObject *" << param_name << ";\n";
        format_specifiers += "U";
        parameter_list += ", &" + param_name;

        extra_convert
          << "#if PY_VERSION_HEX >= 0x03030000\n"
          << "Py_ssize_t " << param_name << "_len;\n"
          << "wchar_t *" << param_name << "_str = PyUnicode_AsWideCharString((PyObject *)"
          << param_name << ", &" << param_name << "_len);\n"
          << "#else\n"
          << "Py_ssize_t " << param_name << "_len = PyUnicode_GET_SIZE(" << param_name << ");\n"
          << "wchar_t *" << param_name << "_str = (wchar_t *)alloca(sizeof(wchar_t) * (" + param_name + "_len + 1));\n"
          << "PyUnicode_AsWideChar(" << param_name << ", " << param_name << "_str, " << param_name << "_len);\n"
          << "#endif\n";

<<<<<<< HEAD
        pexpr_string = "basic_string<wchar_t>(" +
          param_name + "_str, " + param_name + "_len)";

        extra_cleanup
          << "#if PY_VERSION_HEX >= 0x03030000\n"
          << "PyMem_Free(" << param_name << "_str);\n"
          << "#endif\n";
=======
        pexpr_string = "std::wstring(" +
          param_name + "_str, " +
          param_name + "_len)";
>>>>>>> 5a51a7e0

        expected_params += "unicode";

      } else if (TypeManager::is_const_ptr_to_basic_string_wchar(orig_type)) {
        indent(out, indent_level) << "PyUnicodeObject *" << param_name << ";\n";
        format_specifiers += "U";
        parameter_list += ", &" + param_name;

        extra_convert
          << "#if PY_VERSION_HEX >= 0x03030000\n"
          << "Py_ssize_t " << param_name << "_len;\n"
          << "wchar_t *" << param_name << "_str = PyUnicode_AsWideCharString((PyObject *)"
          << param_name << ", &" << param_name << "_len);\n"
          << "#else\n"
          << "Py_ssize_t " << param_name << "_len = PyUnicode_GET_SIZE(" << param_name << ");\n"
          << "wchar_t *" << param_name << "_str = (wchar_t *)alloca(sizeof(wchar_t) * (" + param_name + "_len + 1));\n"
          << "PyUnicode_AsWideChar(" << param_name << ", " << param_name << "_str, " << param_name << "_len);\n"
          << "#endif\n";

<<<<<<< HEAD
        pexpr_string = "&basic_string<wchar_t>(" +
          param_name + "_str, " + param_name + "_len)";

        extra_cleanup
          << "#if PY_VERSION_HEX >= 0x03030000\n"
          << "PyMem_Free(" << param_name << "_str);\n"
          << "#endif\n";
=======
        pexpr_string = "&std::wstring(" +
          param_name + "_str, " +
          param_name + "_len)";
>>>>>>> 5a51a7e0

        expected_params += "unicode";

      } else { // A regular string.
        indent(out, indent_level) << "char *" << param_name << "_str = NULL;\n";
        indent(out, indent_level) << "Py_ssize_t " << param_name << "_len;\n";

        if (args_type == AT_single_arg) {
          out << "#if PY_MAJOR_VERSION >= 3\n";
          indent(out, indent_level)
            << param_name << "_str = PyUnicode_AsUTF8AndSize(arg, &"
            << param_name << "_len);\n";
          out << "#else\n"; // NB. PyString_AsStringAndSize also accepts a PyUnicode.
          indent(out, indent_level) << "if (PyString_AsStringAndSize(arg, &"
            << param_name << "_str, &" << param_name << "_len) == -1) {\n";
          indent(out, indent_level + 2) << param_name << "_str = NULL;\n";
          indent(out, indent_level) << "}\n";
          out << "#endif\n";

          extra_param_check << " && " << param_name << "_str != NULL";
        } else {
          format_specifiers += "s#";
          parameter_list += ", &" + param_name
            + "_str, &" + param_name + "_len";
        }

        if (TypeManager::is_const_ptr_to_basic_string_char(orig_type)) {
<<<<<<< HEAD
          pexpr_string = "&basic_string<char>(" +
            param_name + "_str, " + param_name + "_len)";
        } else {
          pexpr_string = "basic_string<char>(" +
            param_name + "_str, " + param_name + "_len)";
=======
          pexpr_string = "&std::string(" +
            param_name + "_str, " +
            param_name + "_len)";
        } else {
          pexpr_string = "std::string(" +
            param_name + "_str, " +
            param_name + "_len)";
>>>>>>> 5a51a7e0
        }
        expected_params += "str";
      }
      only_pyobjects = false;
      ++num_params;

    } else if (TypeManager::is_bool(type)) {
      if (args_type == AT_single_arg) {
        param_name = "arg";
      } else {
        indent(out, indent_level) << "PyObject *" << param_name << ";\n";
        format_specifiers += "O";
        parameter_list += ", &" + param_name;
      }
      pexpr_string = "(PyObject_IsTrue(" + param_name + ") != 0)";
      expected_params += "bool";
      ++num_params;

    } else if (TypeManager::is_char(type)) {
      indent(out, indent_level) << "char " << param_name << ";\n";

      format_specifiers += "c";
      parameter_list += ", &" + param_name;

      extra_param_check << " && isascii(" << param_name << ")";
      pexpr_string = "(char) " + param_name;
      expected_params += "char";
      only_pyobjects = false;
      ++num_params;

    } else if (TypeManager::is_wchar(type)) {
      indent(out, indent_level) << "PyUnicodeObject *" << param_name << ";\n";
      format_specifiers += "U";
      parameter_list += ", &" + param_name;

      // We tell it to copy 2 characters, but make sure it only
      // copied one, as a trick to check for the proper length in one go.
      extra_convert << "wchar_t " << param_name << "_chars[2];\n";
      extra_param_check << " && PyUnicode_AsWideChar(" << param_name << ", " << param_name << "_chars, 2) == 1";

      pexpr_string = param_name + "_chars[0]";
      expected_params += "unicode char";
      only_pyobjects = false;
      ++num_params;

    } else if (TypeManager::is_longlong(type)) {
      if (TypeManager::is_unsigned_longlong(type)) {
        indent(out, indent_level) << "unsigned PY_LONG_LONG " << param_name << ";\n";
        format_specifiers += "K";
      } else {
        indent(out, indent_level) << "PY_LONG_LONG " << param_name << ";\n";
        format_specifiers += "L";
      }
      parameter_list += ", &" + param_name;
      expected_params += "long";
      only_pyobjects = false;
      ++num_params;

    } else if (TypeManager::is_integer(type)) {
      if (args_type == AT_single_arg) {
        pexpr_string = "(" + type->get_local_name(&parser) + ")PyInt_AS_LONG(arg)";
        extra_param_check << " && PyInt_Check(arg)";
      } else {
        if (TypeManager::is_unsigned_integer(type)) {
          indent(out, indent_level) << "unsigned int " << param_name << ";\n";
          format_specifiers += "I";
        } else {
          indent(out, indent_level) << "int " << param_name << ";\n";
          format_specifiers += "i";
        }
        parameter_list += ", &" + param_name;
      }
      expected_params += "int";
      only_pyobjects = false;
      ++num_params;

    } else if (TypeManager::is_double(type)) {
      if (args_type == AT_single_arg) {
        pexpr_string = "PyFloat_AsDouble(arg)";
        extra_param_check << " && PyNumber_Check(arg)";
      } else {
        indent(out, indent_level) << "double " << param_name << ";\n";
        format_specifiers += "d";
        parameter_list += ", &" + param_name;
      }
      expected_params += "double";
      only_pyobjects = false;
      ++num_params;

    } else if (TypeManager::is_float(type)) {
      if (args_type == AT_single_arg) {
        pexpr_string = "(float) PyFloat_AsDouble(arg)";
        extra_param_check << " && PyNumber_Check(arg)";
      } else {
        indent(out, indent_level) << "float " << param_name << ";\n";
        format_specifiers += "f";
        parameter_list += ", &" + param_name;
      }
      expected_params += "float";
      only_pyobjects = false;
      ++num_params;

    } else if (TypeManager::is_const_char_pointer(type)) {
      indent(out, indent_level) << "const char *" << param_name << ";\n";
      format_specifiers += "z";
      parameter_list += ", &" + param_name;
      expected_params += "buffer";
      only_pyobjects = false;
      ++num_params;

    } else if (TypeManager::is_pointer_to_PyTypeObject(type)) {
      if (args_type == AT_single_arg) {
        param_name = "arg";
      } else {
        indent(out, indent_level) << "PyObject *" << param_name << ";\n";
        format_specifiers += "O";
        parameter_list += ", &" + param_name;
        pexpr_string = param_name;
      }
      extra_param_check << " && PyType_Check(" << param_name << ")";
      pexpr_string = "(PyTypeObject *)" + param_name;
      expected_params += "type";
      ++num_params;

      // It's reasonable to assume that a function taking a PyTypeObject
      // might also throw a TypeError if the type is incorrect.
      check_exceptions = true;

    } else if (TypeManager::is_pointer_to_PyStringObject(type)) {
      if (args_type == AT_single_arg) {
        // This is a single-arg function, so there's no need
        // to convert anything.
        param_name = "arg";
        extra_param_check << " && PyString_Check(arg)";
        pexpr_string = "(PyStringObject *)" + param_name;
      } else {
        indent(out, indent_level) << "PyStringObject *" << param_name << ";\n";
        format_specifiers += "S";
        parameter_list += ", &" + param_name;
        pexpr_string = param_name;
      }
      expected_params += "string";
      ++num_params;

    } else if (TypeManager::is_pointer_to_PyUnicodeObject(type)) {
      if (args_type == AT_single_arg) {
        // This is a single-arg function, so there's no need
        // to convert anything.
        param_name = "arg";
        extra_param_check << " && PyUnicode_Check(arg)";
        pexpr_string = "(PyUnicodeObject *)" + param_name;
      } else {
        indent(out, indent_level) << "PyUnicodeObject *" << param_name << ";\n";
        format_specifiers += "U";
        parameter_list += ", &" + param_name;
        pexpr_string = param_name;
      }
      expected_params += "unicode";
      ++num_params;

    } else if (TypeManager::is_pointer_to_PyObject(type)) {
      if (args_type == AT_single_arg) {
        // This is a single-arg function, so there's no need
        // to convert anything.
        param_name = "arg";
      } else {
        indent(out, indent_level) << "PyObject *" << param_name << ";\n";
        format_specifiers += "O";
        parameter_list += ", &" + param_name;
      }
      pexpr_string = param_name;
      expected_params += "any";
      ++num_params;

      // It's reasonable to assume that a function taking a PyObject
      // might also throw a TypeError if the type is incorrect.
      check_exceptions = true;

    } else if (TypeManager::is_pointer_to_Py_buffer(type)) {
      min_version = 0x02060000; // Only support this remap in version 2.6+.

      if (args_type == AT_single_arg) {
        param_name = "arg";
      } else {
        indent(out, indent_level) << "PyObject *" << param_name << ";\n";
        format_specifiers += "O";
        parameter_list += ", &" + param_name;
      }
      indent(out, indent_level) << "Py_buffer " << param_name << "_view;\n";

      extra_param_check << " && PyObject_GetBuffer("
                        << param_name << ", &"
                        << param_name << "_view, PyBUF_FULL) == 0";
      pexpr_string = "&" + param_name + "_view";
      extra_cleanup << "PyBuffer_Release(&" << param_name << "_view);\n";
      expected_params += "buffer";
      ++num_params;
      check_exceptions = true;

    } else if (TypeManager::is_pointer_to_simple(type)) {
      if (args_type == AT_single_arg) {
        param_name = "arg";
      } else {
        indent(out, indent_level) << "PyObject *" << param_name << ";\n";
        format_specifiers += "O";
        parameter_list += ", &" + param_name;
      }
      indent(out, indent_level) << "Py_buffer " << param_name << "_view;\n";

      // Unravel the type to determine its properties.
      int array_len = -1;
      bool is_const = true;
      CPPSimpleType *simple = NULL;
      CPPType *unwrap = TypeManager::unwrap_const_reference(type);
      if (unwrap != NULL) {
        CPPArrayType *array_type = unwrap->as_array_type();
        CPPPointerType *pointer_type = unwrap->as_pointer_type();

        if (array_type != NULL) {
          if (array_type->_bounds != NULL) {
            array_len = array_type->_bounds->evaluate().as_integer();
          }
          unwrap = array_type->_element_type;
        } else if (pointer_type != NULL) {
          unwrap = pointer_type->_pointing_at;
        }

        CPPConstType *const_type = unwrap->as_const_type();
        if (const_type != NULL) {
          unwrap = const_type->_wrapped_around;
        } else {
          is_const = false;
        }

        while (unwrap->get_subtype() == CPPDeclaration::ST_typedef) {
          unwrap = unwrap->as_typedef_type()->_type;
        }
        simple = unwrap->as_simple_type();
      }

      // Determine the format, so we can check the type of the buffer we get.
      char format_chr = 'B';

      switch (simple->_type) {
      case CPPSimpleType::T_char:
        if (simple->_flags & CPPSimpleType::F_unsigned) {
          format_chr = 'B';
        } else if (simple->_flags & CPPSimpleType::F_signed) {
          format_chr = 'b';
        } else {
          format_chr = 'c';
        }
        break;

      case CPPSimpleType::T_int:
        if (simple->_flags & CPPSimpleType::F_longlong) {
          format_chr = 'q';
        } else if (simple->_flags & CPPSimpleType::F_long) {
          format_chr = 'l';
        } else if (simple->_flags & CPPSimpleType::F_short) {
          format_chr = 'h';
        } else {
          format_chr = 'i';
        }

        if (simple->_flags & CPPSimpleType::F_unsigned) {
          format_chr &= 0x5f; // Uppercase
        }
        break;

      case CPPSimpleType::T_float:
        format_chr = 'f';
        break;

      case CPPSimpleType::T_double:
        format_chr = 'd';
        break;

      default:
        nout << "Warning: cannot determine buffer format string for type "
             << type->get_local_name(&parser)
             << " (simple type " << *simple << ")\n";
        extra_param_check << " && false";
      }

      const char *flags;
      if (format_chr == 'B') {
        if (is_const) {
          flags = "PyBUF_SIMPLE";
        } else {
          flags = "PyBUF_WRITABLE";
        }
      } else if (is_const) {
        flags = "PyBUF_FORMAT";
      } else {
        flags = "PyBUF_FORMAT | PyBUF_WRITABLE";
      }

      extra_param_check << " && PyObject_GetBuffer(" << param_name << ", &"
                        << param_name << "_view, " << flags << ") == 0";

      if (format_chr != 'B') {
        extra_param_check
          << " && " << param_name << "_view.format[0] == '" << format_chr << "'"
          << " && " << param_name << "_view.format[1] == 0";
      }
      if (array_len != -1) {
        extra_param_check
          << " && " << param_name << "_view.len == " << array_len;
      }

      pexpr_string = "(" + simple->get_local_name(&parser) + " *)" +
                     param_name + "_view.buf";

      extra_cleanup << "PyBuffer_Release(&" << param_name << "_view);\n";
      expected_params += "buffer";
      ++num_params;

    } else if (TypeManager::is_pointer(type)) {
      CPPType *obj_type = TypeManager::unwrap(TypeManager::resolve_type(type));
      bool const_ok = !TypeManager::is_non_const_pointer_or_ref(orig_type);

      if (TypeManager::is_const_pointer_or_ref(orig_type)) {
        expected_params += "const ";
      //} else {
      //  expected_params += "non-const ";
      }
      string expected_class_name = classNameFromCppName(obj_type->get_simple_name(), false);
      expected_params += expected_class_name;

      if (!remap->_has_this || pn != 0) {
        if (args_type == AT_single_arg) {
          param_name = "arg";
        } else {
          indent(out, indent_level) << "PyObject *" << param_name << ";\n";
          format_specifiers += "O";
          parameter_list += ", &" + param_name;
        }

        ++num_params;

        string class_name = obj_type->get_local_name(&parser);

        // need to a forward scope for this class..
        if (!isExportThisRun(obj_type)) {
          _external_imports.insert(obj_type);
        }

        string this_class_name;
        string method_prefix;
        if (remap->_cpptype) {
          this_class_name = remap->_cpptype->get_simple_name();
          method_prefix = classNameFromCppName(this_class_name, false) + string(".");
        }

        //if (const_ok) {
        //  extra_convert << "const ";
        //}

        //extra_convert
        //  << class_name << " *" << param_name << "_this";
        type->output_instance(extra_convert, param_name + "_this", &parser);

        if (coercion_possible) {
          if (has_coerce_constructor(obj_type->as_struct_type()) == 0) {
            // Doesn't actually have a coerce constructor.
            coercion_possible = false;
          }
        }

        if (coercion_possible) {
          // Call the coercion function directly, which will try to
          // extract the pointer directly before trying coercion.
          extra_convert
            << ";\n"
            << "bool " << param_name << "_manage = "
            << "Dtool_Coerce_" << make_safe_name(class_name)
            << "(" << param_name << ", " << param_name << "_this);\n";

          extra_cleanup << "if (" << param_name << "_manage) {\n";

          if (manage_reference_counts &&
              TypeManager::is_reference_count(obj_type)) {
            extra_cleanup << "  unref_delete(" << param_name << "_this);\n";
          } else {
            extra_cleanup << "  delete " << param_name << "_this;\n";
          }
          extra_cleanup << "}\n";

        } else {
          extra_convert << boolalpha
            << " = (" << class_name << " *)"
            << "DTOOL_Call_GetPointerThisClass(" << param_name
            << ", &Dtool_" << make_safe_name(class_name)
            << ", " << pn << ", \""
            << method_prefix << methodNameFromCppName(remap, this_class_name, false)
            << "\", " << const_ok << ", " << report_errors << ");\n";
        }

        if (report_errors && coercion_possible) {
          // Display error like: Class.func() argument 0 must be A, not B
          extra_convert
            << "if (" << param_name << "_this == NULL) {\n"
            << "  PyTypeObject *tp = Py_TYPE(" << param_name << ");\n"
            << "  PyErr_Format(PyExc_TypeError,\n"
            << "               \"" << method_prefix
            << methodNameFromCppName(remap, this_class_name, false)
            << "() argument " << pn << " must be "
            << expected_class_name << ", not %s\",\n"
            << "               tp->tp_name);\n";
          error_return(extra_convert, 2, return_flags);
          extra_convert << "}\n";
        } else {
          extra_param_check << " && " << param_name << "_this != NULL";
        }
        pexpr_string =  param_name + "_this";
      }

    } else {
      // Ignore a parameter.
      if (args_type == AT_single_arg) {
        param_name = "arg";
      } else {
        indent(out, indent_level) << "PyObject *" << param_name << ";\n";
        format_specifiers += "O";
        parameter_list += ", &" + param_name;
      }
      expected_params += "any";
      ++num_params;
    }

    if (!reported_name.empty()) {
      expected_params += " " + reported_name;
    }

    if (remap->_has_this && pn == 0) {
      container = "local_this";
      if (remap->_const_method) {
        string class_name = remap->_cpptype->get_local_name(&parser);
        container = "(const " + class_name + "*)local_this";
      }
    }

    pexprs.push_back(pexpr_string);
  }
  expected_params += ")\n";

  if (min_version > 0) {
    out << "#if PY_VERSION_HEX >= 0x" << hex << min_version << dec << "\n";
  }

  // Track how many curly braces we've opened.
  short open_scopes = 0;

  if (!format_specifiers.empty()) {
    string method_name = methodNameFromCppName(remap, "", false);

    switch (args_type) {
    case AT_keyword_args:
      // Wrapper takes a varargs tuple and a keyword args dict.
      indent(out, indent_level)
        << "static char *keyword_list[] = {" << keyword_list << "NULL};\n";
      indent(out, indent_level)
        << "if (PyArg_ParseTupleAndKeywords(args, kwds, \""
        << format_specifiers << ":" << method_name
        << "\", keyword_list" << parameter_list << ")) {\n";

      ++open_scopes;
      indent_level += 2;
      break;

    case AT_varargs:
      // Wrapper takes a varargs tuple.
      if (only_pyobjects) {
        // All parameters are PyObject*, so we can use the slightly
        // more efficient PyArg_UnpackTuple function instead.
        indent(out, indent_level)
          << "if (PyArg_UnpackTuple(args, \""
          << methodNameFromCppName(remap, "", false)
          << "\", " << num_params
          << ", " << num_params
          << parameter_list << ")) {\n";

      } else {
        indent(out, indent_level)
          << "if (PyArg_ParseTuple(args, \""
          << format_specifiers << ":" << method_name
          << "\"" << parameter_list << ")) {\n";
      }
      ++open_scopes;
      indent_level += 2;
      break;

    case AT_single_arg:
      // Single argument.  If not a PyObject*, use PyArg_Parse.
      if (!only_pyobjects && format_specifiers != "O") {
        indent(out, indent_level)
          << "if (PyArg_Parse(arg, \"" << format_specifiers << ":"
          << method_name << "\"" << parameter_list << ")) {\n";

        ++open_scopes;
        indent_level += 2;
      }

    default:
      break;
    }
  }

  while (extra_convert.is_text_available()) {
    string line = extra_convert.get_line();
    if (line.size() == 0 || line[0] == '#') {
      out << line << "\n";
    } else {
      indent(out, indent_level) << line << "\n";
    }
  }

  string extra_param_check_str = extra_param_check.str();
  if (!extra_param_check_str.empty()) {
    indent(out, indent_level)
      << "if (" << extra_param_check_str.substr(4) << ") {\n";

    ++open_scopes;
    indent_level += 2;
  }

  if (!remap->_has_this && (remap->_flags & FunctionRemap::F_explicit_self) != 0) {
    // If we'll be passing "self" to the constructor, we need to
    // pre-initialize it here.  Unfortunately, we can't pre-load the
    // "this" pointer, but the constructor itself can do this.

    CPPType *orig_type = remap->_return_type->get_orig_type();
    TypeIndex type_index = builder.get_type(TypeManager::unwrap(TypeManager::resolve_type(orig_type)), false);
    const InterrogateType &itype = idb->get_type(type_index);

    indent(out, indent_level)
      << "// Pre-initialize self for the constructor\n";

    if (!is_constructor || (return_flags & RF_int) == 0) {
      // This is not a constructor, but somehow we landed up here at a
      // static method requiring a 'self' pointer.  This happens in
      // coercion constructors in particular.  We'll have to create
      // a temporary PyObject instance to pass to it.

      indent(out, indent_level)
        << "PyObject *self = Dtool_new_"
        << make_safe_name(itype.get_scoped_name()) << "(&"
        << CLASS_PREFIX << make_safe_name(itype.get_scoped_name())
        << "._PyType, NULL, NULL);\n";

      extra_cleanup << "PyObject_Del(self);\n";
    } else {
      //XXX rdb: this isn't needed, is it, because tp_new already
      // initializes the instance?
      indent(out, indent_level)
        << "DTool_PyInit_Finalize(self, NULL, &"
        << CLASS_PREFIX << make_safe_name(itype.get_scoped_name())
        << ", false, false);\n";
    }
  }

  string return_expr;

  if (remap->_blocking) {
    // With SIMPLE_THREADS, it's important that we never release the
    // interpreter lock.
    out << "#if defined(HAVE_THREADS) && !defined(SIMPLE_THREADS)\n";
    indent(out, indent_level)
      << "PyThreadState *_save;\n";
    indent(out, indent_level)
      << "Py_UNBLOCK_THREADS\n";
    out << "#endif  // HAVE_THREADS && !SIMPLE_THREADS\n";
  }
  if (track_interpreter) {
    indent(out, indent_level) << "in_interpreter = 0;\n";
  }

  if (remap->_return_type->new_type_is_atomic_string()) {
    // Treat strings as a special case.  We don't want to format the
    // return expression.
    return_expr = remap->call_function(out, indent_level, false, container, pexprs);
    CPPType *type = remap->_return_type->get_orig_type();
    indent(out, indent_level);
    type->output_instance(out, "return_value", &parser);
    out << " = " << return_expr << ";\n";

  } else {
    return_expr = remap->call_function(out, indent_level, true, container, pexprs);

    if (return_flags & RF_self) {
      // We won't be using the return value, anyway.
      return_expr.clear();
    }

    if (!return_expr.empty()) {
      CPPType *type = remap->_return_type->get_temporary_type();
      indent(out, indent_level);
      type->output_instance(out, "return_value", &parser);
      out << " = " << return_expr << ";\n";
    }
  }

  // Clean up any memory we might have allocate for parsing the parameters.
  while (extra_cleanup.is_text_available()) {
    string line = extra_cleanup.get_line();
    if (line.size() == 0 || line[0] == '#') {
      out << line << "\n";
    } else {
      indent(out, indent_level) << line << "\n";
    }
  }

  if (track_interpreter) {
    indent(out, indent_level) << "in_interpreter = 1;\n";
  }
  if (remap->_blocking) {
    out << "#if defined(HAVE_THREADS) && !defined(SIMPLE_THREADS)\n";
    indent(out, indent_level)
      << "Py_BLOCK_THREADS\n";
    out << "#endif  // HAVE_THREADS && !SIMPLE_THREADS\n";
  }

  if (!return_expr.empty()) {
    if (remap->_return_type->return_value_needs_management()) {
      // If a constructor returns NULL, that means allocation failed.
      indent(out, indent_level) << "if (return_value == NULL) {\n";
      indent(out, indent_level) << "  PyErr_NoMemory();\n";
      error_return(out, indent_level + 2, return_flags);
      indent(out, indent_level) << "}\n";
    }

    return_expr = manage_return_value(out, indent_level, remap, "return_value");
    return_expr = remap->_return_type->temporary_to_return(return_expr);
  }

  // Generated getters and setters don't raise exceptions or asserts
  // since they don't contain any code.
  if (remap->_type != FunctionRemap::T_getter &&
      remap->_type != FunctionRemap::T_setter) {
    // If a method raises TypeError, continue.
    if (check_exceptions) {
      indent(out, indent_level)
        << "if (PyErr_Occurred()) {\n";
      if (!return_expr.empty()) {
        delete_return_value(out, indent_level + 2, remap, return_expr);
      }

      if (report_errors) {
        error_return(out, indent_level + 2, return_flags);
      } else {
        indent(out, indent_level)
          << "  if (PyErr_ExceptionMatches(PyExc_TypeError)) {\n";
        indent(out, indent_level)
          << "    // TypeError raised; continue to next overload type.\n";
        indent(out, indent_level)
          << "  } else {\n";
        error_return(out, indent_level + 4, return_flags);
        indent(out, indent_level)
          << "  }\n";
      }
      indent(out, indent_level)
        << "} else {\n";

      ++open_scopes;
      indent_level += 2;
    }

    // Outputs code to check to see if an assertion has failed while
    // the C++ code was executing, and report this failure back to Python.
    if (watch_asserts && (return_flags & RF_coerced) == 0) {
      out << "#ifndef NDEBUG\n";
      indent(out, indent_level)
        << "Notify *notify = Notify::ptr();\n";
      indent(out, indent_level)
        << "if (notify->has_assert_failed()) {\n";
      indent(out, indent_level + 2)
        << "PyErr_SetString(PyExc_AssertionError, notify->get_assert_error_message().c_str());\n";
      indent(out, indent_level + 2)
        << "notify->clear_assert_failed();\n";
      if (!return_expr.empty()) {
        delete_return_value(out, indent_level + 2, remap, return_expr);
      }
      error_return(out, indent_level + 2, return_flags);

      indent(out, indent_level)
        << "}\n";
      out << "#endif\n";
    }
  }

  if (return_flags & RF_decref_args) {
    indent(out, indent_level) << "Py_DECREF(args);\n";
  }

  if (return_flags & RF_int) {
    CPPType *orig_type = remap->_return_type->get_orig_type();
    if (is_constructor) {
      // Special case for constructor.
      TypeIndex type_index = builder.get_type(TypeManager::unwrap(TypeManager::resolve_type(orig_type)), false);
      const InterrogateType &itype = idb->get_type(type_index);
      indent(out, indent_level)
        << "return DTool_PyInit_Finalize(self, " << return_expr << ", &" << CLASS_PREFIX  << make_safe_name(itype.get_scoped_name()) << ", true, false);\n";

    } else if (TypeManager::is_integer(orig_type)) {
      indent(out, indent_level) << "return " << return_expr << ";\n";

    } else if (TypeManager::is_void(orig_type)) {
      indent(out, indent_level) << "return 0;\n";

    } else {
      cerr << "Warning: function has return type " << *orig_type
           << ", expected int or void:\n" << expected_params << "\n";
      indent(out, indent_level) << "// Don't know what to do with return type "
                                << *orig_type << ".\n";
      indent(out, indent_level) << "return 0;\n";
    }

  } else if (return_flags & RF_self) {
    indent(out, indent_level) << "Py_INCREF(self);\n";
    indent(out, indent_level) << "return self;\n";

  } else if (return_flags & RF_pyobject) {
    if (return_expr.empty()) {
      indent(out, indent_level) << "Py_INCREF(Py_None);\n";
      indent(out, indent_level) << "return Py_None;\n";

    } else {
      pack_return_value(out, indent_level, remap, return_expr);
    }

  } else if (return_flags & RF_coerced) {
    // Special case for make function: cast to the right type.
    if (!is_constructor && (remap->_flags & FunctionRemap::F_coerce_constructor) != 0) {
      CPPType *new_type = remap->_return_type->get_new_type();

      CPPType *return_type = remap->_cpptype;
      if (TypeManager::is_const_pointer_to_anything(new_type)) {
        return_type = CPPType::new_type(new CPPConstType(return_type));
      }

      if (IsPandaTypedObject(remap->_cpptype->as_struct_type())) {
        indent(out, indent_level) << "coerced = DCAST("
          << return_type->get_local_name(&parser)
          << ", " << return_expr << ");\n";
      } else {
        return_type = CPPType::new_type(new CPPPointerType(return_type));
        indent(out, indent_level) << "coerced = ("
          << return_type->get_local_name(&parser)
          << ") " << return_expr << ";\n";
      }
    } else {
      indent(out, indent_level) << "coerced = " << return_expr << ";\n";
    }

    if (remap->_return_type->return_value_needs_management()) {
      indent(out, indent_level) << "return true;\n";
    } else {
      indent(out, indent_level) << "return false;\n";
    }
  }

  // Close the extra braces opened earlier.
  while (open_scopes > 0) {
    indent_level -= 2;
    indent(out, indent_level) << "}\n";

    --open_scopes;
  }

  if (min_version > 0) {
    // Close the #if PY_VERSION_HEX check.
    out << "#endif\n";
  }
}

////////////////////////////////////////////////////////////////////
//     Function: InterfaceMakerPythonNative::error_return
//       Access: Private
//  Description: Outputs the correct return statement that should be
//               used in case of error based on the ReturnFlags.
////////////////////////////////////////////////////////////////////
void InterfaceMakerPythonNative::
error_return(ostream &out, int indent_level, int return_flags) {
  if (return_flags & RF_coerced) {
    indent(out, indent_level) << "coerced = NULL;\n";
  }

  if (return_flags & RF_decref_args) {
    indent(out, indent_level) << "Py_DECREF(args);\n";
  }

  if (return_flags & RF_int) {
    indent(out, indent_level) << "return -1;\n";

  } else if (return_flags & RF_err_notimplemented) {
    indent(out, indent_level) << "Py_INCREF(Py_NotImplemented);\n";
    indent(out, indent_level) << "return Py_NotImplemented;\n";

  } else if (return_flags & RF_err_null) {
    indent(out, indent_level) << "return NULL;\n";

  } else if (return_flags & RF_err_false) {
    indent(out, indent_level) << "return false;\n";
  }
}

////////////////////////////////////////////////////////////////////
//     Function: InterfaceMakerPythonNative::pack_return_value
//       Access: Private
//  Description: Outputs a command to pack the indicated expression,
//               of the return_type type, as a Python return value.
////////////////////////////////////////////////////////////////////
void InterfaceMakerPythonNative::
pack_return_value(ostream &out, int indent_level, FunctionRemap *remap,
                  const string &return_expr) {

  ParameterRemap *return_type = remap->_return_type;
  CPPType *orig_type = return_type->get_orig_type();
  CPPType *type = return_type->get_new_type();

  if (return_type->new_type_is_atomic_string()) {
    if (TypeManager::is_char_pointer(orig_type)) {
      indent(out, indent_level) << "if (" << return_expr << " == NULL) {\n";
      indent(out, indent_level) << "  Py_INCREF(Py_None);\n";
      indent(out, indent_level) << "  return Py_None;\n";
      indent(out, indent_level) << "} else {\n";

      out << "#if PY_MAJOR_VERSION >= 3\n";
      indent(out, indent_level) << "  return "
        << "PyUnicode_FromString(" << return_expr << ");\n";
      out << "#else\n";
      indent(out, indent_level) << "  return "
        << "PyString_FromString(" << return_expr << ");\n";
      out << "#endif\n";

      indent(out, indent_level) << "}\n";

    } else if (TypeManager::is_wchar_pointer(orig_type)) {
      indent(out, indent_level) << "if (" << return_expr << " == NULL) {\n";
      indent(out, indent_level) << "  Py_INCREF(Py_None);\n";
      indent(out, indent_level) << "  return Py_None;\n";
      indent(out, indent_level) << "} else {\n";
      indent(out, indent_level+2)
        << "return PyUnicode_FromWideChar("
        << return_expr << ", wcslen(" << return_expr << "));\n";
      indent(out, indent_level) << "}\n";

    } else if (TypeManager::is_wstring(orig_type)) {
      indent(out, indent_level)
        << "return PyUnicode_FromWideChar("
        << return_expr << ".data(), (int) " << return_expr << ".length());\n";

    } else if (TypeManager::is_const_ptr_to_basic_string_wchar(orig_type)) {
      indent(out, indent_level) << "if (" << return_expr << " == NULL) {\n";
      indent(out, indent_level) << "  Py_INCREF(Py_None);\n";
      indent(out, indent_level) << "  return Py_None;\n";
      indent(out, indent_level) << "} else {\n";

      indent(out, indent_level) << "  return "
        << "PyUnicode_FromWideChar("
        << return_expr << "->data(), (int) " << return_expr << "->length());\n";

      indent(out, indent_level) << "}\n";

    } else if (TypeManager::is_const_ptr_to_basic_string_char(orig_type)) {
      indent(out, indent_level) << "if (" << return_expr<< " == NULL) {\n";
      indent(out, indent_level) << "  Py_INCREF(Py_None);\n";
      indent(out, indent_level) << "  return Py_None;\n";
      indent(out, indent_level) << "} else {\n";

      out << "#if PY_MAJOR_VERSION >= 3\n";
      indent(out, indent_level) << "  return "
        << "PyUnicode_FromStringAndSize("
        << return_expr << "->data(), (Py_ssize_t)" << return_expr << "->length());\n";
      out << "#else\n";
      indent(out, indent_level) << "  return "
        << "PyString_FromStringAndSize("
        << return_expr << "->data(), (Py_ssize_t)" << return_expr << "->length());\n";
      out << "#endif\n";

      indent(out, indent_level) << "}\n";

    } else {
      out << "#if PY_MAJOR_VERSION >= 3\n";
      indent(out, indent_level)
        << "return PyUnicode_FromStringAndSize("
        << return_expr << ".data(), (Py_ssize_t)" << return_expr << ".length());\n";
      out << "#else\n";
      indent(out, indent_level)
        << "return PyString_FromStringAndSize("
        << return_expr << ".data(), (Py_ssize_t)" << return_expr << ".length());\n";
      out << "#endif\n";
    }

  } else if (TypeManager::is_bool(type)) {
    indent(out, indent_level)
      << "return PyBool_FromLong(" << return_expr << ");\n";

  } else if (TypeManager::is_size(type)) {
    indent(out, indent_level)
      << "return PyLongOrInt_FromSize_t(" << return_expr << ");\n";

  } else if (TypeManager::is_char(type)) {
    out << "#if PY_MAJOR_VERSION >= 3\n";
    indent(out, indent_level)
      << "return PyUnicode_FromStringAndSize(&" << return_expr << ", 1);\n";
    out << "#else\n";
    indent(out, indent_level)
      << "return PyString_FromStringAndSize(&" << return_expr << ", 1);\n";
    out << "#endif\n";

  } else if (TypeManager::is_wchar(type)) {
    indent(out, indent_level)
      << "return PyUnicode_FromWideChar(&" << return_expr << ", 1);\n";

  } else if (TypeManager::is_unsigned_longlong(type)) {
    indent(out, indent_level)
      << "return PyLong_FromUnsignedLongLong(" << return_expr << ");\n";

  } else if (TypeManager::is_longlong(type)) {
    indent(out, indent_level)
      << "return PyLong_FromLongLong(" << return_expr << ");\n";

  } else if (TypeManager::is_unsigned_integer(type)){
    out << "#if PY_MAJOR_VERSION >= 3\n";
    indent(out, indent_level)
      << "return PyLong_FromUnsignedLong(" << return_expr << ");\n";
    out << "#else\n";
    indent(out, indent_level)
      << "return PyLongOrInt_FromUnsignedLong(" << return_expr << ");\n";
    out << "#endif\n";

  } else if (TypeManager::is_integer(type)) {
    out << "#if PY_MAJOR_VERSION >= 3\n";
    indent(out, indent_level)
      << "return PyLong_FromLong(" << return_expr << ");\n";
    out << "#else\n";
    indent(out, indent_level)
      << "return PyInt_FromLong(" << return_expr << ");\n";
    out << "#endif\n";

  } else if (TypeManager::is_float(type)) {
    indent(out, indent_level)
      << "return PyFloat_FromDouble(" << return_expr << ");\n";

  } else if (TypeManager::is_char_pointer(type)) {
    indent(out, indent_level) << "if (" << return_expr << " == NULL) {\n";
    indent(out, indent_level) << "  Py_INCREF(Py_None);\n";
    indent(out, indent_level) << "  return Py_None;\n";
    indent(out, indent_level) << "} else {\n";

    out << "#if PY_MAJOR_VERSION >= 3\n";
    indent(out, indent_level) << "  return "
      << "PyUnicode_FromString(" << return_expr << ");\n";
    out << "#else\n";
    indent(out, indent_level) << "  return "
      << "PyString_FromString(" << return_expr << ");\n";
    out << "#endif\n";

    indent(out, indent_level) << "}\n";

  } else if (TypeManager::is_wchar_pointer(type)) {
    indent(out, indent_level) << "if (" << return_expr << " == NULL) {\n";
    indent(out, indent_level) << "  Py_INCREF(Py_None);\n";
    indent(out, indent_level) << "  return Py_None;\n";
    indent(out, indent_level) << "} else {\n";
    indent(out, indent_level) << "  return "
      << "PyUnicode_FromWideChar("
      << return_expr << ", wcslen(" << return_expr << "));\n";

    indent(out, indent_level) << "}\n";

  } else if (TypeManager::is_pointer_to_PyObject(type)) {
    indent(out, indent_level)
      << "return " << return_expr << ";\n";

  } else if (TypeManager::is_pointer_to_Py_buffer(type)) {
    indent(out, indent_level) << "if (" << return_expr << " == NULL) {\n";
    indent(out, indent_level) << "  Py_INCREF(Py_None);\n";
    indent(out, indent_level) << "  return Py_None;\n";
    indent(out, indent_level) << "} else {\n";
    indent(out, indent_level) << "  return "
      << "PyMemoryView_FromBuffer(" << return_expr << ");\n";
    indent(out, indent_level) << "}\n";

  } else if (TypeManager::is_pointer(type)) {
    bool is_const = TypeManager::is_const_pointer_to_anything(type);

    if (TypeManager::is_struct(orig_type) || TypeManager::is_ref_to_anything(orig_type)) {
      if (TypeManager::is_ref_to_anything(orig_type)) {
        TypeIndex type_index = builder.get_type(TypeManager::unwrap(TypeManager::resolve_type(type)),false);
        InterrogateDatabase *idb = InterrogateDatabase::get_ptr();
        const InterrogateType &itype = idb->get_type(type_index);

        bool owns_memory = remap->_return_value_needs_management;

        if (!isExportThisRun(itype._cpptype)) {
          _external_imports.insert(itype._cpptype);
        }

        write_python_instance(out, indent_level, return_expr, owns_memory, itype.get_scoped_name(), itype._cpptype, is_const);

      } else {
        bool owns_memory = remap->_return_value_needs_management;

        if (remap->_manage_reference_count) {
          TypeIndex type_index = builder.get_type(TypeManager::unwrap(TypeManager::resolve_type(type)),false);
          InterrogateDatabase *idb = InterrogateDatabase::get_ptr();
          const InterrogateType &itype = idb->get_type(type_index);

          if (!isExportThisRun(itype._cpptype)) {
            _external_imports.insert(itype._cpptype);
          }

          write_python_instance(out, indent_level, return_expr, owns_memory, itype.get_scoped_name(), itype._cpptype, is_const);
        } else {
          TypeIndex type_index = builder.get_type(TypeManager::unwrap(TypeManager::resolve_type(orig_type)),false);
          InterrogateDatabase *idb = InterrogateDatabase::get_ptr();
          const InterrogateType &itype = idb->get_type(type_index);

          if (!isExportThisRun(itype._cpptype)) {
            _external_imports.insert(itype._cpptype);
          }

          write_python_instance(out, indent_level, return_expr, owns_memory, itype.get_scoped_name(), itype._cpptype, is_const);
        }
      }
    } else if (TypeManager::is_struct(orig_type->as_pointer_type()->_pointing_at)) {
      TypeIndex type_index = builder.get_type(TypeManager::unwrap(TypeManager::resolve_type(orig_type)),false);
      InterrogateDatabase *idb = InterrogateDatabase::get_ptr();
      const InterrogateType &itype = idb->get_type(type_index);

      bool owns_memory = remap->_return_value_needs_management;

      if (!isExportThisRun(itype._cpptype)) {
        _external_imports.insert(itype._cpptype);
      }

      write_python_instance(out, indent_level, return_expr, owns_memory, itype.get_scoped_name(), itype._cpptype, is_const);

    } else {
      indent(out, indent_level) << "  Should Never Reach This InterfaceMakerPythonNative::pack_python_value";
          //<< "return PyLongOrInt_FromLong((int) " << return_expr << ");\n";
    }
  } else {
    // Return None.
    indent(out, indent_level)
      << "return Py_BuildValue(\"\");\n";
  }
}

////////////////////////////////////////////////////////////////////
//     Function: InterfaceMakerPythonName::write_make_seq
//       Access: Public
//  Description: Generates the synthetic method described by the
//               MAKE_SEQ() macro.
////////////////////////////////////////////////////////////////////
void InterfaceMakerPythonNative::
write_make_seq(ostream &out, Object *obj, const std::string &ClassName,
               MakeSeq *make_seq) {
  out << "/******************************************************************\n" << " * Python make_seq wrapper\n";
  out << " *******************************************************************/\n";

  out << "static PyObject *" << make_seq->_name + "(PyObject *self, PyObject *) {\n";
  string num_name = methodNameFromCppName(make_seq->_num_name, ClassName, false);
  string element_name = methodNameFromCppName(make_seq->_element_name, ClassName, false);

  out << "  return make_list_for_item(self, \"" << num_name
      << "\", \"" << element_name << "\");\n";
  out << "}\n";
}

////////////////////////////////////////////////////////////////////
//     Function: InterfaceMakerPythonNative::record_object
//       Access: Protected
//  Description: Records the indicated type, which may be a struct
//               type, along with all of its associated methods, if
//               any.
////////////////////////////////////////////////////////////////////
InterfaceMaker::Object *InterfaceMakerPythonNative::
record_object(TypeIndex type_index) {
  if (type_index == 0) {
    return (Object *)NULL;
  }

  Objects::iterator oi = _objects.find(type_index);
  if (oi != _objects.end()) {
    return (*oi).second;
  }

  InterrogateDatabase *idb = InterrogateDatabase::get_ptr();
  const InterrogateType &itype = idb->get_type(type_index);

  if (!is_cpp_type_legal(itype._cpptype)) {
    return (Object *)NULL;
  }

  Object *object = new Object(itype);
  bool inserted = _objects.insert(Objects::value_type(type_index, object)).second;
  assert(inserted);

  Function *function;

  int num_constructors = itype.number_of_constructors();
  for (int ci = 0; ci < num_constructors; ci++) {
    function = record_function(itype, itype.get_constructor(ci));
    if (is_function_legal(function)) {
      object->_constructors.push_back(function);
    }
  }

  int num_methods = itype.number_of_methods();
  int mi;
  for (mi = 0; mi < num_methods; mi++) {
    function = record_function(itype, itype.get_method(mi));
    if (is_function_legal(function)) {
      object->_methods.push_back(function);
    }
  }

  int num_casts = itype.number_of_casts();
  for (mi = 0; mi < num_casts; mi++) {
    function = record_function(itype, itype.get_cast(mi));
    if (is_function_legal(function)) {
      object->_methods.push_back(function);
    }
  }

  int num_derivations = itype.number_of_derivations();
  for (int di = 0; di < num_derivations; di++) {
    TypeIndex d_type_Index = itype.get_derivation(di);
    idb->get_type(d_type_Index);

    if (!interrogate_type_is_unpublished(d_type_Index)) {
      if (itype.derivation_has_upcast(di)) {
        function = record_function(itype, itype.derivation_get_upcast(di));
        if (is_function_legal(function)) {
          object->_methods.push_back(function);
        }
      }
      if (itype.derivation_has_downcast(di)) {
        // Downcasts are methods of the base class, not the child class.
        TypeIndex base_type_index = itype.get_derivation(di);

        const InterrogateType &base_type = idb->get_type(base_type_index);
        function = record_function(base_type, itype.derivation_get_downcast(di));

        if (is_function_legal(function)) {
          Object *pobject = record_object(base_type_index);
          if (pobject != NULL) {
            pobject->_methods.push_back(function);
          }
        }
      }
    }
  }

  int num_elements = itype.number_of_elements();
  for (int ei = 0; ei < num_elements; ei++) {
    ElementIndex element_index = itype.get_element(ei);
    const InterrogateElement &ielement = idb->get_element(element_index);

    Property *property = new Property(ielement);

    if (ielement.has_setter()) {
      FunctionIndex func_index = ielement.get_setter();
      Function *setter = record_function(itype, func_index);
      if (is_function_legal(setter)) {
        property->_setter = setter;
      }
    }

    if (ielement.has_getter()) {
      FunctionIndex func_index = ielement.get_getter();
      Function *getter = record_function(itype, func_index);
      if (is_function_legal(getter)) {
        property->_getter = getter;
      }
    }

    if (property->_getter != NULL) {
      object->_properties.push_back(property);
    } else {
      // No use exporting a property without a getter.
      delete property;
    }
  }

  object->check_protocols();

  int num_nested = itype.number_of_nested_types();
  for (int ni = 0; ni < num_nested; ni++) {
    TypeIndex nested_index = itype.get_nested_type(ni);
    record_object(nested_index);
  }
  return object;
}
////////////////////////////////////////////////////////////////////
//     Function: InterfaceMaker::generate_wrappers
//       Access: Public, Virtual
//  Description: Walks through the set of functions in the database
//               and generates wrappers for each function, storing
//               these in the database.  No actual code should be
//               output yet; this just updates the database with the
//               wrapper information.
////////////////////////////////////////////////////////////////////
void InterfaceMakerPythonNative::
generate_wrappers() {
  inside_python_native = true;
  InterrogateDatabase *idb = InterrogateDatabase::get_ptr();

  // We use a while loop rather than a simple for loop, because we
  // might increase the number of types recursively during the
  // traversal.

  int ti = 0;
  while (ti < idb->get_num_all_types()) {
    TypeIndex type_index = idb->get_all_type(ti);
    record_object(type_index);
    ++ti;
  }

  int num_global_elements = idb->get_num_global_elements();
  for (int gi = 0; gi < num_global_elements; ++gi) {
    TypeIndex type_index = idb->get_global_element(gi);
    record_object(type_index);
  }

  int num_functions = idb->get_num_global_functions();
  for (int fi = 0; fi < num_functions; fi++) {
    FunctionIndex func_index = idb->get_global_function(fi);
    record_function(dummy_type, func_index);
  }

  int num_manifests = idb->get_num_global_manifests();
  for (int mi = 0; mi < num_manifests; mi++) {
    ManifestIndex manifest_index = idb->get_global_manifest(mi);
    const InterrogateManifest &iman = idb->get_manifest(manifest_index);
    if (iman.has_getter()) {
      FunctionIndex func_index = iman.get_getter();
      record_function(dummy_type, func_index);
    }
  }

  int num_elements = idb->get_num_global_elements();
  for (int ei = 0; ei < num_elements; ei++) {
    ElementIndex element_index = idb->get_global_element(ei);
    const InterrogateElement &ielement = idb->get_element(element_index);
    if (ielement.has_getter()) {
      FunctionIndex func_index = ielement.get_getter();
      record_function(dummy_type, func_index);
    }
    if (ielement.has_setter()) {
      FunctionIndex func_index = ielement.get_setter();
      record_function(dummy_type, func_index);
    }
  }
  inside_python_native = false;
}

//////////////////////////////////////////////
//   Function :is_cpp_type_legal
//
// is the cpp object  supported by by the dtool_py interface..
//////////////////////////////////////////////
bool InterfaceMakerPythonNative::
is_cpp_type_legal(CPPType *in_ctype) {
  if (in_ctype == NULL) {
    return false;
  }

  string name = in_ctype->get_local_name(&parser);

  if (builder.in_ignoretype(name)) {
    return false;
  }

  if (builder.in_forcetype(name)) {
    return true;
  }

  //bool answer = false;
  CPPType *type = TypeManager::resolve_type(in_ctype);
  type = TypeManager::unwrap(type);

  if (TypeManager::is_void(type)) {
    return true;
  } else if (TypeManager::is_basic_string_char(type)) {
    return true;
  } else if (TypeManager::is_basic_string_wchar(type)) {
    return true;
  } else if (TypeManager::is_simple(type)) {
    return true;
  } else if (TypeManager::is_pointer_to_simple(type)) {
    return true;
  } else if (TypeManager::is_exported(type)) {
    return true;
  } else if (TypeManager::is_pointer_to_PyObject(in_ctype)) {
    return true;
  } else if (TypeManager::is_pointer_to_Py_buffer(in_ctype)) {
    return true;
  }

  //if (answer == false)
//        printf(" -------------------- Bad Type ?? %s\n",type->get_local_name().c_str());

  return false;
}
//////////////////////////////////////////////
//   Function :isExportThisRun
//
//////////////////////////////////////////////
bool InterfaceMakerPythonNative::
isExportThisRun(CPPType *ctype) {
  if (builder.in_forcetype(ctype->get_local_name(&parser))) {
    return true;
  }

  if (!TypeManager::is_exported(ctype)) {
    return false;
  }

  if (TypeManager::is_local(ctype)) {
    return true;
  }

  return false;
}

//////////////////////////////////////////////
// Function : isExportThisRun
/////////////////////////////////////////////
bool InterfaceMakerPythonNative::
isExportThisRun(Function *func) {
  if (func == NULL || !is_function_legal(func)) {
    return false;
  }

  Function::Remaps::const_iterator ri;
  for (ri = func->_remaps.begin(); ri != func->_remaps.end(); ++ri) {
    FunctionRemap *remap = (*ri);
    return isExportThisRun(remap->_cpptype);
  }

  return false;
}

//////////////////////////////////////////////
// Function : is_remap_legal
//////////////////////////////////////////////
bool InterfaceMakerPythonNative::
is_remap_legal(FunctionRemap *remap) {
  if (remap == NULL) {
    return false;
  }

  // return must be legal and managable..
  if (!is_cpp_type_legal(remap->_return_type->get_orig_type())) {
//        printf("  is_remap_legal Return Is Bad %s\n",remap->_return_type->get_orig_type()->get_fully_scoped_name().c_str());
    return false;
  }

  // We don't currently support returning pointers, but we accept
  // them as function parameters.
  if (TypeManager::is_pointer_to_simple(remap->_return_type->get_orig_type())) {
    return false;
  }

  // ouch .. bad things will happen here ..  do not even try..
  if (remap->_ForcedVoidReturn) {
    return false;
  }

  // all params must be legal
  for (int pn = 0; pn < (int)remap->_parameters.size(); pn++) {
    CPPType *orig_type = remap->_parameters[pn]._remap->get_orig_type();
    if (!is_cpp_type_legal(orig_type)) {
      return false;
    }
  }

  // ok all looks ok.
  return true;
}

//////////////////////////////////////////////
// Function : has_coerce_constructor
//            Returns 1 if coerce constructor
//            returns const, 2 if non-const.
//////////////////////////////////////////////
int InterfaceMakerPythonNative::
has_coerce_constructor(CPPStructType *type) {
  if (type == NULL) {
    return 0;
  }

  CPPScope *scope = type->get_scope();
  if (scope == NULL) {
    return 0;
  }

  int result = 0;

  CPPScope::Functions::iterator fgi;
  for (fgi = scope->_functions.begin(); fgi != scope->_functions.end(); ++fgi) {
    CPPFunctionGroup *fgroup = fgi->second;

    CPPFunctionGroup::Instances::iterator ii;
    for (ii = fgroup->_instances.begin(); ii != fgroup->_instances.end(); ++ii) {
      CPPInstance *inst = (*ii);
      CPPFunctionType *ftype = inst->_type->as_function_type();
      if (ftype == NULL) {
        continue;
      }
      if (inst->_storage_class & CPPInstance::SC_explicit) {
        // Skip it if it is marked not to allow coercion.
        continue;
      }

      if (inst->_vis > min_vis) {
        // Not published.
        continue;
      }

      CPPParameterList::Parameters &params = ftype->_parameters->_parameters;
      if (params.size() == 0) {
        // It's useless if it doesn't take any parameters.
        continue;
      }

      if (ftype->_flags & CPPFunctionType::F_constructor) {
        if (params.size() == 1 &&
            TypeManager::unwrap(params[0]->_type) == type) {
          // Skip a copy constructor.
          continue;
        } else {
          return 2;
        }

      } else if (fgroup->_name == "make" && (inst->_storage_class & CPPInstance::SC_static) != 0) {
        if (TypeManager::is_const_pointer_or_ref(ftype->_return_type)) {
          result = 1;
        } else {
          return 2;
        }
      }
    }
  }

  return result;
}

//////////////////////////////////////////////
// Function : is_remap_coercion_possible
//////////////////////////////////////////////
bool InterfaceMakerPythonNative::
is_remap_coercion_possible(FunctionRemap *remap) {
  if (remap == NULL) {
    return false;
  }

  int pn = 0;
  if (remap->_has_this) {
    // Skip the "this" parameter.  It's never coercible.
    ++pn;
  }
  while (pn < (int)remap->_parameters.size()) {
    CPPType *type = remap->_parameters[pn]._remap->get_new_type();

    if (TypeManager::is_char_pointer(type)) {
    } else if (TypeManager::is_wchar_pointer(type)) {
    } else if (TypeManager::is_pointer_to_PyObject(type)) {
    } else if (TypeManager::is_pointer_to_Py_buffer(type)) {
    } else if (TypeManager::is_pointer_to_simple(type)) {
    } else if (TypeManager::is_pointer(type)) {
      // This is a pointer to an object, so we
      // might be able to coerce a parameter to it.
      CPPType *obj_type = TypeManager::unwrap(TypeManager::resolve_type(type));
      if (has_coerce_constructor(obj_type->as_struct_type()) > 0) {
        // It has a coercion constructor, so go for it.
        return true;
      }
      break;
    }
    ++pn;
  }

  return false;
}

////////////////////////////////////////////////////////////////////////
// Function  : is_function_legal
////////////////////////////////////////////////////////////////////////
bool InterfaceMakerPythonNative::
is_function_legal(Function *func) {
  Function::Remaps::const_iterator ri;
  for (ri = func->_remaps.begin(); ri != func->_remaps.end(); ++ri) {
    FunctionRemap *remap = (*ri);
    if (is_remap_legal(remap)) {
//    printf("  Function Is Marked Legal %s\n",func->_name.c_str());

      return true;
    }
  }

//    printf("  Function Is Marked Illegal %s\n",func->_name.c_str());
  return false;
}

////////////////////////////////////////////////////////
// Function :  IsRunTimeTyped
///////////////////////////////////////////////////////
bool InterfaceMakerPythonNative::
IsRunTimeTyped(const InterrogateType &itype) {
  TypeIndex ptype_id = itype.get_outer_class();
  if (ptype_id > 0) {
    InterrogateDatabase *idb = InterrogateDatabase::get_ptr();

    InterrogateType ptype = idb->get_type(ptype_id);
    return IsRunTimeTyped(ptype);
  }

  if (itype.get_name() == "TypedObject") {
    return true;
  }

  return false;
}

//////////////////////////////////////////////////////////
// Function : DoesInheritFromIsClass
//
// Helper function to check cpp class inharatience..
///////////////////////////////////////////////////////////
bool InterfaceMakerPythonNative::
DoesInheritFromIsClass(const CPPStructType *inclass, const std::string &name) {
  if (inclass == NULL) {
    return false;
  }

  std::string scoped_name = inclass->get_fully_scoped_name();
  if (scoped_name == name) {
    return true;
  }

  CPPStructType::Derivation::const_iterator bi;
  for (bi = inclass->_derivation.begin();
      bi != inclass->_derivation.end();
      ++bi) {

    const CPPStructType::Base &base = (*bi);

    CPPStructType *base_type = TypeManager::resolve_type(base._base)->as_struct_type();
    if (base_type != NULL) {
      if (DoesInheritFromIsClass(base_type, name)) {
        return true;
      }
    }
  }
  return false;
}

////////////////////////////////////////////////////////////////////////////////////////////
//  Function : HasAGetKeyFunction
//
// does the class have a supportable get_key() or get_hash() to return
// a usable Python hash?  Returns the name of the method, or empty
// string if there is no suitable method.
//////////////////////////////////////////////////////////////////////////////////////////
string InterfaceMakerPythonNative::
HasAGetKeyFunction(const InterrogateType &itype_class) {
  InterrogateDatabase *idb = InterrogateDatabase::get_ptr();

  int num_methods = itype_class.number_of_methods();
  int mi;
  for (mi = 0; mi < num_methods; mi++) {
    FunctionIndex func_index = itype_class.get_method(mi);
    const InterrogateFunction &ifunc = idb->get_function(func_index);
    if (ifunc.get_name() == "get_key" || ifunc.get_name() == "get_hash") {
      if (ifunc._instances != (InterrogateFunction::Instances *)NULL) {
        InterrogateFunction::Instances::const_iterator ii;
        for (ii = ifunc._instances->begin();
             ii != ifunc._instances->end();
             ++ii) {
          CPPInstance *cppinst = (*ii).second;
          CPPFunctionType *cppfunc = cppinst->_type->as_function_type();

          if (cppfunc != NULL) {
            if (cppfunc->_parameters != NULL &&
                cppfunc->_return_type != NULL &&
                TypeManager::is_integer(cppfunc->_return_type)) {
              if (cppfunc->_parameters->_parameters.size() == 0) {
                return ifunc.get_name();
              }
            }
          }
        }
      }
    }
  }
  return string();
}

////////////////////////////////////////////////////////////////////////////////////////////
//  Function : HasAGetClassTypeFunction
//
// does the class have a supportable GetClassType which returns a TypeHandle.
//////////////////////////////////////////////////////////////////////////////////////////
bool InterfaceMakerPythonNative::
HasAGetClassTypeFunction(const InterrogateType &itype_class) {
  InterrogateDatabase *idb = InterrogateDatabase::get_ptr();

  int num_methods = itype_class.number_of_methods();
  int mi;
  for (mi = 0; mi < num_methods; mi++) {
    FunctionIndex func_index = itype_class.get_method(mi);
    const InterrogateFunction &ifunc = idb->get_function(func_index);
    if (ifunc.get_name() == "get_class_type") {
      if (ifunc._instances != (InterrogateFunction::Instances *)NULL) {
        InterrogateFunction::Instances::const_iterator ii;
        for (ii = ifunc._instances->begin();ii != ifunc._instances->end();++ii) {
          CPPInstance *cppinst = (*ii).second;
          CPPFunctionType *cppfunc = cppinst->_type->as_function_type();

          if (cppfunc != NULL && cppfunc->_return_type != NULL &&
              cppfunc->_parameters != NULL) {
            CPPType *ret_type = TypeManager::unwrap(cppfunc->_return_type);
            if (TypeManager::is_struct(ret_type) &&
                ret_type->get_simple_name() == "TypeHandle") {
              if (cppfunc->_parameters->_parameters.size() == 0) {
                return true;
              }
            }
          }
        }
      }
    }
  }
  return false;
}

////////////////////////////////////////////////////////////////////
//     Function: InterfaceMakerPythonNative::NeedsAStrFunction
//       Access: Private
//  Description: Returns -1 if the class does not define write() (and
//               therefore cannot support a __str__ function).
//
//               Returns 1 if the class defines write(ostream).
//
//               Returns 2 if the class defines write(ostream, int).
////////////////////////////////////////////////////////////////////
int InterfaceMakerPythonNative::
NeedsAStrFunction(const InterrogateType &itype_class) {
  InterrogateDatabase *idb = InterrogateDatabase::get_ptr();

  int num_methods = itype_class.number_of_methods();
  int mi;
  for (mi = 0; mi < num_methods; ++mi) {
    FunctionIndex func_index = itype_class.get_method(mi);
    const InterrogateFunction &ifunc = idb->get_function(func_index);
    if (ifunc.get_name() == "write") {
      if (ifunc._instances != (InterrogateFunction::Instances *)NULL) {
        InterrogateFunction::Instances::const_iterator ii;
        for (ii = ifunc._instances->begin();
             ii != ifunc._instances->end();
             ++ii) {
          CPPInstance *cppinst = (*ii).second;
          CPPFunctionType *cppfunc = cppinst->_type->as_function_type();

          if (cppfunc != NULL) {
            if (cppfunc->_parameters != NULL &&
                cppfunc->_return_type != NULL &&
                TypeManager::is_void(cppfunc->_return_type)) {
              if (cppfunc->_parameters->_parameters.size() == 1) {
                CPPInstance *inst1 = cppfunc->_parameters->_parameters[0];
                if (TypeManager::is_pointer_to_ostream(inst1->_type)) {
                  // write(ostream)
                  return 1;
                }
              }

              if (cppfunc->_parameters->_parameters.size() == 2) {
                CPPInstance *inst1 = cppfunc->_parameters->_parameters[0];
                if (TypeManager::is_pointer_to_ostream(inst1->_type)) {
                  inst1 = cppfunc->_parameters->_parameters[1];
                  if (inst1->_initializer != NULL) {
                    // write(ostream, int = 0)
                    return 1;
                  }

                  if (TypeManager::is_integer(inst1->_type)) {
                    // write(ostream, int)
                    return 2;
                  }
                }
              }
            }
          }
        }
      }
    }
  }

  return -1;
}

////////////////////////////////////////////////////////////////////
//     Function: InterfaceMakerPythonNative::NeedsAReprFunction
//       Access: Private
//  Description: Returns -1 if the class does not define output() or
//               python_repr() (and therefore cannot support a
//               __repr__ function).
//
//               Returns 1 if the class defines python_repr(ostream, string).
//
//               Returns 2 if the class defines output(ostream).
//
//               Returns 3 if the class defines an extension
//               function for python_repr(ostream, string).
////////////////////////////////////////////////////////////////////
int InterfaceMakerPythonNative::
NeedsAReprFunction(const InterrogateType &itype_class) {
  InterrogateDatabase *idb = InterrogateDatabase::get_ptr();

  int num_methods = itype_class.number_of_methods();
  int mi;
  for (mi = 0; mi < num_methods; ++mi) {
    FunctionIndex func_index = itype_class.get_method(mi);
    const InterrogateFunction &ifunc = idb->get_function(func_index);
    if (ifunc.get_name() == "python_repr") {
      if (ifunc._instances != (InterrogateFunction::Instances *)NULL) {
        InterrogateFunction::Instances::const_iterator ii;
        for (ii = ifunc._instances->begin();
             ii != ifunc._instances->end();
             ++ii) {
          CPPInstance *cppinst = (*ii).second;
          CPPFunctionType *cppfunc = cppinst->_type->as_function_type();

          if (cppfunc != NULL) {
            if (cppfunc->_parameters != NULL &&
                cppfunc->_return_type != NULL &&
                TypeManager::is_void(cppfunc->_return_type)) {
              if (cppfunc->_parameters->_parameters.size() == 2) {
                CPPInstance *inst1 = cppfunc->_parameters->_parameters[0];
                if (TypeManager::is_pointer_to_ostream(inst1->_type)) {
                  inst1 = cppfunc->_parameters->_parameters[1];
                  if (TypeManager::is_string(inst1->_type) ||
                      TypeManager::is_char_pointer(inst1->_type)) {
                    // python_repr(ostream, string)
                    if ((cppinst->_storage_class & CPPInstance::SC_extension) != 0) {
                      return 3;
                    } else {
                      return 1;
                    }
                  }
                }
              }
            }
          }
        }
      }
    }
  }

  for (mi = 0; mi < num_methods; ++mi) {
    FunctionIndex func_index = itype_class.get_method(mi);
    const InterrogateFunction &ifunc = idb->get_function(func_index);
    if (ifunc.get_name() == "output") {
      if (ifunc._instances != (InterrogateFunction::Instances *)NULL) {
        InterrogateFunction::Instances::const_iterator ii;
        for (ii = ifunc._instances->begin();
             ii != ifunc._instances->end();
             ++ii) {
          CPPInstance *cppinst = (*ii).second;
          CPPFunctionType *cppfunc = cppinst->_type->as_function_type();

          if (cppfunc != NULL) {
            if (cppfunc->_parameters != NULL &&
                cppfunc->_return_type != NULL &&
                TypeManager::is_void(cppfunc->_return_type)) {
              if (cppfunc->_parameters->_parameters.size() == 1) {
                CPPInstance *inst1 = cppfunc->_parameters->_parameters[0];
                if (TypeManager::is_pointer_to_ostream(inst1->_type)) {
                  // output(ostream)
                  return 2;
                }
              }

              if (cppfunc->_parameters->_parameters.size() >= 2) {
                CPPInstance *inst1 = cppfunc->_parameters->_parameters[0];
                if (TypeManager::is_pointer_to_ostream(inst1->_type)) {
                  inst1 = cppfunc->_parameters->_parameters[1];
                  if (inst1->_initializer != NULL) {
                    // output(ostream, foo = bar, ...)
                    return 2;
                  }
                }
              }
            }
          }
        }
      }
    }
  }

  return -1;
}

////////////////////////////////////////////////////////////////////
//     Function: InterfaceMakerPythonNative::NeedsARichCompareFunction
//       Access: Private
//  Description: Returns true if the class defines a rich comparison
//               operator.
////////////////////////////////////////////////////////////////////
bool InterfaceMakerPythonNative::
NeedsARichCompareFunction(const InterrogateType &itype_class) {
  InterrogateDatabase *idb = InterrogateDatabase::get_ptr();

  int num_methods = itype_class.number_of_methods();
  int mi;
  for (mi = 0; mi < num_methods; ++mi) {
    FunctionIndex func_index = itype_class.get_method(mi);
    const InterrogateFunction &ifunc = idb->get_function(func_index);
    if (ifunc.get_name() == "operator <") {
      return true;
    }
    if (ifunc.get_name() == "operator <=") {
      return true;
    }
    if (ifunc.get_name() == "operator ==") {
      return true;
    }
    if (ifunc.get_name() == "operator !=") {
      return true;
    }
    if (ifunc.get_name() == "operator >") {
      return true;
    }
    if (ifunc.get_name() == "operator >=") {
      return true;
    }
  }

  return false;
}

////////////////////////////////////////////////////////////////////
//     Function: InterfaceMakerPythonNative::output_quoted
//       Access: Private
//  Description: Outputs the indicated string as a single quoted,
//               multi-line string to the generated C++ source code.
//               The output point is left on the last line of the
//               string, following the trailing quotation mark.
////////////////////////////////////////////////////////////////////
void InterfaceMakerPythonNative::
output_quoted(ostream &out, int indent_level, const std::string &str) {
  indent(out, indent_level)
    << '"';
  std::string::const_iterator si;
  for (si = str.begin(); si != str.end(); ++si) {
    switch (*si) {
    case '"':
    case '\\':
      out << '\\' << *si;
      break;

    case '\n':
      out << "\\n\"\n";
      indent(out, indent_level)
        << '"';
      break;

    default:
      if (!isprint(*si)) {
        out << "\\" << oct << setw(3) << setfill('0') << (unsigned int)(*si)
            << dec;
      } else {
        out << *si;
      }
    }
  }
  out << '"';
}<|MERGE_RESOLUTION|>--- conflicted
+++ resolved
@@ -3413,19 +3413,13 @@
           << "PyUnicode_AsWideChar(" << param_name << ", " << param_name << "_str, " << param_name << "_len);\n"
           << "#endif\n";
 
-<<<<<<< HEAD
-        pexpr_string = "basic_string<wchar_t>(" +
+        pexpr_string = "std::wstring(" +
           param_name + "_str, " + param_name + "_len)";
 
         extra_cleanup
           << "#if PY_VERSION_HEX >= 0x03030000\n"
           << "PyMem_Free(" << param_name << "_str);\n"
           << "#endif\n";
-=======
-        pexpr_string = "std::wstring(" +
-          param_name + "_str, " +
-          param_name + "_len)";
->>>>>>> 5a51a7e0
 
         expected_params += "unicode";
 
@@ -3445,19 +3439,13 @@
           << "PyUnicode_AsWideChar(" << param_name << ", " << param_name << "_str, " << param_name << "_len);\n"
           << "#endif\n";
 
-<<<<<<< HEAD
-        pexpr_string = "&basic_string<wchar_t>(" +
+        pexpr_string = "&std::wstring(" +
           param_name + "_str, " + param_name + "_len)";
 
         extra_cleanup
           << "#if PY_VERSION_HEX >= 0x03030000\n"
           << "PyMem_Free(" << param_name << "_str);\n"
           << "#endif\n";
-=======
-        pexpr_string = "&std::wstring(" +
-          param_name + "_str, " +
-          param_name + "_len)";
->>>>>>> 5a51a7e0
 
         expected_params += "unicode";
 
@@ -3485,21 +3473,11 @@
         }
 
         if (TypeManager::is_const_ptr_to_basic_string_char(orig_type)) {
-<<<<<<< HEAD
-          pexpr_string = "&basic_string<char>(" +
+          pexpr_string = "&std::string(" +
             param_name + "_str, " + param_name + "_len)";
         } else {
-          pexpr_string = "basic_string<char>(" +
+          pexpr_string = "std::string(" +
             param_name + "_str, " + param_name + "_len)";
-=======
-          pexpr_string = "&std::string(" +
-            param_name + "_str, " +
-            param_name + "_len)";
-        } else {
-          pexpr_string = "std::string(" +
-            param_name + "_str, " +
-            param_name + "_len)";
->>>>>>> 5a51a7e0
         }
         expected_params += "str";
       }

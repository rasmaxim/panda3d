--- conflicted
+++ resolved
@@ -2547,25 +2547,6 @@
     int view = _glgsg->get_current_tex_view_offset();
     SamplerState sampler;
 
-<<<<<<< HEAD
-    if (id != NULL) {
-      // Named texture input.
-      if (!_glgsg->_target_shader->has_shader_input(id)) {
-        // This used to be legal for some reason, so don't trigger the assert.
-        GLCAT.error()
-          << "Shader input " << *id << " is not present.\n";
-        continue;
-      }
-      tex = _glgsg->_target_shader->get_shader_input_texture(id, &sampler);
-
-    } else {
-      if (spec._stage >= texattrib->get_num_on_stages()) {
-        // Apply a white texture in order to make it easier to use a shader
-        // that takes a texture on a model that doesn't have a texture applied.
-        _glgsg->_glActiveTexture(GL_TEXTURE0 + i);
-        _glgsg->apply_white_texture();
-        continue;
-=======
     PT(Texture) tex = _glgsg->fetch_specified_texture(spec, sampler, view);
     if (tex.is_null()) {
       // Apply a white texture in order to make it easier to use a shader
@@ -2576,7 +2557,6 @@
       } else {
         _glgsg->set_active_texture_stage(i);
         _glgsg->apply_white_texture();
->>>>>>> 090e912c
       }
       continue;
     }

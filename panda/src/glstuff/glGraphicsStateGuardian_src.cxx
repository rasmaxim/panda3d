/**
 * PANDA 3D SOFTWARE
 * Copyright (c) Carnegie Mellon University.  All rights reserved.
 *
 * All use of this software is subject to the terms of the revised BSD
 * license.  You should have received a copy of this license along
 * with this source code in a file named "LICENSE."
 *
 * @file glGraphicsStateGuardian_src.cxx
 * @author drose
 * @date 1999-02-02
 * @author fperazzi, PandaSE
 * @date 2010-05-05
 *   get_supports_cg_profile)
 */

#include "config_util.h"
#include "displayRegion.h"
#include "renderBuffer.h"
#include "geom.h"
#include "geomVertexData.h"
#include "geomTriangles.h"
#include "geomTristrips.h"
#include "geomTrifans.h"
#include "geomLines.h"
#include "geomLinestrips.h"
#include "geomPoints.h"
#include "geomVertexReader.h"
#include "graphicsWindow.h"
#include "lens.h"
#include "perspectiveLens.h"
#include "directionalLight.h"
#include "pointLight.h"
#include "spotlight.h"
#include "planeNode.h"
#include "fog.h"
#include "clockObject.h"
#include "string_utils.h"
#include "nodePath.h"
#include "dcast.h"
#include "pvector.h"
#include "vector_string.h"
#include "string_utils.h"
#include "pnmImage.h"
#include "config_gobj.h"
#include "lightMutexHolder.h"
#include "indirectLess.h"
#include "pStatTimer.h"
#include "load_prc_file.h"
#include "bamCache.h"
#include "bamCacheRecord.h"
#include "alphaTestAttrib.h"
#include "clipPlaneAttrib.h"
#include "cullFaceAttrib.h"
#include "depthOffsetAttrib.h"
#include "depthWriteAttrib.h"
#include "fogAttrib.h"
#include "lightAttrib.h"
#include "logicOpAttrib.h"
#include "materialAttrib.h"
#include "rescaleNormalAttrib.h"
#include "scissorAttrib.h"
#include "shadeModelAttrib.h"
#include "stencilAttrib.h"
#include "graphicsEngine.h"
#include "shaderGenerator.h"
#include "samplerState.h"
#include "displayInformation.h"

#if defined(HAVE_CG) && !defined(OPENGLES)
#include "Cg/cgGL.h"
#endif

#include <algorithm>

TypeHandle CLP(GraphicsStateGuardian)::_type_handle;

PStatCollector CLP(GraphicsStateGuardian)::_load_display_list_pcollector("Draw:Transfer data:Display lists");
PStatCollector CLP(GraphicsStateGuardian)::_primitive_batches_display_list_pcollector("Primitive batches:Display lists");
PStatCollector CLP(GraphicsStateGuardian)::_vertices_display_list_pcollector("Vertices:Display lists");
PStatCollector CLP(GraphicsStateGuardian)::_vertices_immediate_pcollector("Vertices:Immediate mode");
PStatCollector CLP(GraphicsStateGuardian)::_memory_barrier_pcollector("Draw:Memory barriers");
PStatCollector CLP(GraphicsStateGuardian)::_vertex_array_update_pcollector("Draw:Update arrays");
PStatCollector CLP(GraphicsStateGuardian)::_texture_update_pcollector("Draw:Update texture");
PStatCollector CLP(GraphicsStateGuardian)::_fbo_bind_pcollector("Draw:Bind FBO");
PStatCollector CLP(GraphicsStateGuardian)::_check_error_pcollector("Draw:Check errors");

#ifndef OPENGLES_1
PT(Shader) CLP(GraphicsStateGuardian)::_default_shader = NULL;
#endif

// The following noop functions are assigned to the corresponding glext
// function pointers in the class, in case the functions are not defined by
// the GL, just so it will always be safe to call the extension functions.

static void APIENTRY
null_glPointParameterfv(GLenum, const GLfloat *) {
}

#ifdef OPENGLES_1
// OpenGL ES 1 doesn't support this, period.  Might as well macro it.
#define _glDrawRangeElements(mode, start, end, count, type, indices) \
  glDrawElements(mode, count, type, indices)

#else
static void APIENTRY
null_glDrawRangeElements(GLenum mode, GLuint start, GLuint end,
                         GLsizei count, GLenum type, const GLvoid *indices) {
  // If we don't support glDrawRangeElements(), just use the original
  // glDrawElements() instead.
  glDrawElements(mode, count, type, indices);
}
#endif

#if defined(OPENGLES) && !defined(OPENGLES_1)
static void APIENTRY
null_glVertexAttrib4dv(GLuint index, const GLdouble *v) {
  GLfloat vf[4] = {(GLfloat)v[0], (GLfloat)v[1], (GLfloat)v[2], (GLfloat)v[3]};
  glVertexAttrib4fv(index, vf);
}
#endif

static void APIENTRY
null_glActiveTexture(GLenum gl_texture_stage) {
  // If we don't support multitexture, we'd better not try to request a
  // texture beyond the first texture stage.
  nassertv(gl_texture_stage == GL_TEXTURE0);
}

#ifdef OPENGLES_2
#define _glBlendEquation glBlendEquation
#define _glBlendColor glBlendColor
#else
static void APIENTRY
null_glBlendEquation(GLenum) {
}
#endif

static void APIENTRY
null_glBlendColor(GLclampf, GLclampf, GLclampf, GLclampf) {
}

#ifndef OPENGLES_1
// We have a default shader that will be applied when there isn't any shader
// applied (e.g.  if it failed to compile).  We need this because OpenGL ES
// 2.x and OpenGL 3.2+ core don't have a fixed-function pipeline.  This
// default shader just applies a single texture, which is good enough for
// drawing GUIs and such.
static const string default_vshader =
#ifndef OPENGLES
  "#version 130\n"
  "in vec4 p3d_Vertex;\n"
  "in vec4 p3d_Color;\n"
  "in vec2 p3d_MultiTexCoord0;\n"
  "out vec2 texcoord;\n"
  "out vec4 color;\n"
#else
  "precision mediump float;\n"
  "attribute vec4 p3d_Vertex;\n"
  "attribute vec4 p3d_Color;\n"
  "attribute vec2 p3d_MultiTexCoord0;\n"
  "varying vec2 texcoord;\n"
  "varying lowp vec4 color;\n"
#endif
  "uniform mat4 p3d_ModelViewProjectionMatrix;\n"
  "uniform vec4 p3d_ColorScale;\n"
  "void main(void) {\n"
  "  gl_Position = p3d_ModelViewProjectionMatrix * p3d_Vertex;\n"
  "  texcoord = p3d_MultiTexCoord0;\n"
  "  color = p3d_Color;\n"
  "}\n";

static const string default_fshader =
#ifndef OPENGLES
  "#version 130\n"
  "in vec2 texcoord;\n"
  "in vec4 color;\n"
  "out vec4 p3d_FragColor;\n"
  "uniform sampler2D p3d_Texture0;\n"
  "uniform vec4 p3d_TexAlphaOnly;\n"
#else
  "precision mediump float;\n"
  "varying vec2 texcoord;\n"
  "varying lowp vec4 color;\n"
  "uniform lowp sampler2D p3d_Texture0;\n"
  "uniform lowp vec4 p3d_TexAlphaOnly;\n"
#endif
  "void main(void) {\n"
#ifndef OPENGLES
  "  p3d_FragColor = texture(p3d_Texture0, texcoord);\n"
  "  p3d_FragColor += p3d_TexAlphaOnly;\n" // Hack for text rendering
  "  p3d_FragColor *= color;\n"
#else
  "  gl_FragColor = texture2D(p3d_Texture0, texcoord);\n"
  "  gl_FragColor += p3d_TexAlphaOnly;\n" // Hack for text rendering
  "  gl_FragColor *= color;\n"
#endif
  "}\n";
#endif


/**
 * Recopies the given array of pixels, converting from BGR to RGB arrangement.
 */
static void
uchar_bgr_to_rgb(unsigned char *dest, const unsigned char *source,
                 int num_pixels) {
  for (int i = 0; i < num_pixels; i++) {
    dest[0] = source[2];
    dest[1] = source[1];
    dest[2] = source[0];
    dest += 3;
    source += 3;
  }
}

/**
 * Recopies the given array of pixels, converting from BGRA to RGBA
 * arrangement.
 */
static void
uchar_bgra_to_rgba(unsigned char *dest, const unsigned char *source,
                   int num_pixels) {
  for (int i = 0; i < num_pixels; i++) {
    dest[0] = source[2];
    dest[1] = source[1];
    dest[2] = source[0];
    dest[3] = source[3];
    dest += 4;
    source += 4;
  }
}

/**
 * Recopies the given array of pixels, converting from BGR to RGB arrangement.
 */
static void
ushort_bgr_to_rgb(unsigned short *dest, const unsigned short *source,
                  int num_pixels) {
  for (int i = 0; i < num_pixels; i++) {
    dest[0] = source[2];
    dest[1] = source[1];
    dest[2] = source[0];
    dest += 3;
    source += 3;
  }
}

/**
 * Recopies the given array of pixels, converting from BGRA to RGBA
 * arrangement.
 */
static void
ushort_bgra_to_rgba(unsigned short *dest, const unsigned short *source,
                    int num_pixels) {
  for (int i = 0; i < num_pixels; i++) {
    dest[0] = source[2];
    dest[1] = source[1];
    dest[2] = source[0];
    dest[3] = source[3];
    dest += 4;
    source += 4;
  }
}

/**
 * Reverses the order of the components within the image, to convert (for
 * instance) GL_BGR to GL_RGB. Returns the byte pointer representing the
 * converted image, or the original image if it is unchanged.
 *
 * new_image must be supplied; it is the PTA_uchar that will be used to hold
 * the converted image if required.  It will be modified only if the
 * conversion is necessary, in which case the data will be stored there, and
 * this pointer will be returned.  If the conversion is not necessary, this
 * pointer will be left unchanged.
 */
static const unsigned char *
fix_component_ordering(PTA_uchar &new_image,
                       const unsigned char *orig_image, size_t orig_image_size,
                       GLenum external_format, Texture *tex) {
  const unsigned char *result = orig_image;

  switch (external_format) {
  case GL_RGB:
    switch (tex->get_component_type()) {
    case Texture::T_unsigned_byte:
    case Texture::T_byte:
      new_image = PTA_uchar::empty_array(orig_image_size);
      uchar_bgr_to_rgb(new_image, orig_image, orig_image_size / 3);
      result = new_image;
      break;

    case Texture::T_unsigned_short:
    case Texture::T_short:
      new_image = PTA_uchar::empty_array(orig_image_size);
      ushort_bgr_to_rgb((unsigned short *)new_image.p(),
                        (const unsigned short *)orig_image,
                        orig_image_size / 6);
      result = new_image;
      break;

    default:
      break;
    }
    break;

  case GL_RGBA:
    switch (tex->get_component_type()) {
    case Texture::T_unsigned_byte:
    case Texture::T_byte:
      new_image = PTA_uchar::empty_array(orig_image_size);
      uchar_bgra_to_rgba(new_image, orig_image, orig_image_size / 4);
      result = new_image;
      break;

    case Texture::T_unsigned_short:
    case Texture::T_short:
      new_image = PTA_uchar::empty_array(orig_image_size);
      ushort_bgra_to_rgba((unsigned short *)new_image.p(),
                          (const unsigned short *)orig_image,
                          orig_image_size / 8);
      result = new_image;
      break;

    default:
      break;
    }
    break;

  default:
    break;
  }

  return result;
}

// #--- Zhao Nov2011
string CLP(GraphicsStateGuardian)::get_driver_vendor() { return _gl_vendor; }
string CLP(GraphicsStateGuardian)::get_driver_renderer() { return _gl_renderer; }

string CLP(GraphicsStateGuardian)::get_driver_version() { return _gl_version; }
int CLP(GraphicsStateGuardian)::get_driver_version_major() { return _gl_version_major; }
int CLP(GraphicsStateGuardian)::get_driver_version_minor() { return _gl_version_minor; }
int CLP(GraphicsStateGuardian)::get_driver_shader_version_major() { return _gl_shadlang_ver_major; }
int CLP(GraphicsStateGuardian)::get_driver_shader_version_minor() { return _gl_shadlang_ver_minor; }

/**
 *
 */
CLP(GraphicsStateGuardian)::
CLP(GraphicsStateGuardian)(GraphicsEngine *engine, GraphicsPipe *pipe) :
  GraphicsStateGuardian(gl_coordinate_system, engine, pipe),
  _renderbuffer_residency(get_prepared_objects()->get_name(), "renderbuffer")
{
  _error_count = 0;
  _last_error_check = -1.0;

  // calling glGetError() forces a sync, this turns it on if you want to.
  _check_errors = gl_check_errors;
  _force_flush = gl_force_flush;

  _gl_shadlang_ver_major = 0;
  _gl_shadlang_ver_minor = 0;

  // Hack.  Turn on the flag that we turned off at a higher level, since we
  // know this works properly in OpenGL, and we want the performance benefit
  // it gives us.
  _prepared_objects->_support_released_buffer_cache = true;

  // Assume that we will get a hardware-accelerated context, unless the window
  // tells us otherwise.
  _is_hardware = true;

  _scissor_enabled = false;
  _scissor_attrib_active = false;

  _white_texture = 0;

#ifndef OPENGLES
  _shader_point_size = false;
#endif

#ifdef HAVE_CG
  _cg_context = 0;
#endif

#ifdef DO_PSTATS
  if (gl_finish) {
    GLCAT.warning()
      << "The config variable gl-finish is set to true.  This may have a substantial negative impact on your render performance.\n";
  }
#endif  // DO_PSTATS
}

/**
 *
 */
CLP(GraphicsStateGuardian)::
~CLP(GraphicsStateGuardian)() {
  if (GLCAT.is_debug()) {
    GLCAT.debug()
      << "GLGraphicsStateGuardian " << this << " destructing\n";
  }

  close_gsg();
}

/**
 * This is called by the GL if an error occurs, if gl_debug has been enabled
 * (and the driver supports the GL_ARB_debug_output extension).
 */
void CLP(GraphicsStateGuardian)::
debug_callback(GLenum source, GLenum type, GLuint id, GLenum severity, GLsizei length, const GLchar *message, GLvoid *userParam) {
  // Determine how to map the severity level.
  NotifySeverity level;
  switch (severity) {
  case GL_DEBUG_SEVERITY_HIGH:
    level = NS_error;
    break;

  case GL_DEBUG_SEVERITY_MEDIUM:
    if (type == GL_DEBUG_TYPE_PERFORMANCE) {
      // Performance warnings should really be "info".
      level = NS_info;
    } else {
      level = NS_warning;
    }
    break;

  case GL_DEBUG_SEVERITY_LOW:
    level = NS_info;
    break;

  case GL_DEBUG_SEVERITY_NOTIFICATION:
    level = NS_debug;
    break;

  default:
    level = NS_fatal; //???
    break;
  }

  string msg_str(message, length);
  GLCAT.out(level) << msg_str << "\n";

#ifndef NDEBUG
  if (level >= gl_debug_abort_level.get_value()) {
    abort();
  }
#endif
}

/**
 * Resets all internal state as if the gsg were newly created.
 */
void CLP(GraphicsStateGuardian)::
reset() {
  _last_error_check = -1.0;
  _white_texture = 0;

  free_pointers();
  GraphicsStateGuardian::reset();

  // Build _inv_state_mask as a mask of 1's where we don't care, and 0's where
  // we do care, about the state.  _inv_state_mask =
  // RenderState::SlotMask::all_on();
  _inv_state_mask.clear_bit(ShaderAttrib::get_class_slot());
  _inv_state_mask.clear_bit(AlphaTestAttrib::get_class_slot());
  _inv_state_mask.clear_bit(AntialiasAttrib::get_class_slot());
  _inv_state_mask.clear_bit(ClipPlaneAttrib::get_class_slot());
  _inv_state_mask.clear_bit(ColorAttrib::get_class_slot());
  _inv_state_mask.clear_bit(ColorScaleAttrib::get_class_slot());
  _inv_state_mask.clear_bit(CullFaceAttrib::get_class_slot());
  _inv_state_mask.clear_bit(DepthOffsetAttrib::get_class_slot());
  _inv_state_mask.clear_bit(DepthTestAttrib::get_class_slot());
  _inv_state_mask.clear_bit(DepthWriteAttrib::get_class_slot());
  _inv_state_mask.clear_bit(RenderModeAttrib::get_class_slot());
  _inv_state_mask.clear_bit(RescaleNormalAttrib::get_class_slot());
  _inv_state_mask.clear_bit(ShadeModelAttrib::get_class_slot());
  _inv_state_mask.clear_bit(TransparencyAttrib::get_class_slot());
  _inv_state_mask.clear_bit(ColorWriteAttrib::get_class_slot());
  _inv_state_mask.clear_bit(ColorBlendAttrib::get_class_slot());
  _inv_state_mask.clear_bit(LogicOpAttrib::get_class_slot());
  _inv_state_mask.clear_bit(TextureAttrib::get_class_slot());
  _inv_state_mask.clear_bit(TexGenAttrib::get_class_slot());
  _inv_state_mask.clear_bit(TexMatrixAttrib::get_class_slot());
  _inv_state_mask.clear_bit(MaterialAttrib::get_class_slot());
  _inv_state_mask.clear_bit(LightAttrib::get_class_slot());
  _inv_state_mask.clear_bit(StencilAttrib::get_class_slot());
  _inv_state_mask.clear_bit(FogAttrib::get_class_slot());
  _inv_state_mask.clear_bit(ScissorAttrib::get_class_slot());

  // Output the vendor and version strings.
  query_gl_version();

  if (_gl_version_major == 0) {
    // Couldn't get GL.  Fail.
    mark_new();
    return;
  }

  // Save the extensions tokens.
  _extensions.clear();

  // In OpenGL (ES) 3.0 and later, glGetString(GL_EXTENSIONS) is deprecated.
#ifndef OPENGLES_1
  if (_gl_version_major >= 3) {
    PFNGLGETSTRINGIPROC _glGetStringi =
      (PFNGLGETSTRINGIPROC)get_extension_func("glGetStringi");

    if (_glGetStringi != NULL) {
      GLint n = 0;
      glGetIntegerv(GL_NUM_EXTENSIONS, &n);
      for (GLint i = 0; i < n; ++i) {
        const char *extension = (const char *)_glGetStringi(GL_EXTENSIONS, i);
        _extensions.insert(string(extension));
      }
    } else {
      GLCAT.error() << "glGetStringi is not available!\n";
      save_extensions((const char *)glGetString(GL_EXTENSIONS));
    }
  } else
#endif
  {
    save_extensions((const char *)glGetString(GL_EXTENSIONS));
  }

  get_extra_extensions();

  // This needs access to the extensions, so put this after save_extensions.
  query_glsl_version();

#ifndef OPENGLES
  bool core_profile = is_at_least_gl_version(3, 2) &&
                      !has_extension("GL_ARB_compatibility");

  if (GLCAT.is_debug()) {
    if (core_profile) {
      GLCAT.debug() << "Using core profile\n";
    } else {
      GLCAT.debug() << "Using compatibility profile\n";
    }
  }
#elif defined(OPENGLES_1)
  static const bool core_profile = false;
#else
  static const bool core_profile = true;
#endif

  // Print out a list of all extensions.
  report_extensions();

  // Initialize OpenGL debugging output first, if enabled and supported.
  _supports_debug = false;
  _use_object_labels = false;
  if (gl_debug) {
    PFNGLDEBUGMESSAGECALLBACKPROC_P _glDebugMessageCallback;
    PFNGLDEBUGMESSAGECONTROLPROC _glDebugMessageControl;

    if (is_at_least_gl_version(4, 3) || has_extension("GL_KHR_debug")) {
#ifdef OPENGLES
      _glDebugMessageCallback = (PFNGLDEBUGMESSAGECALLBACKPROC_P)
        get_extension_func("glDebugMessageCallbackKHR");
      _glDebugMessageControl = (PFNGLDEBUGMESSAGECONTROLPROC)
        get_extension_func("glDebugMessageControlKHR");
      _glObjectLabel = (PFNGLOBJECTLABELPROC)
        get_extension_func("glObjectLabelKHR");
#else
      _glDebugMessageCallback = (PFNGLDEBUGMESSAGECALLBACKPROC_P)
        get_extension_func("glDebugMessageCallback");
      _glDebugMessageControl = (PFNGLDEBUGMESSAGECONTROLPROC)
        get_extension_func("glDebugMessageControl");
      _glObjectLabel = (PFNGLOBJECTLABELPROC)
        get_extension_func("glObjectLabel");
#endif
      glEnable(GL_DEBUG_OUTPUT); // Not supported in ARB version
      _supports_debug = true;
      _use_object_labels = gl_debug_object_labels;

#ifndef OPENGLES
    } else if (has_extension("GL_ARB_debug_output")) {
      _glDebugMessageCallback = (PFNGLDEBUGMESSAGECALLBACKPROC_P)
        get_extension_func("glDebugMessageCallbackARB");
      _glDebugMessageControl = (PFNGLDEBUGMESSAGECONTROLPROC)
        get_extension_func("glDebugMessageControlARB");
      _supports_debug = true;
#endif
    }

    if (_supports_debug) {
      // Set the categories we want to listen to.
      _glDebugMessageControl(GL_DONT_CARE, GL_DONT_CARE, GL_DEBUG_SEVERITY_HIGH,
                             0, NULL, GLCAT.is_error());
      _glDebugMessageControl(GL_DONT_CARE, GL_DONT_CARE, GL_DEBUG_SEVERITY_MEDIUM,
                             0, NULL, GLCAT.is_warning());
      _glDebugMessageControl(GL_DONT_CARE, GL_DONT_CARE, GL_DEBUG_SEVERITY_LOW,
                             0, NULL, GLCAT.is_info());
      _glDebugMessageControl(GL_DONT_CARE, GL_DONT_CARE, GL_DEBUG_SEVERITY_NOTIFICATION,
                             0, NULL, GLCAT.is_debug());

      // Enable the callback.
      _glDebugMessageCallback((GLDEBUGPROC_P) &debug_callback, (void*)this);
      if (gl_debug_synchronous) {
        glEnable(GL_DEBUG_OUTPUT_SYNCHRONOUS);
      }

      GLCAT.info() << "gl-debug enabled.\n";
    } else {
      GLCAT.warning() << "gl-debug enabled, but NOT supported.\n";
    }
  } else {
    // However, still check if it is supported.
    _supports_debug = is_at_least_gl_version(4, 3)
                   || has_extension("GL_KHR_debug")
                   || has_extension("GL_ARB_debug_output");

    if (_supports_debug) {
      GLCAT.debug() << "gl-debug supported, but NOT enabled.\n";
    } else {
      GLCAT.debug() << "gl-debug disabled and unsupported.\n";
    }
  }

  _supported_geom_rendering =
    Geom::GR_indexed_point |
    Geom::GR_point | Geom::GR_point_uniform_size |
    Geom::GR_indexed_other |
    Geom::GR_triangle_strip | Geom::GR_triangle_fan |
    Geom::GR_line_strip |
    Geom::GR_flat_last_vertex;

  _supports_point_parameters = false;

#ifdef OPENGLES_1
  _glPointParameterfv = glPointParameterfv;
#elif defined(OPENGLES)
  // Other OpenGL ES versions don't support point parameters.
#else
  if (is_at_least_gl_version(1, 4)) {
    _supports_point_parameters = true;
    _glPointParameterfv = (PFNGLPOINTPARAMETERFVPROC)
      get_extension_func("glPointParameterfv");

  } else if (has_extension("GL_ARB_point_parameters")) {
    _supports_point_parameters = true;
    _glPointParameterfv = (PFNGLPOINTPARAMETERFVPROC)
      get_extension_func("glPointParameterfvARB");
  }
  if (_supports_point_parameters) {
    if (_glPointParameterfv == NULL) {
      GLCAT.warning()
        << "glPointParameterfv advertised as supported by OpenGL runtime, but could not get pointers to extension functions.\n";
      _supports_point_parameters = false;
    }
  }
  if (_supports_point_parameters) {
    _supported_geom_rendering |= Geom::GR_point_perspective | Geom::GR_point_scale;
  } else {
    _glPointParameterfv = null_glPointParameterfv;
  }
#endif  // !OPENGLES_2

#if defined(OPENGLES_2)
  // OpenGL ES 2 doesn't have point sprites.
  _supports_point_sprite = false;
#elif defined(OPENGLES_1)
  _supports_point_sprite = has_extension("GL_OES_point_sprite");
#else
  _supports_point_sprite = is_at_least_gl_version(2, 0) ||
                           has_extension("GL_ARB_point_sprite");
#endif

  if (_supports_point_sprite) {
    // It appears that the point_sprite extension doesn't support texture
    // transforms on the generated texture coordinates.  How inconsistent.
    // Because of this, we don't advertise GR_point_sprite_tex_matrix.
    _supported_geom_rendering |= Geom::GR_point_sprite;
  }

#ifdef OPENGLES_1
  // OpenGL ES 1.0 does not support primitive restart indices.

#elif defined(OPENGLES)
  if (gl_support_primitive_restart_index && is_at_least_gles_version(3, 0)) {
    glEnable(GL_PRIMITIVE_RESTART_FIXED_INDEX);
    _supported_geom_rendering |= Geom::GR_strip_cut_index;
  }

#else
  _explicit_primitive_restart = false;
  _glPrimitiveRestartIndex = NULL;

  if (gl_support_primitive_restart_index) {
    if ((is_at_least_gl_version(4, 3) || has_extension("GL_ARB_ES3_compatibility")) &&
        _gl_renderer.substr(0, 7) != "Gallium") {
      // As long as we enable this, OpenGL will always use the highest
      // possible index for a numeric type as strip cut index, which coincides
      // with our convention.  This saves us a call to glPrimitiveRestartIndex
      // ... of course, though, the Gallium driver bugs out here.  See also:
      // https://www.panda3d.org/forums/viewtopic.php?f=5&t=17512
      glEnable(GL_PRIMITIVE_RESTART_FIXED_INDEX);
      _supported_geom_rendering |= Geom::GR_strip_cut_index;

    } else if (is_at_least_gl_version(3, 1)) {
      // We have to use an explicit primitive restart enableindex.
      _explicit_primitive_restart = true;
      _supported_geom_rendering |= Geom::GR_strip_cut_index;

      _glPrimitiveRestartIndex = (PFNGLPRIMITIVERESTARTINDEXPROC)
        get_extension_func("glPrimitiveRestartIndex");

    }
  }
#endif

#if !defined(OPENGLES) && defined(SUPPORT_FIXED_FUNCTION)
  if (is_at_least_gl_version(1, 4)) {
    _glSecondaryColorPointer = (PFNGLSECONDARYCOLORPOINTERPROC)
      get_extension_func("glSecondaryColorPointer");

  } else if (has_extension("GL_EXT_secondary_color")) {
    _glSecondaryColorPointer = (PFNGLSECONDARYCOLORPOINTERPROC)
      get_extension_func("glSecondaryColorPointerEXT");
  }
#endif

#ifndef OPENGLES_1
  _glDrawRangeElements = null_glDrawRangeElements;

#ifdef OPENGLES
  if (is_at_least_gles_version(3, 0)) {
    _glDrawRangeElements = (PFNGLDRAWRANGEELEMENTSPROC)
      get_extension_func("glDrawRangeElements");
  }
#else
  if (is_at_least_gl_version(1, 2)) {
    _glDrawRangeElements = (PFNGLDRAWRANGEELEMENTSPROC)
      get_extension_func("glDrawRangeElements");

  } else if (has_extension("GL_EXT_draw_range_elements")) {
    _glDrawRangeElements = (PFNGLDRAWRANGEELEMENTSPROC)
      get_extension_func("glDrawRangeElementsEXT");
  }
#endif
  if (_glDrawRangeElements == NULL) {
    GLCAT.warning()
      << "glDrawRangeElements advertised as supported by OpenGL runtime, but could not get pointers to extension functions.\n";
    _glDrawRangeElements = null_glDrawRangeElements;
  }
#endif  // !OPENGLES_1

  _supports_3d_texture = false;

#ifndef OPENGLES_1
  if (is_at_least_gl_version(1, 2) || is_at_least_gles_version(3, 0)) {
    _supports_3d_texture = true;

    _glTexImage3D = (PFNGLTEXIMAGE3DPROC_P)
      get_extension_func("glTexImage3D");
    _glTexSubImage3D = (PFNGLTEXSUBIMAGE3DPROC)
      get_extension_func("glTexSubImage3D");
    _glCopyTexSubImage3D = (PFNGLCOPYTEXSUBIMAGE3DPROC)
      get_extension_func("glCopyTexSubImage3D");

#ifndef OPENGLES
  } else if (has_extension("GL_EXT_texture3D")) {
    _supports_3d_texture = true;

    _glTexImage3D = (PFNGLTEXIMAGE3DPROC_P)
      get_extension_func("glTexImage3DEXT");
    _glTexSubImage3D = (PFNGLTEXSUBIMAGE3DPROC)
      get_extension_func("glTexSubImage3DEXT");

    _glCopyTexSubImage3D = NULL;
    if (has_extension("GL_EXT_copy_texture")) {
      _glCopyTexSubImage3D = (PFNGLCOPYTEXSUBIMAGE3DPROC)
        get_extension_func("glCopyTexSubImage3DEXT");
    }
#else
  } else if (has_extension("GL_OES_texture_3D")) {
    _supports_3d_texture = true;

    _glTexImage3D = (PFNGLTEXIMAGE3DPROC_P)
      get_extension_func("glTexImage3DOES");
    _glTexSubImage3D = (PFNGLTEXSUBIMAGE3DPROC)
      get_extension_func("glTexSubImage3DOES");
    _glCopyTexSubImage3D = (PFNGLCOPYTEXSUBIMAGE3DPROC)
      get_extension_func("glCopyTexSubImage3DOES");
    _glFramebufferTexture3D = (PFNGLFRAMEBUFFERTEXTURE3DOES)
      get_extension_func("glFramebufferTexture3DOES");
#endif
  }

  if (_supports_3d_texture) {
    if (_glTexImage3D == NULL || _glTexSubImage3D == NULL) {
      GLCAT.warning()
        << "3-D textures advertised as supported by OpenGL runtime, but could not get pointers to extension functions.\n";
      _supports_3d_texture = false;
    }
  }
#endif  // !OPENGLES_1

  _supports_tex_storage = false;

#ifdef OPENGLES
  if (is_at_least_gles_version(3, 0)) {
#else
  if (is_at_least_gl_version(4, 2) || has_extension("GL_ARB_texture_storage")) {
#endif
    _supports_tex_storage = true;

    _glTexStorage1D = (PFNGLTEXSTORAGE1DPROC)
      get_extension_func("glTexStorage1D");
    _glTexStorage2D = (PFNGLTEXSTORAGE2DPROC)
      get_extension_func("glTexStorage2D");
    _glTexStorage3D = (PFNGLTEXSTORAGE3DPROC)
      get_extension_func("glTexStorage3D");
  }
#ifdef OPENGLES
  else if (has_extension("GL_EXT_texture_storage")) {
    _supports_tex_storage = true;

    _glTexStorage1D = (PFNGLTEXSTORAGE1DPROC)
      get_extension_func("glTexStorage1DEXT");
    _glTexStorage2D = (PFNGLTEXSTORAGE2DPROC)
      get_extension_func("glTexStorage2DEXT");
    _glTexStorage3D = (PFNGLTEXSTORAGE3DPROC)
      get_extension_func("glTexStorage3DEXT");
  }
#endif

  if (_supports_tex_storage) {
    if (_glTexStorage1D == NULL || _glTexStorage2D == NULL || _glTexStorage3D == NULL) {
      GLCAT.warning()
        << "Immutable texture storage advertised as supported by OpenGL runtime, but could not get pointers to extension functions.\n";
      _supports_tex_storage = false;
    }
  }

  _supports_clear_texture = false;
#ifndef OPENGLES
  if (is_at_least_gl_version(4, 4) || has_extension("GL_ARB_clear_texture")) {
    _glClearTexImage = (PFNGLCLEARTEXIMAGEPROC)
      get_extension_func("glClearTexImage");

    if (_glClearTexImage == NULL) {
      GLCAT.warning()
        << "GL_ARB_clear_texture advertised as supported by OpenGL runtime, but could not get pointers to extension function.\n";
    } else {
      _supports_clear_texture = true;
    }
  }
#endif

  _supports_clear_buffer = false;
#ifndef OPENGLES
  if (is_at_least_gl_version(4, 3) || has_extension("GL_ARB_clear_buffer_object")) {
    _glClearBufferData = (PFNGLCLEARBUFFERDATAPROC)
      get_extension_func("glClearBufferData");

    if (_glClearBufferData == NULL) {
      GLCAT.warning()
        << "GL_ARB_clear_buffer_object advertised as supported by OpenGL runtime, but could not get pointers to extension function.\n";
    } else {
      _supports_clear_buffer = true;
    }
  }
#endif

  _supports_2d_texture_array = false;
#ifndef OPENGLES_1
  if (_gl_version_major >= 3) {
    _supports_2d_texture_array = true;

    _glFramebufferTextureLayer = (PFNGLFRAMEBUFFERTEXTURELAYERPROC)
      get_extension_func("glFramebufferTextureLayer");

#ifndef OPENGLES
  } else if (has_extension("GL_EXT_texture_array")) {
    _supports_2d_texture_array = true;

    _glFramebufferTextureLayer = (PFNGLFRAMEBUFFERTEXTURELAYERPROC)
      get_extension_func("glFramebufferTextureLayerEXT");
#endif
  }

  if (_supports_2d_texture_array && _glFramebufferTextureLayer == NULL) {
    GLCAT.warning()
      << "Texture arrays advertised as supported by OpenGL runtime, but could not get pointer to glFramebufferTextureLayer function.\n";
  }
#endif  // !OPENGLES_1

#ifdef OPENGLES_2
  _supports_cube_map = true;
#else
  _supports_cube_map =
    is_at_least_gl_version(1, 3) ||
    has_extension("GL_ARB_texture_cube_map") ||
    has_extension("GL_OES_texture_cube_map");
#endif

#ifndef OPENGLES
  if (_supports_cube_map && gl_cube_map_seamless) {
    if (is_at_least_gl_version(3, 2) || has_extension("GL_ARB_seamless_cube_map")) {
      glEnable(GL_TEXTURE_CUBE_MAP_SEAMLESS);
    }
  }
#endif

#ifndef OPENGLES
  _supports_cube_map_array = is_at_least_gl_version(4, 0) ||
                             has_extension("GL_ARB_texture_cube_map_array");
#endif

#ifndef OPENGLES
  if (is_at_least_gl_version(3, 0)) {
    _glTexBuffer = (PFNGLTEXBUFFERPROC)get_extension_func("glTexBuffer");
    _supports_buffer_texture = true;

  } else if (has_extension("GL_ARB_texture_buffer_object")) {
    _glTexBuffer = (PFNGLTEXBUFFERPROC)get_extension_func("glTexBufferARB");
    _supports_buffer_texture = true;
  }
#endif

#ifdef OPENGLES
  _supports_texture_srgb =
    is_at_least_gles_version(3, 0) || has_extension("GL_EXT_sRGB");
#else
  _supports_texture_srgb =
    is_at_least_gl_version(2, 1) || has_extension("GL_EXT_texture_sRGB");
#endif

#ifdef OPENGLES
  _supports_compressed_texture = true;

  // Supported in the core.  1D textures are not supported by OpenGL ES.
  _glCompressedTexImage1D = NULL;
  _glCompressedTexImage2D = glCompressedTexImage2D;
  _glCompressedTexSubImage1D = NULL;
  _glCompressedTexSubImage2D = glCompressedTexSubImage2D;
  _glGetCompressedTexImage = NULL;

  _glCompressedTexImage3D = NULL;
  _glCompressedTexSubImage3D = NULL;
#ifdef OPENGLES_2
  if (_supports_3d_texture) {
    _glCompressedTexImage3D = (PFNGLCOMPRESSEDTEXIMAGE3DPROC)
      get_extension_func("glCompressedTexImage3DOES");
    _glCompressedTexSubImage3D = (PFNGLCOMPRESSEDTEXSUBIMAGE3DPROC)
      get_extension_func("glCompressedTexSubImageOES");
  }
#endif

#else
  if (is_at_least_gl_version(1, 3)) {
    _supports_compressed_texture = true;

    _glCompressedTexImage1D = (PFNGLCOMPRESSEDTEXIMAGE1DPROC)
      get_extension_func("glCompressedTexImage1D");
    _glCompressedTexImage2D = (PFNGLCOMPRESSEDTEXIMAGE2DPROC)
      get_extension_func("glCompressedTexImage2D");
    _glCompressedTexImage3D = (PFNGLCOMPRESSEDTEXIMAGE3DPROC)
      get_extension_func("glCompressedTexImage3D");
    _glCompressedTexSubImage1D = (PFNGLCOMPRESSEDTEXSUBIMAGE1DPROC)
      get_extension_func("glCompressedTexSubImage1D");
    _glCompressedTexSubImage2D = (PFNGLCOMPRESSEDTEXSUBIMAGE2DPROC)
      get_extension_func("glCompressedTexSubImage2D");
    _glCompressedTexSubImage3D = (PFNGLCOMPRESSEDTEXSUBIMAGE3DPROC)
      get_extension_func("glCompressedTexSubImage3D");
    _glGetCompressedTexImage = (PFNGLGETCOMPRESSEDTEXIMAGEPROC)
      get_extension_func("glGetCompressedTexImage");

  } else if (has_extension("GL_ARB_texture_compression")) {
    _supports_compressed_texture = true;

    _glCompressedTexImage1D = (PFNGLCOMPRESSEDTEXIMAGE1DPROC)
      get_extension_func("glCompressedTexImage1DARB");
    _glCompressedTexImage2D = (PFNGLCOMPRESSEDTEXIMAGE2DPROC)
      get_extension_func("glCompressedTexImage2DARB");
    _glCompressedTexImage3D = (PFNGLCOMPRESSEDTEXIMAGE3DPROC)
      get_extension_func("glCompressedTexImage3DARB");
    _glCompressedTexSubImage1D = (PFNGLCOMPRESSEDTEXSUBIMAGE1DPROC)
      get_extension_func("glCompressedTexSubImage1DARB");
    _glCompressedTexSubImage2D = (PFNGLCOMPRESSEDTEXSUBIMAGE2DPROC)
      get_extension_func("glCompressedTexSubImage2DARB");
    _glCompressedTexSubImage3D = (PFNGLCOMPRESSEDTEXSUBIMAGE3DPROC)
      get_extension_func("glCompressedTexSubImage3DARB");
    _glGetCompressedTexImage = (PFNGLGETCOMPRESSEDTEXIMAGEPROC)
      get_extension_func("glGetCompressedTexImageARB");

  } else {
    _supports_compressed_texture = false;
  }

  if (_supports_compressed_texture) {
    if (_glCompressedTexImage1D == NULL ||
        _glCompressedTexImage2D == NULL ||
        _glCompressedTexImage3D == NULL ||
        _glCompressedTexSubImage1D == NULL ||
        _glCompressedTexSubImage2D == NULL ||
        _glCompressedTexSubImage3D == NULL ||
        _glGetCompressedTexImage == NULL) {
      GLCAT.warning()
        << "Compressed textures advertised as supported by OpenGL runtime, but could not get pointers to extension functions.\n";
      _supports_compressed_texture = false;
    }
  }
#endif

  if (_supports_compressed_texture) {
#ifndef OPENGLES
    _compressed_texture_formats.set_bit(Texture::CM_on);
#endif

    GLint num_compressed_formats = 0;
    glGetIntegerv(GL_NUM_COMPRESSED_TEXTURE_FORMATS, &num_compressed_formats);
    GLint *formats = (GLint *)alloca(num_compressed_formats * sizeof(GLint));
    glGetIntegerv(GL_COMPRESSED_TEXTURE_FORMATS, formats);
    for (int i = 0; i < num_compressed_formats; ++i) {
      switch (formats[i]) {
      case GL_COMPRESSED_RGB_S3TC_DXT1_EXT:
      case GL_COMPRESSED_RGBA_S3TC_DXT1_EXT:
        _compressed_texture_formats.set_bit(Texture::CM_dxt1);
        break;
#ifdef OPENGLES
      case GL_COMPRESSED_RGB_PVRTC_2BPPV1_IMG:
      case GL_COMPRESSED_RGBA_PVRTC_2BPPV1_IMG:
        _compressed_texture_formats.set_bit(Texture::CM_pvr1_2bpp);
        break;
      case GL_COMPRESSED_RGB_PVRTC_4BPPV1_IMG:
      case GL_COMPRESSED_RGBA_PVRTC_4BPPV1_IMG:
        _compressed_texture_formats.set_bit(Texture::CM_pvr1_4bpp);
        break;
#else
      case GL_COMPRESSED_RGBA_S3TC_DXT3_EXT:
        _compressed_texture_formats.set_bit(Texture::CM_dxt3);
        break;

      case GL_COMPRESSED_RGBA_S3TC_DXT5_EXT:
        _compressed_texture_formats.set_bit(Texture::CM_dxt5);
        break;

      case GL_COMPRESSED_RGB_FXT1_3DFX:
      case GL_COMPRESSED_RGBA_FXT1_3DFX:
        _compressed_texture_formats.set_bit(Texture::CM_fxt1);
        break;
#endif

      default:
        break;
      }
    }

#ifndef OPENGLES
    // The OpenGL spec states that these are not reported by the above
    // mechanism, so we have to check for the extension ourselves.
    if (is_at_least_gl_version(3, 0) ||
        has_extension("GL_ARB_texture_compression_rgtc") ||
        has_extension("GL_EXT_texture_compression_rgtc")) {
      _compressed_texture_formats.set_bit(Texture::CM_rgtc);
    }
#endif
  }

<<<<<<< HEAD
#ifdef OPENGLES_2
  // OpenGL ES 2 does not support BGRA.  However, we swizzle in shader.
  _supports_bgr = true;
=======
#ifdef OPENGLES
  // Note that these extensions only offer support for GL_BGRA, not GL_BGR.
  _supports_bgr = has_extension("GL_EXT_texture_format_BGRA8888") ||
                  has_extension("GL_APPLE_texture_format_BGRA8888");
>>>>>>> e73a8970
#else
  // In regular OpenGL, we have both GL_BGRA and GL_BGR.
  _supports_bgr =
    is_at_least_gl_version(1, 2) || has_extension("GL_EXT_bgra");
#endif

#ifdef SUPPORT_FIXED_FUNCTION
#ifdef OPENGLES_1
  _supports_rescale_normal = true;
#else
  _supports_rescale_normal =
    !core_profile && gl_support_rescale_normal &&
    (is_at_least_gl_version(1, 2) || has_extension("GL_EXT_rescale_normal"));
#endif

#ifndef OPENGLES
  _use_separate_specular_color = gl_separate_specular_color &&
    (is_at_least_gl_version(1, 2) || has_extension("GL_EXT_separate_specular_color"));
#endif
#endif  // SUPPORT_FIXED_FUNCTION

#ifdef OPENGLES
  _supports_packed_dabc = false;
  _supports_packed_ufloat = false;
#else
  _supports_packed_dabc = is_at_least_gl_version(3, 2) ||
                          has_extension("GL_ARB_vertex_array_bgra") ||
                          has_extension("GL_EXT_vertex_array_bgra");
  _supports_packed_ufloat = is_at_least_gl_version(4, 4) ||
                            has_extension("GL_ARB_vertex_type_10f_11f_11f_rev");
#endif

#ifdef OPENGLES
  //TODO
  _supports_multisample = false;
#else
  _supports_multisample =
    has_extension("GL_ARB_multisample") || is_at_least_gl_version(1, 3);
#endif

#ifdef OPENGLES_1
  _supports_generate_mipmap = is_at_least_gles_version(1, 1);
#elif defined(OPENGLES)
  _supports_generate_mipmap = true;
#else
  _supports_generate_mipmap = is_at_least_gl_version(1, 4) ||
                              has_extension("GL_SGIS_generate_mipmap");
#endif

#ifdef OPENGLES_1
  _supports_tex_non_pow2 = false;
#elif defined(OPENGLES)
  _supports_tex_non_pow2 = is_at_least_gles_version(3, 0) ||
    has_extension("GL_OES_texture_npot");
#else
  _supports_tex_non_pow2 = is_at_least_gl_version(2, 0) ||
    has_extension("GL_ARB_texture_non_power_of_two");
#endif

#ifndef OPENGLES_2
  bool supports_multitexture = false;
  if (is_at_least_gl_version(1, 3) || is_at_least_gles_version(1, 1)) {
    supports_multitexture = true;

    _glActiveTexture = (PFNGLACTIVETEXTUREPROC)
      get_extension_func("glActiveTexture");

#ifdef SUPPORT_FIXED_FUNCTION
    _glClientActiveTexture = (PFNGLACTIVETEXTUREPROC)
      get_extension_func("glClientActiveTexture");
#endif

#ifdef SUPPORT_IMMEDIATE_MODE
    _glMultiTexCoord1f = (PFNGLMULTITEXCOORD1FPROC)
      get_extension_func("glMultiTexCoord1f");
    _glMultiTexCoord2f = (PFNGLMULTITEXCOORD2FPROC)
      get_extension_func("glMultiTexCoord2f");
    _glMultiTexCoord3f = (PFNGLMULTITEXCOORD3FPROC)
      get_extension_func("glMultiTexCoord3f");
    _glMultiTexCoord4f = (PFNGLMULTITEXCOORD4FPROC)
      get_extension_func("glMultiTexCoord4f");
    _glMultiTexCoord1d = (PFNGLMULTITEXCOORD1DPROC)
      get_extension_func("glMultiTexCoord1d");
    _glMultiTexCoord2d = (PFNGLMULTITEXCOORD2DPROC)
      get_extension_func("glMultiTexCoord2d");
    _glMultiTexCoord3d = (PFNGLMULTITEXCOORD3DPROC)
      get_extension_func("glMultiTexCoord3d");
    _glMultiTexCoord4d = (PFNGLMULTITEXCOORD4DPROC)
      get_extension_func("glMultiTexCoord4d");
#endif

  } else if (has_extension("GL_ARB_multitexture")) {
    supports_multitexture = true;

    _glActiveTexture = (PFNGLACTIVETEXTUREPROC)
      get_extension_func("glActiveTextureARB");

#ifdef SUPPORT_FIXED_FUNCTION
    _glClientActiveTexture = (PFNGLACTIVETEXTUREPROC)
      get_extension_func("glClientActiveTextureARB");
#endif

#ifdef SUPPORT_IMMEDIATE_MODE
    _glMultiTexCoord1f = (PFNGLMULTITEXCOORD1FPROC)
      get_extension_func("glMultiTexCoord1fARB");
    _glMultiTexCoord2f = (PFNGLMULTITEXCOORD2FPROC)
      get_extension_func("glMultiTexCoord2fARB");
    _glMultiTexCoord3f = (PFNGLMULTITEXCOORD3FPROC)
      get_extension_func("glMultiTexCoord3fARB");
    _glMultiTexCoord4f = (PFNGLMULTITEXCOORD4FPROC)
      get_extension_func("glMultiTexCoord4fARB");
    _glMultiTexCoord1d = (PFNGLMULTITEXCOORD1DPROC)
      get_extension_func("glMultiTexCoord1dARB");
    _glMultiTexCoord2d = (PFNGLMULTITEXCOORD2DPROC)
      get_extension_func("glMultiTexCoord2dARB");
    _glMultiTexCoord3d = (PFNGLMULTITEXCOORD3DPROC)
      get_extension_func("glMultiTexCoord3dARB");
    _glMultiTexCoord4d = (PFNGLMULTITEXCOORD4DPROC)
      get_extension_func("glMultiTexCoord4dARB");
#endif
  } else {
    supports_multitexture = false;
  }

  if (supports_multitexture) {
    if (_glActiveTexture == NULL
#ifdef SUPPORT_FIXED_FUNCTION
        || _glClientActiveTexture == NULL
#endif
#ifdef SUPPORT_IMMEDIATE_MODE
        || GLf(_glMultiTexCoord1) == NULL || GLf(_glMultiTexCoord2) == NULL
        || GLf(_glMultiTexCoord3) == NULL || GLf(_glMultiTexCoord4) == NULL
#endif
        ) {
      GLCAT.warning()
        << "Multitexture advertised as supported by OpenGL runtime, but could not get pointers to extension functions.\n";
      supports_multitexture = false;
    }
  }

  if (!supports_multitexture) {
    // Replace with dummy no-op functions.
    _glActiveTexture = null_glActiveTexture;
  }

#ifdef SUPPORT_FIXED_FUNCTION
  if (!supports_multitexture || core_profile) {
    _glClientActiveTexture = null_glActiveTexture;
  }
#endif
#endif  // OPENGLES_2

<<<<<<< HEAD
#ifdef OPENGLES
#ifdef __EMSCRIPTEN__
  if (has_extension("WEBGL_depth_texture") ||
      has_extension("GL_ANGLE_depth_texture")) {
#else
  if (has_extension("GL_ANGLE_depth_texture")) {
#endif
    // These extensions provide both depth textures and depth-stencil support.
=======
#ifdef OPENGLES_1
  _supports_depth_texture = false;
  _supports_depth_stencil = has_extension("GL_OES_packed_depth_stencil");
  _supports_depth24 = has_extension("GL_OES_depth24");
  _supports_depth32 = has_extension("GL_OES_depth32");

#elif defined(OPENGLES)
  if (is_at_least_gles_version(3, 0)) {
>>>>>>> e73a8970
    _supports_depth_texture = true;
    _supports_depth_stencil = true;
    _supports_depth24 = true;
    _supports_depth32 = true;
  } else {
    if (has_extension("GL_ANGLE_depth_texture")) {
      // This extension provides both depth textures and depth-stencil support.
      _supports_depth_texture = true;
      _supports_depth_stencil = true;

    } else if (has_extension("GL_OES_depth_texture")) {
      _supports_depth_texture = true;
      _supports_depth_stencil = has_extension("GL_OES_packed_depth_stencil");
    }
    _supports_depth24 = has_extension("GL_OES_depth24");
    _supports_depth32 = has_extension("GL_OES_depth32");
  }
#else
  _supports_depth_texture = (is_at_least_gl_version(1, 4) ||
                             has_extension("GL_ARB_depth_texture"));
  _supports_depth_stencil = (is_at_least_gl_version(3, 0) ||
                             has_extension("GL_ARB_framebuffer_object") ||
                             has_extension("GL_EXT_packed_depth_stencil"));
#endif

#ifdef OPENGLES_2
  if (gl_support_shadow_filter && _supports_depth_texture &&
      (is_at_least_gles_version(3, 0) || has_extension("GL_EXT_shadow_samplers"))) {
    _supports_shadow_filter = true;
  }
#else
  if (gl_support_shadow_filter &&
      _supports_depth_texture &&
      (is_at_least_gl_version(1, 4) || has_extension("GL_ARB_shadow")) &&
      has_extension("GL_ARB_fragment_program_shadow")) {
    _supports_shadow_filter = true;
  }
#endif
  // Actually, we can't keep forever disabling ARB_shadow on ATI cards, since
  // they do work correctly now.  Maybe there is some feature level we can
  // check somewhere?
  /*if (_gl_vendor.substr(0,3)=="ATI") {
    // ATI drivers have never provided correct shadow support.
    _supports_shadow_filter = false;
  }*/

#ifndef SUPPORT_FIXED_FUNCTION
  _supports_texture_combine = false;
  _supports_texture_saved_result = false;
  _supports_texture_dot3 = false;
#else
  if (!core_profile) {
    _supports_texture_combine =
      is_at_least_gl_version(1, 3) ||
      is_at_least_gles_version(1, 1) ||
      has_extension("GL_ARB_texture_env_combine");

#ifdef OPENGLES_1
    _supports_texture_saved_result =
      has_extension("GL_OES_texture_env_crossbar");
#else
    _supports_texture_saved_result =
      is_at_least_gl_version(1, 4) ||
      has_extension("GL_ARB_texture_env_crossbar");
#endif

    _supports_texture_dot3 =
      is_at_least_gl_version(1, 3) ||
      is_at_least_gles_version(1, 1) ||
      has_extension("GL_ARB_texture_env_dot3");
  }
#endif  // SUPPORT_FIXED_FUNCTION

#ifdef OPENGLES_2
  _supports_buffers = true;
  _glGenBuffers = glGenBuffers;
  _glBindBuffer = glBindBuffer;
  _glBufferData = glBufferData;
  _glBufferSubData = glBufferSubData;
  _glDeleteBuffers = glDeleteBuffers;

#else
  _supports_buffers = false;
  if (is_at_least_gl_version(1, 5) || is_at_least_gles_version(1, 1)) {
    _supports_buffers = true;

    _glGenBuffers = (PFNGLGENBUFFERSPROC)
      get_extension_func("glGenBuffers");
    _glBindBuffer = (PFNGLBINDBUFFERPROC)
      get_extension_func("glBindBuffer");
    _glBufferData = (PFNGLBUFFERDATAPROC)
      get_extension_func("glBufferData");
    _glBufferSubData = (PFNGLBUFFERSUBDATAPROC)
      get_extension_func("glBufferSubData");
    _glDeleteBuffers = (PFNGLDELETEBUFFERSPROC)
      get_extension_func("glDeleteBuffers");

#ifndef OPENGLES
    _glMapBuffer = (PFNGLMAPBUFFERPROC)
      get_extension_func("glMapBuffer");
    _glUnmapBuffer = (PFNGLUNMAPBUFFERPROC)
      get_extension_func("glUnmapBuffer");
#endif
  }
#ifndef OPENGLES_1
  else if (has_extension("GL_ARB_vertex_buffer_object")) {
    _supports_buffers = true;

    _glGenBuffers = (PFNGLGENBUFFERSPROC)
      get_extension_func("glGenBuffersARB");
    _glBindBuffer = (PFNGLBINDBUFFERPROC)
      get_extension_func("glBindBufferARB");
    _glBufferData = (PFNGLBUFFERDATAPROC)
      get_extension_func("glBufferDataARB");
    _glBufferSubData = (PFNGLBUFFERSUBDATAPROC)
      get_extension_func("glBufferSubDataARB");
    _glDeleteBuffers = (PFNGLDELETEBUFFERSPROC)
      get_extension_func("glDeleteBuffersARB");
    _glMapBuffer = (PFNGLMAPBUFFERPROC)
      get_extension_func("glMapBufferARB");
    _glUnmapBuffer = (PFNGLUNMAPBUFFERPROC)
      get_extension_func("glUnmapBufferARB");
  }
#endif  // OPENGLES_1

  if (_supports_buffers) {
    if (_glGenBuffers == NULL || _glBindBuffer == NULL ||
        _glBufferData == NULL || _glBufferSubData == NULL ||
        _glDeleteBuffers == NULL) {
      GLCAT.warning()
        << "Buffers advertised as supported by OpenGL runtime, but could not get pointers to extension functions.\n";
      _supports_buffers = false;
    }
  }
#endif

#ifdef OPENGLES
  if (is_at_least_gles_version(3, 0)) {
    _glMapBufferRange = (PFNGLMAPBUFFERRANGEEXTPROC)
      get_extension_func("glMapBufferRange");

  } else if (has_extension("GL_EXT_map_buffer_range")) {
    _glMapBufferRange = (PFNGLMAPBUFFERRANGEEXTPROC)
      get_extension_func("glMapBufferRangeEXT");

  } else {
    _glMapBufferRange = NULL;
  }
#else
  // Check for various advanced buffer management features.
  if (is_at_least_gl_version(3, 0) || has_extension("GL_ARB_map_buffer_range")) {
    _glMapBufferRange = (PFNGLMAPBUFFERRANGEPROC)
      get_extension_func("glMapBufferRange");
  } else {
    _glMapBufferRange = NULL;
  }

  if (is_at_least_gl_version(4, 4) || has_extension("GL_ARB_buffer_storage")) {
    _glBufferStorage = (PFNGLBUFFERSTORAGEPROC)
      get_extension_func("glBufferStorage");

    if (_glBufferStorage != NULL) {
      _supports_buffer_storage = true;
    } else {
      GLCAT.warning()
        << "Buffer storage advertised as supported by OpenGL runtime, but "
           "could not get pointers to extension function.\n";
    }
  } else {
    _supports_buffer_storage = false;
  }
#endif

  _supports_vao = false;

#ifdef OPENGLES
  if (is_at_least_gles_version(3, 0)) {
#else
  if (is_at_least_gl_version(3, 0) || has_extension("GL_ARB_vertex_array_object")) {
#endif
    _supports_vao = true;

    _glBindVertexArray = (PFNGLBINDVERTEXARRAYPROC)
      get_extension_func("glBindVertexArray");
    _glDeleteVertexArrays = (PFNGLDELETEVERTEXARRAYSPROC)
      get_extension_func("glDeleteVertexArrays");
    _glGenVertexArrays = (PFNGLGENVERTEXARRAYSPROC)
      get_extension_func("glGenVertexArrays");

#ifdef OPENGLES
  } else if (has_extension("GL_OES_vertex_array_object")) {
    _supports_vao = true;

    _glBindVertexArray = (PFNGLBINDVERTEXARRAYPROC)
      get_extension_func("glBindVertexArrayOES");
    _glDeleteVertexArrays = (PFNGLDELETEVERTEXARRAYSPROC)
      get_extension_func("glDeleteVertexArraysOES");
    _glGenVertexArrays = (PFNGLGENVERTEXARRAYSPROC)
      get_extension_func("glGenVertexArraysOES");
#endif
  }

  if (_supports_vao) {
    if (_glBindVertexArray == NULL || _glDeleteVertexArrays == NULL ||
        _glGenVertexArrays == NULL) {
      GLCAT.warning()
        << "Vertex array objects advertised as supported by OpenGL runtime, but could not get pointers to extension functions.\n";
      _supports_vao = false;
    }
  }

  // Check for GLSL support.
#if defined(OPENGLES_1)
  _supports_glsl = false;
  _supports_geometry_shaders = false;
  _supports_tessellation_shaders = false;
#elif defined(OPENGLES)
  _supports_glsl = true;
  _supports_geometry_shaders = false;
  _supports_tessellation_shaders = false;
#else
  _supports_glsl = (_gl_shadlang_ver_major >= 1);
  _supports_tessellation_shaders = is_at_least_gl_version(4, 0) || has_extension("GL_ARB_tessellation_shader");

  if (is_at_least_gl_version(3, 2)) {
    _supports_geometry_shaders = true;
    _glFramebufferTexture = (PFNGLFRAMEBUFFERTEXTUREARBPROC)
      get_extension_func("glFramebufferTexture");

  } else if (has_extension("GL_ARB_geometry_shader4")) {
    _supports_geometry_shaders = true;
    _glFramebufferTexture = (PFNGLFRAMEBUFFERTEXTUREARBPROC)
      get_extension_func("glFramebufferTextureARB");
    _glProgramParameteri = (PFNGLPROGRAMPARAMETERIPROC)
      get_extension_func("glProgramParameteriARB");

  } else if (has_extension("GL_EXT_geometry_shader4")) {
    _supports_geometry_shaders = true;
    _glFramebufferTexture = NULL;
    _glProgramParameteri = (PFNGLPROGRAMPARAMETERIPROC)
      get_extension_func("glProgramParameteriEXT");

  } else {
    _supports_geometry_shaders = false;
    _glFramebufferTexture = NULL;
  }
#endif
  _shader_caps._supports_glsl = _supports_glsl;

  // Check for support for other types of shaders that can be used by Cg.
  _supports_basic_shaders = false;
#if defined(HAVE_CG) && !defined(OPENGLES)
  if (has_extension("GL_ARB_vertex_program") &&
      has_extension("GL_ARB_fragment_program")) {
    _supports_basic_shaders = true;
    _shader_caps._active_vprofile = (int)CG_PROFILE_ARBVP1;
    _shader_caps._active_fprofile = (int)CG_PROFILE_ARBFP1;
    _shader_caps._active_gprofile = (int)CG_PROFILE_UNKNOWN; // No geometry shader if only using basic

    if (basic_shaders_only) {
      // We're happy with ARB programs, thanks.
    } else if (has_extension("GL_NV_gpu_program5")) {
      _shader_caps._active_vprofile = (int)CG_PROFILE_GP5VP;
      _shader_caps._active_fprofile = (int)CG_PROFILE_GP5FP;
      _shader_caps._active_gprofile = (int)CG_PROFILE_GP5GP;

    } else if (has_extension("GL_NV_gpu_program4")) {
      _shader_caps._active_vprofile = (int)CG_PROFILE_GP4VP;
      _shader_caps._active_fprofile = (int)CG_PROFILE_GP4FP;
      _shader_caps._active_gprofile = (int)CG_PROFILE_GP4GP;

    } else if (has_extension("GL_NV_vertex_program3") &&
               has_extension("GL_NV_fragment_program2")) {
      _shader_caps._active_vprofile = (int)CG_PROFILE_VP40;
      _shader_caps._active_fprofile = (int)CG_PROFILE_FP40;
      _shader_caps._active_gprofile = (int)CG_PROFILE_UNKNOWN;

    } else if (has_extension("GL_NV_vertex_program2") &&
               has_extension("GL_NV_fragment_program")) {
      _shader_caps._active_vprofile = (int)CG_PROFILE_VP30;
      _shader_caps._active_fprofile = (int)CG_PROFILE_FP30;
      _shader_caps._active_gprofile = (int)CG_PROFILE_UNKNOWN;

    } else if (has_extension("GL_NV_vertex_program1_1") &&
               has_extension("GL_NV_texture_shader2") &&
               has_extension("GL_NV_register_combiners2")) {
      _shader_caps._active_vprofile = (int)CG_PROFILE_VP20;
      _shader_caps._active_fprofile = (int)CG_PROFILE_FP20;
      _shader_caps._active_gprofile = (int)CG_PROFILE_UNKNOWN;

    } else if (_supports_glsl) {
      // This is what will be available to non-NVIDIA cards.  It is the last
      // option since it is slower to compile GLSL than the other options.
      _shader_caps._active_vprofile = (int)CG_PROFILE_GLSLV;
      _shader_caps._active_fprofile = (int)CG_PROFILE_GLSLF;
      if (_supports_geometry_shaders) {
        _shader_caps._active_gprofile = (int)CG_PROFILE_GLSLG;
      }
    }
    _shader_caps._ultimate_vprofile = (int)CG_PROFILE_VP40;
    _shader_caps._ultimate_fprofile = (int)CG_PROFILE_FP40;
    _shader_caps._ultimate_gprofile = (int)CG_PROFILE_GPU_GP;

    // Bug workaround for radeons.
    if (_shader_caps._active_fprofile == CG_PROFILE_ARBFP1) {
      if (has_extension("GL_ATI_draw_buffers")) {
        _shader_caps._bug_list.insert(Shader::SBUG_ati_draw_buffers);
      }
    }

  } else if (_supports_glsl) {
    // No, but we do support GLSL...
    _shader_caps._active_vprofile = (int)CG_PROFILE_GLSLV;
    _shader_caps._active_fprofile = (int)CG_PROFILE_GLSLF;
    if (_supports_geometry_shaders) {
      _shader_caps._active_gprofile = (int)CG_PROFILE_GLSLG;
    } else {
      _shader_caps._active_gprofile = (int)CG_PROFILE_UNKNOWN;
    }
  }
#endif  // HAVE_CG

  _supports_compute_shaders = false;
#ifndef OPENGLES_1
#ifdef OPENGLES
  if (is_at_least_gles_version(3, 1)) {
#else
  if (is_at_least_gl_version(4, 3) || has_extension("GL_ARB_compute_shader")) {
#endif
    _glDispatchCompute = (PFNGLDISPATCHCOMPUTEPROC)
      get_extension_func("glDispatchCompute");

    if (_glDispatchCompute != NULL) {
      _supports_compute_shaders = true;
    }
  }
#endif  // !OPENGLES_1

#ifndef OPENGLES
  if (_supports_glsl) {
    _glAttachShader = (PFNGLATTACHSHADERPROC)
       get_extension_func("glAttachShader");
    _glBindAttribLocation = (PFNGLBINDATTRIBLOCATIONPROC)
       get_extension_func("glBindAttribLocation");
    _glCompileShader = (PFNGLCOMPILESHADERPROC)
       get_extension_func("glCompileShader");
    _glCreateProgram = (PFNGLCREATEPROGRAMPROC)
       get_extension_func("glCreateProgram");
    _glCreateShader = (PFNGLCREATESHADERPROC)
       get_extension_func("glCreateShader");
    _glDeleteProgram = (PFNGLDELETEPROGRAMPROC)
       get_extension_func("glDeleteProgram");
    _glDeleteShader = (PFNGLDELETESHADERPROC)
       get_extension_func("glDeleteShader");
    _glDetachShader = (PFNGLDETACHSHADERPROC)
       get_extension_func("glDetachShader");
    _glDisableVertexAttribArray = (PFNGLDISABLEVERTEXATTRIBARRAYPROC)
      get_extension_func("glDisableVertexAttribArray");
    _glEnableVertexAttribArray = (PFNGLENABLEVERTEXATTRIBARRAYPROC)
      get_extension_func("glEnableVertexAttribArray");
    _glGetActiveAttrib = (PFNGLGETACTIVEATTRIBPROC)
       get_extension_func("glGetActiveAttrib");
    _glGetActiveUniform = (PFNGLGETACTIVEUNIFORMPROC)
       get_extension_func("glGetActiveUniform");
    _glGetAttribLocation = (PFNGLGETATTRIBLOCATIONPROC)
      get_extension_func("glGetAttribLocation");
    _glGetProgramiv = (PFNGLGETPROGRAMIVPROC)
       get_extension_func("glGetProgramiv");
    _glGetProgramInfoLog = (PFNGLGETPROGRAMINFOLOGPROC)
       get_extension_func("glGetProgramInfoLog");
    _glGetShaderiv = (PFNGLGETSHADERIVPROC)
       get_extension_func("glGetShaderiv");
    _glGetShaderInfoLog = (PFNGLGETSHADERINFOLOGPROC)
       get_extension_func("glGetShaderInfoLog");
    _glGetUniformLocation = (PFNGLGETUNIFORMLOCATIONPROC)
       get_extension_func("glGetUniformLocation");
    _glLinkProgram = (PFNGLLINKPROGRAMPROC)
       get_extension_func("glLinkProgram");
    _glShaderSource = (PFNGLSHADERSOURCEPROC_P)
       get_extension_func("glShaderSource");
    _glUseProgram = (PFNGLUSEPROGRAMPROC)
       get_extension_func("glUseProgram");
    _glUniform4f = (PFNGLUNIFORM4FPROC)
       get_extension_func("glUniform4f");
    _glUniform1i = (PFNGLUNIFORM1IPROC)
       get_extension_func("glUniform1i");
    _glUniform1fv = (PFNGLUNIFORM1FVPROC)
       get_extension_func("glUniform1fv");
    _glUniform2fv = (PFNGLUNIFORM2FVPROC)
       get_extension_func("glUniform2fv");
    _glUniform3fv = (PFNGLUNIFORM3FVPROC)
       get_extension_func("glUniform3fv");
    _glUniform4fv = (PFNGLUNIFORM4FVPROC)
       get_extension_func("glUniform4fv");
    _glUniform1iv = (PFNGLUNIFORM1IVPROC)
       get_extension_func("glUniform1iv");
    _glUniform2iv = (PFNGLUNIFORM2IVPROC)
       get_extension_func("glUniform2iv");
    _glUniform3iv = (PFNGLUNIFORM3IVPROC)
       get_extension_func("glUniform3iv");
    _glUniform4iv = (PFNGLUNIFORM4IVPROC)
       get_extension_func("glUniform4iv");
    _glUniformMatrix3fv = (PFNGLUNIFORMMATRIX3FVPROC)
       get_extension_func("glUniformMatrix3fv");
    _glUniformMatrix4fv = (PFNGLUNIFORMMATRIX4FVPROC)
       get_extension_func("glUniformMatrix4fv");
    _glValidateProgram = (PFNGLVALIDATEPROGRAMPROC)
       get_extension_func("glValidateProgram");
    _glVertexAttrib4fv = (PFNGLVERTEXATTRIB4FVPROC)
       get_extension_func("glVertexAttrib4fv");
    _glVertexAttrib4dv = (PFNGLVERTEXATTRIB4DVPROC)
       get_extension_func("glVertexAttrib4dv");
    _glVertexAttribPointer = (PFNGLVERTEXATTRIBPOINTERPROC)
       get_extension_func("glVertexAttribPointer");

    if (is_at_least_gl_version(3, 0)) {
      _glVertexAttribIPointer = (PFNGLVERTEXATTRIBIPOINTERPROC)
         get_extension_func("glVertexAttribIPointer");
    } else {
      _glVertexAttribIPointer = NULL;
    }
    if (is_at_least_gl_version(4, 1) ||
        has_extension("GL_ARB_vertex_attrib_64bit")) {
      _glVertexAttribLPointer = (PFNGLVERTEXATTRIBLPOINTERPROC)
         get_extension_func("glVertexAttribLPointer");
    } else {
      _glVertexAttribLPointer = NULL;
    }

    if (_supports_tessellation_shaders) {
      _glPatchParameteri = (PFNGLPATCHPARAMETERIPROC)
         get_extension_func("glPatchParameteri");
    }
  } else if (_supports_basic_shaders) {
    // We don't support GLSL, but we support ARB programs.
    _glDisableVertexAttribArray = (PFNGLDISABLEVERTEXATTRIBARRAYPROC)
      get_extension_func("glDisableVertexAttribArrayARB");
    _glEnableVertexAttribArray = (PFNGLENABLEVERTEXATTRIBARRAYPROC)
      get_extension_func("glEnableVertexAttribArrayARB");

    _glVertexAttrib4fv = (PFNGLVERTEXATTRIB4FVPROC)
       get_extension_func("glVertexAttrib4fvARB");
    _glVertexAttrib4dv = (PFNGLVERTEXATTRIB4DVPROC)
       get_extension_func("glVertexAttrib4dvARB");
    _glVertexAttribPointer = (PFNGLVERTEXATTRIBPOINTERPROC)
       get_extension_func("glVertexAttribPointerARB");

    _glVertexAttribIPointer = NULL;
    _glVertexAttribLPointer = NULL;
  }
#endif

#ifdef OPENGLES_2
  _glAttachShader = glAttachShader;
  _glBindAttribLocation = glBindAttribLocation;
  _glCompileShader = glCompileShader;
  _glCreateProgram = glCreateProgram;
  _glCreateShader = glCreateShader;
  _glDeleteProgram = glDeleteProgram;
  _glDeleteShader = glDeleteShader;
  _glDetachShader = glDetachShader;
  _glDisableVertexAttribArray = glDisableVertexAttribArray;
  _glEnableVertexAttribArray = glEnableVertexAttribArray;
  _glGetActiveAttrib = glGetActiveAttrib;
  _glGetActiveUniform = glGetActiveUniform;
  _glGetAttribLocation = glGetAttribLocation;
  _glGetProgramiv = glGetProgramiv;
  _glGetProgramInfoLog = glGetProgramInfoLog;
  _glGetShaderiv = glGetShaderiv;
  _glGetShaderInfoLog = glGetShaderInfoLog;
  _glGetUniformLocation = glGetUniformLocation;
  _glLinkProgram = glLinkProgram;
  _glShaderSource = (PFNGLSHADERSOURCEPROC_P) glShaderSource;
  _glUseProgram = glUseProgram;
  _glUniform4f = glUniform4f;
  _glUniform1i = glUniform1i;
  _glUniform1fv = glUniform1fv;
  _glUniform2fv = glUniform2fv;
  _glUniform3fv = glUniform3fv;
  _glUniform4fv = glUniform4fv;
  _glUniformMatrix3fv = glUniformMatrix3fv;
  _glUniformMatrix4fv = glUniformMatrix4fv;
  _glValidateProgram = glValidateProgram;
  _glVertexAttrib4fv = glVertexAttrib4fv;
  _glVertexAttrib4dv = null_glVertexAttrib4dv;
  _glVertexAttribPointer = glVertexAttribPointer;
  _glVertexAttribLPointer = NULL;

  if (is_at_least_gles_version(3, 0)) {
    _glVertexAttribIPointer = (PFNGLVERTEXATTRIBIPOINTERPROC)
      get_extension_func("glVertexAttribIPointer");
  } else {
    _glVertexAttribIPointer = NULL;
  }
#endif

#ifndef OPENGLES_1
  _use_vertex_attrib_binding = false;
#ifdef OPENGLES
  if (is_at_least_gles_version(3, 1)) {
#else
  if (is_at_least_gl_version(4, 3) || has_extension("GL_ARB_vertex_attrib_binding")) {
#endif
    _glBindVertexBuffer = (PFNGLBINDVERTEXBUFFERPROC)
      get_extension_func("glBindVertexBuffer");
    _glVertexAttribFormat = (PFNGLVERTEXATTRIBFORMATPROC)
      get_extension_func("glVertexAttribFormat");
    _glVertexAttribIFormat = (PFNGLVERTEXATTRIBIFORMATPROC)
      get_extension_func("glVertexAttribIFormat");
    _glVertexAttribBinding = (PFNGLVERTEXATTRIBBINDINGPROC)
      get_extension_func("glVertexAttribBinding");
    _glVertexBindingDivisor = (PFNGLVERTEXBINDINGDIVISORPROC)
      get_extension_func("glVertexBindingDivisor");

#ifndef OPENGLES
    _glVertexAttribLFormat = (PFNGLVERTEXATTRIBLFORMATPROC)
      get_extension_func("glVertexAttribLFormat");
#endif

    if (gl_fixed_vertex_attrib_locations) {
      _use_vertex_attrib_binding = true;
    }
  }
#endif

  // We need to have a default shader to apply in case something didn't happen
  // to have a shader applied, or if it failed to compile.  This default
  // shader just outputs a red color, indicating that something went wrong.
#ifndef SUPPORT_FIXED_FUNCTION
  if (_default_shader == NULL) {
    _default_shader = Shader::make(Shader::SL_GLSL, default_vshader, default_fshader);
  }
#elif !defined(OPENGLES)
  if (_default_shader == NULL && core_profile) {
    _default_shader = Shader::make(Shader::SL_GLSL, default_vshader, default_fshader);
  }
#endif

#ifndef OPENGLES
  // Check for uniform buffers.
#ifdef OPENGLES
  if (is_at_least_gl_version(3, 1) || has_extension("GL_ARB_uniform_buffer_object")) {
#else
  if (is_at_least_gles_version(3, 0)) {
#endif
    _supports_uniform_buffers = true;
    _glGetActiveUniformsiv = (PFNGLGETACTIVEUNIFORMSIVPROC)
       get_extension_func("glGetActiveUniformsiv");
    _glGetActiveUniformBlockiv = (PFNGLGETACTIVEUNIFORMBLOCKIVPROC)
       get_extension_func("glGetActiveUniformBlockiv");
    _glGetActiveUniformBlockName = (PFNGLGETACTIVEUNIFORMBLOCKNAMEPROC)
       get_extension_func("glGetActiveUniformBlockName");

    _glBindBufferBase = (PFNGLBINDBUFFERBASEPROC)
      get_extension_func("glBindBufferBase");
  } else {
    _supports_uniform_buffers = false;
  }
#endif

  // Check whether we support geometry instancing and instanced vertex
  // attribs.
#if defined(OPENGLES_1)
  _supports_vertex_attrib_divisor = false;
  _supports_geometry_instancing = false;

#elif defined(OPENGLES)
  if (is_at_least_gles_version(3, 0)) {
    // OpenGL ES 3 has all of this in the core.
    _glVertexAttribDivisor = (PFNGLVERTEXATTRIBDIVISORPROC)
      get_extension_func("glVertexAttribDivisor");
    _glDrawArraysInstanced = (PFNGLDRAWARRAYSINSTANCEDPROC)
      get_extension_func("glDrawArraysInstanced");
    _glDrawElementsInstanced = (PFNGLDRAWELEMENTSINSTANCEDPROC)
      get_extension_func("glDrawElementsInstanced");

    _supports_vertex_attrib_divisor = true;
    _supports_geometry_instancing = true;

  } else if (has_extension("GL_ANGLE_instanced_arrays")) {
    // This extension has both things in one.
#ifdef __EMSCRIPTEN__
    // Work around bug - it doesn't allow ANGLE suffix in getProcAddress.
    _glVertexAttribDivisor = (PFNGLVERTEXATTRIBDIVISORPROC)
      get_extension_func("glVertexAttribDivisor");
    _glDrawArraysInstanced = (PFNGLDRAWARRAYSINSTANCEDPROC)
      get_extension_func("glDrawArraysInstanced");
    _glDrawElementsInstanced = (PFNGLDRAWELEMENTSINSTANCEDPROC)
      get_extension_func("glDrawElementsInstanced");
#else
    _glVertexAttribDivisor = (PFNGLVERTEXATTRIBDIVISORPROC)
      get_extension_func("glVertexAttribDivisorANGLE");
    _glDrawArraysInstanced = (PFNGLDRAWARRAYSINSTANCEDPROC)
      get_extension_func("glDrawArraysInstancedANGLE");
    _glDrawElementsInstanced = (PFNGLDRAWELEMENTSINSTANCEDPROC)
      get_extension_func("glDrawElementsInstancedANGLE");
#endif

    _supports_vertex_attrib_divisor = true;
    _supports_geometry_instancing = true;

  } else {
    // Check separately for geometry instancing and instanced attribs.
    if (has_extension("GL_EXT_draw_instanced")) {
      _glDrawArraysInstanced = (PFNGLDRAWARRAYSINSTANCEDPROC)
        get_extension_func("glDrawArraysInstancedEXT");
      _glDrawElementsInstanced = (PFNGLDRAWELEMENTSINSTANCEDPROC)
        get_extension_func("glDrawElementsInstancedEXT");
      _supports_geometry_instancing = true;

    } else if (has_extension("GL_NV_draw_instanced")) {
      _glDrawArraysInstanced = (PFNGLDRAWARRAYSINSTANCEDPROC)
        get_extension_func("glDrawArraysInstancedNV");
      _glDrawElementsInstanced = (PFNGLDRAWELEMENTSINSTANCEDPROC)
        get_extension_func("glDrawElementsInstancedNV");
      _supports_geometry_instancing = true;

    } else {
      _supports_geometry_instancing = false;
    }

    if (has_extension("GL_EXT_instanced_arrays")) {
      _glVertexAttribDivisor = (PFNGLVERTEXATTRIBDIVISORPROC)
        get_extension_func("glVertexAttribDivisorEXT");
      _supports_vertex_attrib_divisor = true;

    } else if (has_extension("GL_NV_instanced_arrays")) {
      _glVertexAttribDivisor = (PFNGLVERTEXATTRIBDIVISORPROC)
        get_extension_func("glVertexAttribDivisorNV");
      _supports_vertex_attrib_divisor = true;

    } else {
      _supports_vertex_attrib_divisor = false;
    }
  }

#else
  if (is_at_least_gl_version(3, 3)) {
    // This feature is in OpenGL core as of 3.3.
    _glVertexAttribDivisor = (PFNGLVERTEXATTRIBDIVISORPROC)
      get_extension_func("glVertexAttribDivisor");
    _supports_vertex_attrib_divisor = true;

  } else if (has_extension("GL_ARB_instanced_arrays")) {
    _glVertexAttribDivisor = (PFNGLVERTEXATTRIBDIVISORPROC)
      get_extension_func("glVertexAttribDivisorARB");
    _supports_vertex_attrib_divisor = true;

  } else {
    _supports_vertex_attrib_divisor = false;
  }

  // Some drivers expose one extension, some expose the other.
  if (is_at_least_gl_version(3, 1)) {
    _glDrawArraysInstanced = (PFNGLDRAWARRAYSINSTANCEDPROC)
      get_extension_func("glDrawArraysInstanced");
    _glDrawElementsInstanced = (PFNGLDRAWELEMENTSINSTANCEDPROC)
      get_extension_func("glDrawElementsInstanced");
    _supports_geometry_instancing = true;

  } else if (has_extension("GL_ARB_draw_instanced")) {
    _glDrawArraysInstanced = (PFNGLDRAWARRAYSINSTANCEDPROC)
      get_extension_func("glDrawArraysInstancedARB");
    _glDrawElementsInstanced = (PFNGLDRAWELEMENTSINSTANCEDPROC)
      get_extension_func("glDrawElementsInstancedARB");
    _supports_geometry_instancing = true;

  } else if (has_extension("GL_EXT_draw_instanced")) {
    _glDrawArraysInstanced = (PFNGLDRAWARRAYSINSTANCEDPROC)
      get_extension_func("glDrawArraysInstancedEXT");
    _glDrawElementsInstanced = (PFNGLDRAWELEMENTSINSTANCEDPROC)
      get_extension_func("glDrawElementsInstancedEXT");
    _supports_geometry_instancing = true;

  } else {
    _glDrawElementsInstanced = 0;
    _glDrawArraysInstanced = 0;
    _supports_geometry_instancing = false;
  }
#endif

#ifndef OPENGLES_1
  if (_supports_geometry_instancing) {
    if (_glDrawArraysInstanced == NULL || _glDrawElementsInstanced == NULL) {
      GLCAT.warning()
        << "Geometry instancing advertised as supported by OpenGL runtime, but could not get pointers to extension functions.\n";
      _supports_geometry_instancing = false;
    }
  }

  if (_supports_vertex_attrib_divisor) {
    if (_glVertexAttribDivisor == NULL) {
      GLCAT.warning()
        << "Instanced vertex arrays advertised as supported by OpenGL runtime, but could not get pointers to extension functions.\n";
      _supports_vertex_attrib_divisor = false;
    }
  }
#endif

  // Check if we support indirect draw.
  _supports_indirect_draw = false;
#ifndef OPENGLES_1
#ifdef OPENGLES
  if (is_at_least_gles_version(3, 1)) {
#else
  if (is_at_least_gl_version(4, 0) || has_extension("GL_ARB_draw_indirect")) {
#endif
    _glDrawArraysIndirect = (PFNGLDRAWARRAYSINDIRECTPROC)
      get_extension_func("glDrawArraysIndirect");
    _glDrawElementsIndirect = (PFNGLDRAWELEMENTSINDIRECTPROC)
      get_extension_func("glDrawElementsIndirect");

    if (_glDrawArraysIndirect == NULL || _glDrawElementsIndirect == NULL) {
      GLCAT.warning()
        << "Indirect draw advertised as supported by OpenGL runtime, but could not get pointers to extension functions.\n";
    } else {
      _supports_indirect_draw = true;
    }
  }
#endif

#ifdef OPENGLES_1
  if (has_extension("GL_OES_framebuffer_object")) {
    _supports_framebuffer_object = true;
    _glIsRenderbuffer = (PFNGLISRENDERBUFFEROESPROC)
      get_extension_func("glIsRenderbufferOES");
    _glBindRenderbuffer = (PFNGLBINDRENDERBUFFEROESPROC)
      get_extension_func("glBindRenderbufferOES");
    _glDeleteRenderbuffers = (PFNGLDELETERENDERBUFFERSOESPROC)
      get_extension_func("glDeleteRenderbuffersOES");
    _glGenRenderbuffers = (PFNGLGENRENDERBUFFERSOESPROC)
      get_extension_func("glGenRenderbuffersOES");
    _glRenderbufferStorage = (PFNGLRENDERBUFFERSTORAGEOESPROC)
      get_extension_func("glRenderbufferStorageOES");
    _glGetRenderbufferParameteriv = (PFNGLGETRENDERBUFFERPARAMETERIVOESPROC)
      get_extension_func("glGetRenderbufferParameterivOES");
    _glIsFramebuffer = (PFNGLISFRAMEBUFFEROESPROC)
      get_extension_func("glIsFramebufferOES");
    _glBindFramebuffer = (PFNGLBINDFRAMEBUFFEROESPROC)
      get_extension_func("glBindFramebufferOES");
    _glDeleteFramebuffers = (PFNGLDELETEFRAMEBUFFERSOESPROC)
      get_extension_func("glDeleteFramebuffersOES");
    _glGenFramebuffers = (PFNGLGENFRAMEBUFFERSOESPROC)
      get_extension_func("glGenFramebuffersOES");
    _glCheckFramebufferStatus = (PFNGLCHECKFRAMEBUFFERSTATUSOESPROC)
      get_extension_func("glCheckFramebufferStatusOES");
    _glFramebufferTexture1D = NULL;
    _glFramebufferTexture2D = (PFNGLFRAMEBUFFERTEXTURE2DOESPROC)
      get_extension_func("glFramebufferTexture2DOES");
    _glFramebufferRenderbuffer = (PFNGLFRAMEBUFFERRENDERBUFFEROESPROC)
      get_extension_func("glFramebufferRenderbufferOES");
    _glGetFramebufferAttachmentParameteriv = (PFNGLGETFRAMEBUFFERATTACHMENTPARAMETERIVOESPROC)
      get_extension_func("glGetFramebufferAttachmentParameterivOES");
    _glGenerateMipmap = (PFNGLGENERATEMIPMAPOESPROC)
      get_extension_func("glGenerateMipmapOES");
  } else {
    _supports_framebuffer_object = false;
    _glGenerateMipmap = NULL;
  }
#elif defined(OPENGLES)
  // In OpenGL ES 2.x, FBO's are supported in the core.
  _supports_framebuffer_object = true;
  _glIsRenderbuffer = glIsRenderbuffer;
  _glBindRenderbuffer = glBindRenderbuffer;
  _glDeleteRenderbuffers = glDeleteRenderbuffers;
  _glGenRenderbuffers = glGenRenderbuffers;
  _glRenderbufferStorage = glRenderbufferStorage;
  _glGetRenderbufferParameteriv = glGetRenderbufferParameteriv;
  _glIsFramebuffer = glIsFramebuffer;
  _glBindFramebuffer = glBindFramebuffer;
  _glDeleteFramebuffers = glDeleteFramebuffers;
  _glGenFramebuffers = glGenFramebuffers;
  _glCheckFramebufferStatus = glCheckFramebufferStatus;
  _glFramebufferTexture1D = NULL;
  _glFramebufferTexture2D = glFramebufferTexture2D;
  _glFramebufferRenderbuffer = glFramebufferRenderbuffer;
  _glGetFramebufferAttachmentParameteriv = glGetFramebufferAttachmentParameteriv;
  _glGenerateMipmap = glGenerateMipmap;

#else
  // TODO: add ARB3.0 version
  if (has_extension("GL_EXT_framebuffer_object")) {
    _supports_framebuffer_object = true;
    _glIsRenderbuffer = (PFNGLISRENDERBUFFEREXTPROC)
      get_extension_func("glIsRenderbufferEXT");
    _glBindRenderbuffer = (PFNGLBINDRENDERBUFFEREXTPROC)
      get_extension_func("glBindRenderbufferEXT");
    _glDeleteRenderbuffers = (PFNGLDELETERENDERBUFFERSEXTPROC)
      get_extension_func("glDeleteRenderbuffersEXT");
    _glGenRenderbuffers = (PFNGLGENRENDERBUFFERSEXTPROC)
      get_extension_func("glGenRenderbuffersEXT");
    _glRenderbufferStorage = (PFNGLRENDERBUFFERSTORAGEEXTPROC)
      get_extension_func("glRenderbufferStorageEXT");
    _glGetRenderbufferParameteriv = (PFNGLGETRENDERBUFFERPARAMETERIVEXTPROC)
      get_extension_func("glGetRenderbufferParameterivEXT");
    _glIsFramebuffer = (PFNGLISFRAMEBUFFEREXTPROC)
      get_extension_func("glIsFramebufferEXT");
    _glBindFramebuffer = (PFNGLBINDFRAMEBUFFEREXTPROC)
      get_extension_func("glBindFramebufferEXT");
    _glDeleteFramebuffers = (PFNGLDELETEFRAMEBUFFERSEXTPROC)
      get_extension_func("glDeleteFramebuffersEXT");
    _glGenFramebuffers = (PFNGLGENFRAMEBUFFERSEXTPROC)
      get_extension_func("glGenFramebuffersEXT");
    _glCheckFramebufferStatus = (PFNGLCHECKFRAMEBUFFERSTATUSEXTPROC)
      get_extension_func("glCheckFramebufferStatusEXT");
    _glFramebufferTexture1D = (PFNGLFRAMEBUFFERTEXTURE1DEXTPROC)
      get_extension_func("glFramebufferTexture1DEXT");
    _glFramebufferTexture2D = (PFNGLFRAMEBUFFERTEXTURE2DEXTPROC)
      get_extension_func("glFramebufferTexture2DEXT");
    _glFramebufferTexture3D = (PFNGLFRAMEBUFFERTEXTURE3DEXTPROC)
      get_extension_func("glFramebufferTexture3DEXT");
    _glFramebufferRenderbuffer = (PFNGLFRAMEBUFFERRENDERBUFFEREXTPROC)
      get_extension_func("glFramebufferRenderbufferEXT");
    _glGetFramebufferAttachmentParameteriv = (PFNGLGETFRAMEBUFFERATTACHMENTPARAMETERIVEXTPROC)
      get_extension_func("glGetFramebufferAttachmentParameterivEXT");
    _glGenerateMipmap = (PFNGLGENERATEMIPMAPEXTPROC)
      get_extension_func("glGenerateMipmapEXT");

  } else if (is_at_least_gl_version(3, 0)) {
    // This case should go away when we support the ARB/3.0 version of FBOs.
    _supports_framebuffer_object = false;
    _glGenerateMipmap = (PFNGLGENERATEMIPMAPPROC)
      get_extension_func("glGenerateMipmap");

  } else {
    _supports_framebuffer_object = false;
    _glGenerateMipmap = NULL;
  }
#endif

#ifndef OPENGLES
  if (is_at_least_gl_version(4, 5) || has_extension("GL_ARB_direct_state_access")) {
    _glGenerateTextureMipmap = (PFNGLGENERATETEXTUREMIPMAPPROC)
      get_extension_func("glGenerateTextureMipmap");
  } else {
    _glGenerateTextureMipmap = NULL;
  }
#endif

#ifndef OPENGLES_1
  // Do we support empty framebuffer objects?
#ifdef OPENGLES
  if (is_at_least_gles_version(3, 1)) {
#else
  if (is_at_least_gl_version(4, 3) || has_extension("GL_ARB_framebuffer_no_attachments")) {
#endif
    _glFramebufferParameteri = (PFNGLFRAMEBUFFERPARAMETERIPROC)
      get_extension_func("glFramebufferParameteri");
    _supports_empty_framebuffer = true;
  } else {
    _supports_empty_framebuffer = false;
  }
#endif  // !OPENGLES_1

  _supports_framebuffer_multisample = false;
  if (is_at_least_gles_version(3, 0)) {
    _supports_framebuffer_multisample = true;
    _glRenderbufferStorageMultisample = (PFNGLRENDERBUFFERSTORAGEMULTISAMPLEEXTPROC)
      get_extension_func("glRenderbufferStorageMultisample");

#ifdef OPENGLES
  } else if (has_extension("GL_APPLE_framebuffer_multisample")) {
    _supports_framebuffer_multisample = true;
    _glRenderbufferStorageMultisample = (PFNGLRENDERBUFFERSTORAGEMULTISAMPLEAPPLEPROC)
      get_extension_func("glRenderbufferStorageMultisampleAPPLE");
#else
  } else if (has_extension("GL_EXT_framebuffer_multisample")) {
    _supports_framebuffer_multisample = true;
    _glRenderbufferStorageMultisample = (PFNGLRENDERBUFFERSTORAGEMULTISAMPLEEXTPROC)
      get_extension_func("glRenderbufferStorageMultisampleEXT");
#endif
  }

#ifndef OPENGLES
  _supports_framebuffer_multisample_coverage_nv = false;
  if (has_extension("GL_NV_framebuffer_multisample_coverage")) {
    _supports_framebuffer_multisample_coverage_nv = true;
    _glRenderbufferStorageMultisampleCoverage = (PFNGLRENDERBUFFERSTORAGEMULTISAMPLECOVERAGENVPROC)
      get_extension_func("glRenderbufferStorageMultisampleCoverageNV");
  }
#endif

#ifndef OPENGLES_1
  _supports_framebuffer_blit = false;

  if (is_at_least_gles_version(3, 0)) {
    _supports_framebuffer_blit = true;
    _glBlitFramebuffer = (PFNGLBLITFRAMEBUFFEREXTPROC)
      get_extension_func("glBlitFramebuffer");

  } else if (has_extension("GL_EXT_framebuffer_blit")) {
    _supports_framebuffer_blit = true;
    _glBlitFramebuffer = (PFNGLBLITFRAMEBUFFEREXTPROC)
      get_extension_func("glBlitFramebufferEXT");
  }
#endif

#if defined(OPENGLES_1)
  _glDrawBuffers = NULL;
  _max_color_targets = 1;

#elif defined(OPENGLES_2)
<<<<<<< HEAD
#ifdef __EMSCRIPTEN__
  if (has_extension("WEBGL_draw_buffers")) {
    _glDrawBuffers = (PFNGLDRAWBUFFERSPROC)
      get_extension_func("glDrawBuffers");

  } else
#endif  // EMSCRIPTEN
  if (has_extension("GL_EXT_draw_buffers")) {
=======
  if (is_at_least_gles_version(3, 0)) {
    _glDrawBuffers = (PFNGLDRAWBUFFERSPROC)
      get_extension_func("glDrawBuffers");

  } else if (has_extension("GL_EXT_draw_buffers")) {
>>>>>>> e73a8970
    _glDrawBuffers = (PFNGLDRAWBUFFERSPROC)
      get_extension_func("glDrawBuffersEXT");

  } else if (has_extension("GL_NV_draw_buffers")) {
    _glDrawBuffers = (PFNGLDRAWBUFFERSPROC)
      get_extension_func("glDrawBuffersNV");

  } else {
    _glDrawBuffers = NULL;
  }

#else
  if (is_at_least_gl_version(2, 0)) {
    _glDrawBuffers = (PFNGLDRAWBUFFERSPROC)
      get_extension_func("glDrawBuffers");

  } else if (has_extension("GL_ARB_draw_buffers")) {
    _glDrawBuffers = (PFNGLDRAWBUFFERSPROC)
      get_extension_func("glDrawBuffersARB");

  } else {
    _glDrawBuffers = NULL;
  }
#endif

#ifndef OPENGLES_1
  _max_color_targets = 1;
  if (_glDrawBuffers != NULL) {
    GLint max_draw_buffers = 0;
    glGetIntegerv(GL_MAX_DRAW_BUFFERS, &max_draw_buffers);
    _max_color_targets = max_draw_buffers;
  }
#endif  // !OPENGLES_1

#ifndef OPENGLES_1
  if (_gl_version_major >= 3) {
    _glClearBufferfv = (PFNGLCLEARBUFFERFVPROC)
      get_extension_func("glClearBufferfv");
    _glClearBufferiv = (PFNGLCLEARBUFFERIVPROC)
      get_extension_func("glClearBufferiv");
    _glClearBufferfi = (PFNGLCLEARBUFFERFIPROC)
      get_extension_func("glClearBufferfi");

  } else {
    _glClearBufferfv = NULL;
    _glClearBufferiv = NULL;
    _glClearBufferfi = NULL;
  }
#endif  // !OPENGLES

#ifndef OPENGLES
  _supports_viewport_arrays = false;

  if (is_at_least_gl_version(4, 1) || has_extension("GL_ARB_viewport_array")) {
    _glViewportArrayv = (PFNGLVIEWPORTARRAYVPROC)
      get_extension_func("glViewportArrayv");
    _glScissorArrayv = (PFNGLSCISSORARRAYVPROC)
      get_extension_func("glScissorArrayv");
    _glDepthRangeArrayv = (PFNGLDEPTHRANGEARRAYVPROC)
      get_extension_func("glDepthRangeArrayv");

    if (_glViewportArrayv == NULL || _glScissorArrayv == NULL || _glDepthRangeArrayv == NULL) {
      GLCAT.warning()
          << "Viewport arrays advertised as supported by OpenGL runtime, but could not get pointers to extension functions.\n";
    } else {
      _supports_viewport_arrays = true;
    }
  }
#endif  // !OPENGLES

  _max_fb_samples = 0;
  if (_supports_framebuffer_multisample) {
    GLint max_samples;
    glGetIntegerv(GL_MAX_SAMPLES_EXT, &max_samples);
    _max_fb_samples = max_samples;
  }

  _supports_occlusion_query = false;
#ifndef OPENGLES
  if (gl_support_occlusion_query) {
    if (is_at_least_gl_version(1, 5)) {
      _supports_occlusion_query = true;

      _glGenQueries = (PFNGLGENQUERIESPROC)
        get_extension_func("glGenQueries");
      _glBeginQuery = (PFNGLBEGINQUERYPROC)
        get_extension_func("glBeginQuery");
      _glEndQuery = (PFNGLENDQUERYPROC)
        get_extension_func("glEndQuery");
      _glDeleteQueries = (PFNGLDELETEQUERIESPROC)
        get_extension_func("glDeleteQueries");
      _glGetQueryiv = (PFNGLGETQUERYIVPROC)
        get_extension_func("glGetQueryiv");
      _glGetQueryObjectuiv = (PFNGLGETQUERYOBJECTUIVPROC)
        get_extension_func("glGetQueryObjectuiv");

    } else if (has_extension("GL_ARB_occlusion_query")) {
      _supports_occlusion_query = true;
      _glGenQueries = (PFNGLGENQUERIESPROC)
        get_extension_func("glGenQueriesARB");
      _glBeginQuery = (PFNGLBEGINQUERYPROC)
        get_extension_func("glBeginQueryARB");
      _glEndQuery = (PFNGLENDQUERYPROC)
        get_extension_func("glEndQueryARB");
      _glDeleteQueries = (PFNGLDELETEQUERIESPROC)
        get_extension_func("glDeleteQueriesARB");
      _glGetQueryiv = (PFNGLGETQUERYIVPROC)
        get_extension_func("glGetQueryivARB");
      _glGetQueryObjectuiv = (PFNGLGETQUERYOBJECTUIVPROC)
        get_extension_func("glGetQueryObjectuivARB");
    }
  }

  if (_supports_occlusion_query) {
    if (_glGenQueries == NULL || _glBeginQuery == NULL ||
        _glEndQuery == NULL || _glDeleteQueries == NULL ||
        _glGetQueryiv == NULL || _glGetQueryObjectuiv == NULL) {
      GLCAT.warning()
        << "Occlusion queries advertised as supported by OpenGL runtime, but could not get pointers to extension functions.\n";
      _supports_occlusion_query = false;
    } else {
      GLint num_bits;
      _glGetQueryiv(GL_SAMPLES_PASSED, GL_QUERY_COUNTER_BITS, &num_bits);
      if (num_bits == 0) {
        _supports_occlusion_query = false;
      }
      if (GLCAT.is_debug()) {
        GLCAT.debug()
          << "Occlusion query counter provides " << num_bits << " bits.\n";
      }
    }
  }
#endif  // !OPENGLES

  _supports_timer_query = false;
#if defined(DO_PSTATS) && !defined(OPENGLES)
  if (is_at_least_gl_version(3, 3) || has_extension("GL_ARB_timer_query")) {
    _supports_timer_query = true;

    _glQueryCounter = (PFNGLQUERYCOUNTERPROC)
      get_extension_func("glQueryCounter");
    _glGetQueryObjecti64v = (PFNGLGETQUERYOBJECTI64VPROC)
      get_extension_func("glGetQueryObjecti64v");
    _glGetQueryObjectui64v = (PFNGLGETQUERYOBJECTUI64VPROC)
      get_extension_func("glGetQueryObjectui64v");

    _glGetInteger64v = (PFNGLGETINTEGER64VPROC)
      get_extension_func("glGetInteger64v");
  }
#endif

  // In OpenGL ES 2.x, this is supported in the core.
#ifndef OPENGLES_2
  _glBlendEquation = NULL;
  bool supports_blend_equation = false;
  if (is_at_least_gl_version(1, 2)) {
    supports_blend_equation = true;
    _glBlendEquation = (PFNGLBLENDEQUATIONPROC)
      get_extension_func("glBlendEquation");
  } else if (has_extension("GL_OES_blend_subtract")) {
    supports_blend_equation = true;
    _glBlendEquation = (PFNGLBLENDEQUATIONPROC)
      get_extension_func("glBlendEquationOES");
  } else if (has_extension("GL_EXT_blend_minmax")) {
    supports_blend_equation = true;
    _glBlendEquation = (PFNGLBLENDEQUATIONPROC)
      get_extension_func("glBlendEquationEXT");
  }
  if (supports_blend_equation && _glBlendEquation == NULL) {
    GLCAT.warning()
      << "BlendEquation advertised as supported by OpenGL runtime, but could not get pointers to extension function.\n";
  }
  if (_glBlendEquation == NULL) {
    _glBlendEquation = null_glBlendEquation;
  }
#endif

  // In OpenGL ES 2.x, this is supported in the core.  In 1.x, not at all.
#ifndef OPENGLES
  _glBlendColor = NULL;
  bool supports_blend_color = false;
  if (is_at_least_gl_version(1, 2)) {
    supports_blend_color = true;
    _glBlendColor = (PFNGLBLENDCOLORPROC)
      get_extension_func("glBlendColor");
  } else if (has_extension("GL_EXT_blend_color")) {
    supports_blend_color = true;
    _glBlendColor = (PFNGLBLENDCOLORPROC)
      get_extension_func("glBlendColorEXT");
  }
  if (supports_blend_color && _glBlendColor == NULL) {
    GLCAT.warning()
      << "BlendColor advertised as supported by OpenGL runtime, but could not get pointers to extension function.\n";
  }
  if (_glBlendColor == NULL) {
    _glBlendColor = null_glBlendColor;
  }
#endif

#ifdef OPENGLES
  _edge_clamp = GL_CLAMP_TO_EDGE;
#else
  _edge_clamp = GL_CLAMP;
  if (is_at_least_gl_version(1, 2) || is_at_least_gles_version(1, 1) ||
      has_extension("GL_SGIS_texture_edge_clamp")) {
    _edge_clamp = GL_CLAMP_TO_EDGE;
  }
#endif

  _border_clamp = _edge_clamp;
#ifndef OPENGLES
  if (gl_support_clamp_to_border &&
      (has_extension("GL_ARB_texture_border_clamp") ||
       is_at_least_gl_version(1, 3))) {
    _border_clamp = GL_CLAMP_TO_BORDER;
  }
#endif

#ifdef OPENGLES_1
  _mirror_repeat = GL_REPEAT;
  if (has_extension("GL_OES_texture_mirrored_repeat")) {
    _mirror_repeat = GL_MIRRORED_REPEAT;
  }
#elif defined(OPENGLES)
  // OpenGL 2.x and above support this in the core.
  _mirror_repeat = GL_MIRRORED_REPEAT;
#else
  _mirror_repeat = GL_REPEAT;
  if (is_at_least_gl_version(1, 4) ||
      has_extension("GL_ARB_texture_mirrored_repeat")) {
    _mirror_repeat = GL_MIRRORED_REPEAT;
  }
#endif

  _mirror_clamp = _edge_clamp;
  _mirror_edge_clamp = _edge_clamp;
  _mirror_border_clamp = _border_clamp;
#ifndef OPENGLES
  if (has_extension("GL_EXT_texture_mirror_clamp")) {
    _mirror_clamp = GL_MIRROR_CLAMP_EXT;
    _mirror_edge_clamp = GL_MIRROR_CLAMP_TO_EDGE_EXT;
    _mirror_border_clamp = GL_MIRROR_CLAMP_TO_BORDER_EXT;
  }
#endif

#ifdef OPENGLES
  _supports_texture_lod = is_at_least_gles_version(3, 0);
  _supports_texture_lod_bias = false;
#else
  _supports_texture_lod = false;
  _supports_texture_lod_bias = false;

  if (gl_support_texture_lod &&
      (is_at_least_gl_version(1, 2) || has_extension("GL_SGIS_texture_lod"))) {
    _supports_texture_lod = true;

    if (is_at_least_gl_version(1, 4) || has_extension("GL_EXT_texture_lod_bias")) {
      _supports_texture_lod_bias = true;
    }
  }
#endif

#ifdef OPENGLES
  _supports_texture_max_level = is_at_least_gles_version(3, 0) ||
                                has_extension("GL_APPLE_texture_max_level");
#else
  _supports_texture_max_level = is_at_least_gl_version(1, 2);
#endif

  if (_supports_multisample) {
    GLint sample_buffers = 0;
    glGetIntegerv(GL_SAMPLE_BUFFERS, &sample_buffers);
    if (sample_buffers != 1) {
      // Even if the API supports multisample, we might have ended up with a
      // framebuffer that doesn't have any multisample bits.  (It's also
      // possible the graphics card doesn't provide any framebuffers with
      // multisample.)  In this case, we don't really support the multisample
      // API's, since they won't do anything.
      _supports_multisample = false;
    }
  }

  GLint max_texture_size = 0;
  GLint max_3d_texture_size = 0;
  GLint max_2d_texture_array_layers = 0;
  GLint max_cube_map_size = 0;
  GLint max_buffer_texture_size = 0;

  glGetIntegerv(GL_MAX_TEXTURE_SIZE, &max_texture_size);
  _max_texture_dimension = max_texture_size;

  if (_supports_3d_texture) {
#ifndef OPENGLES_1
    glGetIntegerv(GL_MAX_3D_TEXTURE_SIZE, &max_3d_texture_size);
#endif
    _max_3d_texture_dimension = max_3d_texture_size;
  } else {
    _max_3d_texture_dimension = 0;
  }
#ifndef OPENGLES_1
  if (_supports_2d_texture_array) {
    glGetIntegerv(GL_MAX_ARRAY_TEXTURE_LAYERS, &max_2d_texture_array_layers);
    _max_2d_texture_array_layers = max_2d_texture_array_layers;
  }
#endif
  if (_supports_cube_map) {
    glGetIntegerv(GL_MAX_CUBE_MAP_TEXTURE_SIZE, &max_cube_map_size);
    _max_cube_map_dimension = max_cube_map_size;
  } else {
    _max_cube_map_dimension = 0;
  }

#ifndef OPENGLES
  if (_supports_buffer_texture) {
    glGetIntegerv(GL_MAX_TEXTURE_BUFFER_SIZE, &max_buffer_texture_size);
    _max_buffer_texture_size = max_buffer_texture_size;
  } else {
    _max_buffer_texture_size = 0;
  }
#endif  // !OPENGLES

  GLint max_elements_vertices = 0, max_elements_indices = 0;
#ifndef OPENGLES
  if (is_at_least_gl_version(1, 2) || has_extension("GL_EXT_draw_range_elements")) {
    glGetIntegerv(GL_MAX_ELEMENTS_VERTICES, &max_elements_vertices);
    glGetIntegerv(GL_MAX_ELEMENTS_INDICES, &max_elements_indices);

    if (max_elements_vertices > 0) {
      _max_vertices_per_array = max_elements_vertices;
    }
    if (max_elements_indices > 0) {
      _max_vertices_per_primitive = max_elements_indices;
    }
  }
#endif  // OPENGLES

  if (GLCAT.is_debug()) {
    GLCAT.debug()
      << "max texture dimension = " << _max_texture_dimension
      << ", max 3d texture = " << _max_3d_texture_dimension
      << ", max 2d texture array = " << max_2d_texture_array_layers
      << ", max cube map = " << _max_cube_map_dimension << "\n";
#ifndef OPENGLES
    GLCAT.debug()
      << "max_elements_vertices = " << max_elements_vertices
      << ", max_elements_indices = " << max_elements_indices << "\n";
#endif
    if (_supports_buffers) {
      if (vertex_buffers) {
        GLCAT.debug()
          << "vertex buffer objects are supported.\n";
      } else {
        GLCAT.debug()
          << "vertex buffer objects are supported (but not enabled).\n";
      }
    } else {
      GLCAT.debug()
        << "vertex buffer objects are NOT supported.\n";
    }

#ifdef SUPPORT_IMMEDIATE_MODE
    if (!vertex_arrays) {
      GLCAT.debug()
        << "immediate mode commands will be used instead of vertex arrays.\n";
    }
#endif

    if (!_supports_compressed_texture) {
      GLCAT.debug()
        << "Texture compression is not supported.\n";

    } else {
      GLint num_compressed_formats = 0;
      glGetIntegerv(GL_NUM_COMPRESSED_TEXTURE_FORMATS, &num_compressed_formats);
      if (num_compressed_formats == 0) {
        GLCAT.debug()
          << "No specific compressed texture formats are supported.\n";
      } else {
#ifndef NDEBUG
        GLCAT.debug()
          << "Supported compressed texture formats:\n";
        GLint *formats = (GLint *)alloca(num_compressed_formats * sizeof(GLint));
        glGetIntegerv(GL_COMPRESSED_TEXTURE_FORMATS, formats);
        for (int i = 0; i < num_compressed_formats; ++i) {
          const char *format_str = get_compressed_format_string(formats[i]);
          if (format_str != NULL) {
            GLCAT.debug(false) << "  " << format_str << '\n';
          } else {
            GLCAT.debug(false)
              << "  Unknown compressed format 0x" << hex << formats[i]
              << dec << "\n";
          }
        }
#endif
      }
    }
  }

  _active_texture_stage = -1;
  _num_active_texture_stages = 0;

  // Check availability of anisotropic texture filtering.
  _supports_anisotropy = false;
  _max_anisotropy = 1.0;
  if (has_extension("GL_EXT_texture_filter_anisotropic")) {
    GLfloat max_anisotropy;
    glGetFloatv(GL_MAX_TEXTURE_MAX_ANISOTROPY_EXT, &max_anisotropy);
    _max_anisotropy = (PN_stdfloat)max_anisotropy;
    _supports_anisotropy = true;
  }

  // Check availability of image read/write functionality in shaders.
  _max_image_units = 0;
#ifndef OPENGLES_1
#ifdef OPENGLES
  if (is_at_least_gl_version(3, 1)) {
#else
  if (is_at_least_gl_version(4, 2) || has_extension("GL_ARB_shader_image_load_store")) {
#endif
    _glBindImageTexture = (PFNGLBINDIMAGETEXTUREPROC)
      get_extension_func("glBindImageTexture");
    _glMemoryBarrier = (PFNGLMEMORYBARRIERPROC)
      get_extension_func("glMemoryBarrier");

    glGetIntegerv(GL_MAX_IMAGE_UNITS, &_max_image_units);

#ifndef OPENGLES
  } else if (has_extension("GL_EXT_shader_image_load_store")) {
    _glBindImageTexture = (PFNGLBINDIMAGETEXTUREPROC)
      get_extension_func("glBindImageTextureEXT");
    _glMemoryBarrier = (PFNGLMEMORYBARRIERPROC)
      get_extension_func("glMemoryBarrierEXT");

    glGetIntegerv(GL_MAX_IMAGE_UNITS_EXT, &_max_image_units);
#endif

  } else {
    _glBindImageTexture = NULL;
    _glMemoryBarrier = NULL;
  }
#endif  // !OPENGLES_1

  _supports_sampler_objects = false;

#ifndef OPENGLES_1
  if (gl_support_sampler_objects &&
#ifdef OPENGLES
      is_at_least_gles_version(3, 0)) {
#else
      (is_at_least_gl_version(3, 3) || has_extension("GL_ARB_sampler_objects"))) {
#endif
    _glGenSamplers = (PFNGLGENSAMPLERSPROC) get_extension_func("glGenSamplers");
    _glDeleteSamplers = (PFNGLDELETESAMPLERSPROC) get_extension_func("glDeleteSamplers");
    _glBindSampler = (PFNGLBINDSAMPLERPROC) get_extension_func("glBindSampler");
    _glSamplerParameteri = (PFNGLSAMPLERPARAMETERIPROC) get_extension_func("glSamplerParameteri");
    _glSamplerParameteriv = (PFNGLSAMPLERPARAMETERIVPROC) get_extension_func("glSamplerParameteriv");
    _glSamplerParameterf = (PFNGLSAMPLERPARAMETERFPROC) get_extension_func("glSamplerParameterf");
    _glSamplerParameterfv = (PFNGLSAMPLERPARAMETERFVPROC) get_extension_func("glSamplerParameterfv");

    if (_glGenSamplers == NULL || _glDeleteSamplers == NULL ||
        _glBindSampler == NULL || _glSamplerParameteri == NULL ||
        _glSamplerParameteriv == NULL || _glSamplerParameterf == NULL ||
        _glSamplerParameterfv == NULL) {
      GLCAT.warning()
        << "GL_ARB_sampler_objects advertised as supported by OpenGL runtime, but could not get pointers to extension function.\n";
    } else {
      _supports_sampler_objects = true;
    }
  }
#endif  // !OPENGLES_1

  // Check availability of multi-bind functions.
  _supports_multi_bind = false;
#ifndef OPENGLES
  if (is_at_least_gl_version(4, 4) || has_extension("GL_ARB_multi_bind")) {
    _glBindTextures = (PFNGLBINDTEXTURESPROC)
      get_extension_func("glBindTextures");
    _glBindImageTextures = (PFNGLBINDIMAGETEXTURESPROC)
      get_extension_func("glBindImageTextures");

    if (_supports_sampler_objects) {
      _glBindSamplers = (PFNGLBINDSAMPLERSPROC)
        get_extension_func("glBindSamplers");
    }

    if (_use_vertex_attrib_binding) {
      _glBindVertexBuffers = (PFNGLBINDVERTEXBUFFERSPROC)
        get_extension_func("glBindVertexBuffers");
    }

    if (_glBindTextures != NULL && _glBindImageTextures != NULL) {
      _supports_multi_bind = true;
    } else {
      GLCAT.warning()
        << "ARB_multi_bind advertised as supported by OpenGL runtime, but could not get pointers to extension function.\n";
    }
  }
#endif  // !OPENGLES

#ifndef OPENGLES_1
#ifdef OPENGLES
  if (is_at_least_gl_version(3, 0)) {
#else
  if (is_at_least_gl_version(4, 3) || has_extension("GL_ARB_internalformat_query2")) {
#endif
    _glGetInternalformativ = (PFNGLGETINTERNALFORMATIVPROC)
      get_extension_func("glGetInternalformativ");

    if (_glGetInternalformativ == NULL) {
      GLCAT.warning()
        << "ARB_internalformat_query2 advertised as supported by OpenGL runtime, but could not get pointers to extension function.\n";
    }
  }
#endif  // !OPENGLES_1

  _supports_bindless_texture = false;
#ifndef OPENGLES
  if (has_extension("GL_ARB_bindless_texture")) {
    _glGetTextureHandle = (PFNGLGETTEXTUREHANDLEPROC)
      get_extension_func("glGetTextureHandleARB");
    _glGetTextureSamplerHandle = (PFNGLGETTEXTURESAMPLERHANDLEPROC)
      get_extension_func("glGetTextureSamplerHandleARB");
    _glMakeTextureHandleResident = (PFNGLMAKETEXTUREHANDLERESIDENTPROC)
      get_extension_func("glMakeTextureHandleResidentARB");
    _glUniformHandleui64 = (PFNGLUNIFORMHANDLEUI64PROC)
      get_extension_func("glUniformHandleui64ARB");

    if (_glGetTextureHandle == NULL || _glMakeTextureHandleResident == NULL ||
       _glUniformHandleui64 == NULL) {
      GLCAT.warning()
        << "GL_ARB_bindless_texture advertised as supported by OpenGL runtime, but could not get pointers to extension function.\n";
    } else {
      _supports_bindless_texture = true;
    }
  }
#endif  // !OPENGLES

#ifndef OPENGLES_1
  _supports_get_program_binary = false;
  _program_binary_formats.clear();

#ifdef OPENGLES
  if (is_at_least_gles_version(3, 0)) {
#else
  if (is_at_least_gl_version(4, 1) || has_extension("GL_ARB_get_program_binary")) {
#endif
    _glGetProgramBinary = (PFNGLGETPROGRAMBINARYPROC)
      get_extension_func("glGetProgramBinary");
    _glProgramBinary = (PFNGLPROGRAMBINARYPROC)
      get_extension_func("glProgramBinary");
    _glProgramParameteri = (PFNGLPROGRAMPARAMETERIPROC)
      get_extension_func("glProgramParameteri");

    GLint num_binary_formats = 0;
    if (_glGetProgramBinary != NULL &&
        _glProgramBinary != NULL &&
        _glProgramParameteri != NULL) {
      glGetIntegerv(GL_NUM_PROGRAM_BINARY_FORMATS, &num_binary_formats);
    }

    if (num_binary_formats > 0) {
      _supports_get_program_binary = true;

      GLenum *binary_formats = (GLenum *)alloca(sizeof(GLenum) * num_binary_formats);
      glGetIntegerv(GL_PROGRAM_BINARY_FORMATS, (GLint *)binary_formats);

      for (int i = 0; i < num_binary_formats; ++i) {
        _program_binary_formats.insert(binary_formats[i]);
      }
    }
  }
#endif  // !OPENGLES_1

  report_my_gl_errors();

  if (core_profile) {
    // TODO: better detection mechanism?
    _supports_stencil = support_stencil;
  }
#ifdef SUPPORT_FIXED_FUNCTION
  else if (support_stencil) {
    GLint num_stencil_bits;
    glGetIntegerv(GL_STENCIL_BITS, &num_stencil_bits);
    _supports_stencil = (num_stencil_bits != 0);
  }
#endif

#ifdef OPENGLES_1
  _supports_stencil_wrap = has_extension("GL_OES_stencil_wrap");
#elif defined(OPENGLES)
  _supports_stencil_wrap = true;
#else
  _supports_stencil_wrap = is_at_least_gl_version(1, 4) ||
                           has_extension("GL_EXT_stencil_wrap");
#endif

  _supports_two_sided_stencil = false;
#ifndef OPENGLES
  //TODO: support the two-sided stencil functions that ended up in core.
  if (has_extension("GL_EXT_stencil_two_side")) {
    _glActiveStencilFaceEXT = (PFNGLACTIVESTENCILFACEEXTPROC)
      get_extension_func("glActiveStencilFaceEXT");
    _supports_two_sided_stencil = true;
  } else {
    _glActiveStencilFaceEXT = 0;
  }
#endif

  // Ensure the initial state is what we say it should be (in some cases, we
  // don't want the GL default settings; in others, we have to force the point
  // with some drivers that aren't strictly compliant w.r.t.  initial
  // settings).
  glFrontFace(GL_CCW);
#ifndef OPENGLES_2
  glDisable(GL_LINE_SMOOTH);
#endif
#ifdef SUPPORT_FIXED_FUNCTION
  if (!core_profile) {
    glDisable(GL_POINT_SMOOTH);
  }
#endif
#ifndef OPENGLES
  glDisable(GL_POLYGON_SMOOTH);
#endif  // OPENGLES

#ifndef OPENGLES_2
  if (_supports_multisample) {
    glDisable(GL_MULTISAMPLE);
  }
#endif

  // Set up all the enableddisabled flags to GL's known initial values:
  // everything off.
  _multisample_mode = 0;
  _line_smooth_enabled = false;
  _point_smooth_enabled = false;
  _polygon_smooth_enabled = false;
  _stencil_test_enabled = false;
  _blend_enabled = false;
  _depth_test_enabled = false;
  _fog_enabled = false;
  _alpha_test_enabled = false;
  _polygon_offset_enabled = false;
  _flat_shade_model = false;
  _decal_level = 0;
  _active_color_write_mask = ColorWriteAttrib::C_all;
  _tex_gen_point_sprite = false;

#ifndef OPENGLES_1
  _enabled_vertex_attrib_arrays.clear();
  memset(_vertex_attrib_divisors, 0, sizeof(GLint) * 32);
#endif

  // Dither is on by default in GL; let's turn it off
  glDisable(GL_DITHER);
  _dithering_enabled = false;

#ifndef OPENGLES_1
  _current_shader = (Shader *)NULL;
  _current_shader_context = (ShaderContext *)NULL;
  _vertex_array_shader = (Shader *)NULL;
  _vertex_array_shader_context = (ShaderContext *)NULL;
  _texture_binding_shader = (Shader *)NULL;
  _texture_binding_shader_context = (ShaderContext *)NULL;
#endif

  // Count the max number of lights
  _max_lights = 0;
#ifdef SUPPORT_FIXED_FUNCTION
  if (!core_profile) {
    GLint max_lights = 0;
    glGetIntegerv(GL_MAX_LIGHTS, &max_lights);
    _max_lights = max_lights;

    if (GLCAT.is_debug()) {
      GLCAT.debug()
        << "max lights = " << _max_lights << "\n";
    }
  }
#endif

  // Count the max number of clipping planes
  _max_clip_planes = 0;
#ifdef SUPPORT_FIXED_FUNCTION
  if (!core_profile) {
    GLint max_clip_planes = 0;
    glGetIntegerv(GL_MAX_CLIP_PLANES, &max_clip_planes);
    _max_clip_planes = max_clip_planes;

    if (GLCAT.is_debug()) {
      GLCAT.debug()
        << "max clip planes = " << _max_clip_planes << "\n";
    }
  }
#endif

  _max_texture_stages = 1;
#ifdef SUPPORT_FIXED_FUNCTION
  if (supports_multitexture && !core_profile) {
    GLint max_texture_stages = 0;
    glGetIntegerv(GL_MAX_TEXTURE_UNITS, &max_texture_stages);
    _max_texture_stages = max_texture_stages;

    if (GLCAT.is_debug()) {
      GLCAT.debug()
        << "max texture stages = " << _max_texture_stages << "\n";
    }
  }
#endif

  _current_vbuffer_index = 0;
  _current_ibuffer_index = 0;
  _current_vao_index = 0;
  _current_fbo = 0;
  _auto_antialias_mode = false;
  _render_mode = RenderModeAttrib::M_filled;
  _point_size = 1.0f;
  _point_perspective = false;

#ifndef OPENGLES
  _current_vertex_buffers.clear();
  _current_vertex_format.clear();
  memset(_vertex_attrib_columns, 0, sizeof(const GeomVertexColumn *) * 32);
#endif

  report_my_gl_errors();

#ifdef SUPPORT_FIXED_FUNCTION
  if (!core_profile) {
    if (gl_cheap_textures) {
      GLCAT.info()
        << "Setting glHint() for fastest textures.\n";
      glHint(GL_PERSPECTIVE_CORRECTION_HINT, GL_FASTEST);
    }

    // Use per-vertex fog if per-pixel fog requires SW renderer
    glHint(GL_FOG_HINT, GL_DONT_CARE);
  }
#endif

#ifdef SUPPORT_FIXED_FUNCTION
  if (!core_profile) {
    GLint num_red_bits = 0;
    glGetIntegerv(GL_RED_BITS, &num_red_bits);
    if (num_red_bits < 8) {
      glEnable(GL_DITHER);
      _dithering_enabled = true;
      if (GLCAT.is_debug()) {
        GLCAT.debug()
          << "frame buffer depth = " << num_red_bits
          << " bits/channel, enabling dithering\n";
      }
    }
  }
#endif

  _error_count = 0;

  report_my_gl_errors();

#ifndef OPENGLES_1
  if (GLCAT.is_debug()) {
    if (_supports_get_program_binary) {
      GLCAT.debug()
        << "Supported shader binary formats:\n";
      GLCAT.debug() << " ";

      pset<GLenum>::const_iterator it;
      for (it = _program_binary_formats.begin();
           it != _program_binary_formats.end(); ++it) {
        char number[16];
        sprintf(number, "0x%04X", *it);
        GLCAT.debug(false) << " " << number << "";
      }
      GLCAT.debug(false) << "\n";
    } else {
      GLCAT.debug() << "No shader binary formats supported.\n";
    }
  }
#endif

#ifndef OPENGLES
  if (_gl_shadlang_ver_major >= 4 || has_extension("GL_NV_gpu_program5")) {
    // gp5fp - OpenGL fragment profile for GeForce 400 Series and up
    _shader_model = SM_50;

  } else if (_gl_shadlang_ver_major >= 3 ||
             has_extension("GL_NV_gpu_program4")) {
    // gp4fp - OpenGL fragment profile for G8x (GeForce 8xxx and up)
    _shader_model = SM_40;

  } else if (has_extension("GL_NV_fragment_program2")) {
    // fp40 - OpenGL fragment profile for NV4x (GeForce 6xxx and 7xxx Series,
    // NV4x-based Quadro FX, etc.)
    _shader_model = SM_30;

  } else if (has_extension("GL_NV_fragment_program")) {
    // fp30 - OpenGL fragment profile for NV3x (GeForce FX, Quadro FX, etc.)
    _shader_model = SM_2X;

  } else if (_gl_shadlang_ver_major >= 1 ||
             has_extension("GL_ARB_fragment_program")) {
    // This OpenGL profile corresponds to the per-fragment functionality
    // introduced by GeForce FX and other DirectX 9 GPUs.
    _shader_model = SM_20;

  } else if (has_extension("GL_NV_texture_shader2")) {
    // fp20 - OpenGL fragment profile for NV2x (GeForce3, GeForce4 Ti, Quadro
    // DCC, etc.)
    _shader_model = SM_11;

  } else {
    // No shader support
    _shader_model = SM_00;
  }

  // DisplayInformation may have better shader model detection
  {
    GraphicsPipe *pipe;
    DisplayInformation *display_information;

    pipe = this->get_pipe();
    if (pipe) {
      display_information = pipe->get_display_information ();
      if (display_information) {
        if (display_information->get_shader_model() > _shader_model) {
          _shader_model = display_information->get_shader_model();
        }
      }
    }
  }
  _auto_detect_shader_model = _shader_model;

  if (GLCAT.is_debug()) {
#ifdef HAVE_CG
#if CG_VERSION_NUM >= 2200
    GLCAT.debug() << "Supported Cg profiles:\n";
    int num_profiles = cgGetNumSupportedProfiles();
    for (int i = 0; i < num_profiles; ++i) {
      CGprofile profile = cgGetSupportedProfile(i);
      if (cgGLIsProfileSupported(profile)) {
        GLCAT.debug() << "  " << cgGetProfileString(profile) << "\n";
      }
    }
#endif  // CG_VERSION_NUM >= 2200

#if CG_VERSION_NUM >= 3100
    GLCAT.debug() << "Cg GLSL version = "
      << cgGLGetGLSLVersionString(cgGLDetectGLSLVersion()) << "\n";
#endif

    GLCAT.debug()
      << "Cg latest vertex profile = "
      << cgGetProfileString(cgGLGetLatestProfile(CG_GL_VERTEX)) << "\n";
    GLCAT.debug()
      << "Cg latest fragment profile = "
      << cgGetProfileString(cgGLGetLatestProfile(CG_GL_FRAGMENT)) << "\n";
#if CG_VERSION_NUM >= 2000
    GLCAT.debug()
      << "Cg latest geometry profile = "
      << cgGetProfileString(cgGLGetLatestProfile(CG_GL_GEOMETRY)) << "\n";
#endif
    GLCAT.debug() << "basic-shaders-only " << basic_shaders_only << "\n";
    GLCAT.debug()
      << "Cg active vertex profile = "
      << cgGetProfileString((CGprofile)_shader_caps._active_vprofile) << "\n";
    GLCAT.debug()
      << "Cg active fragment profile = "
      << cgGetProfileString((CGprofile)_shader_caps._active_fprofile) << "\n";
    GLCAT.debug()
      << "Cg active geometry profile = "
      << cgGetProfileString((CGprofile)_shader_caps._active_gprofile) << "\n";
#endif  // HAVE_CG

    GLCAT.debug() << "shader model = " << _shader_model << "\n";
  }
#endif  // !OPENGLES

  // OpenGL core profile requires a VAO to be bound.  It's a bit silly,
  // because we can just bind a VAO and then forget about it.
#if !defined(OPENGLES)
  if (core_profile) {
    if (_supports_vao) {
      _glGenVertexArrays(1, &_current_vao_index);
      _glBindVertexArray(_current_vao_index);
    } else {
      GLCAT.error()
        << "Core profile enabled, but vertex array objects not supported!\n";
    }
  }
#endif

  // Now that the GSG has been initialized, make it available for
  // optimizations.
  add_gsg(this);
}

/**
 * Force the graphics card to finish drawing before returning.  !!!!!HACK
 * WARNING!!!! glfinish does not actually wait for the graphics card to finish
 * drawing only for draw calls to finish.  Thus flip may not happene
 * immediately.  Instead we read a single pixel from the framebuffer.  This
 * forces the graphics card to finish drawing the frame before returning.
 */
void CLP(GraphicsStateGuardian)::
finish() {
  // Rather than call glfinish which returns immediately if draw commands have
  // been submitted, we will read a single pixel from the frame.  That will
  // force the graphics card to finish drawing before it is called
  char data[4];
  glReadPixels(0,0,1,1,GL_RGBA,GL_UNSIGNED_BYTE,&data);
  // glFinish();
}

/**
 * Clears the framebuffer within the current DisplayRegion, according to the
 * flags indicated by the given DrawableRegion object.
 *
 * This does not set the DisplayRegion first.  You should call
 * prepare_display_region() to specify the region you wish the clear operation
 * to apply to.
 */
void CLP(GraphicsStateGuardian)::
clear(DrawableRegion *clearable) {
  PStatGPUTimer timer(this, _clear_pcollector);
  report_my_gl_errors();

  if (!clearable->is_any_clear_active()) {
    return;
  }

  // XXX rdb: Is this line really necessary?  Could we perhaps just reset the
  // color write mask and other relevant attributes?
  set_state_and_transform(RenderState::make_empty(), _internal_transform);

  int mask = 0;

#ifndef OPENGLES_1
  if (_current_fbo != 0 && _glClearBufferfv != NULL) {
    // We can use glClearBuffer to clear all the color attachments, which
    // protects us from the overhead of having to call set_draw_buffer for
    // every single attachment.
    int index = 0;

    if (_current_properties->get_color_bits() > 0) {
      if (_current_properties->is_stereo()) {
        // Clear both left and right attachments.
        if (clearable->get_clear_active(GraphicsOutput::RTP_color)) {
          LColorf v = LCAST(float, clearable->get_clear_value(GraphicsOutput::RTP_color));
          _glClearBufferfv(GL_COLOR, index, v.get_data());
          _glClearBufferfv(GL_COLOR, index + 1, v.get_data());
        }
        index += 2;
      } else {
        if (clearable->get_clear_active(GraphicsOutput::RTP_color)) {
          LColorf v = LCAST(float, clearable->get_clear_value(GraphicsOutput::RTP_color));
          _glClearBufferfv(GL_COLOR, index, v.get_data());
        }
        ++index;
      }
    }
    for (int i = 0; i < _current_properties->get_aux_rgba(); ++i) {
      int layerid = GraphicsOutput::RTP_aux_rgba_0 + i;
      if (clearable->get_clear_active(layerid)) {
        LColorf v = LCAST(float, clearable->get_clear_value(layerid));
        _glClearBufferfv(GL_COLOR, index, v.get_data());
      }
      ++index;
    }
    for (int i = 0; i < _current_properties->get_aux_hrgba(); ++i) {
      int layerid = GraphicsOutput::RTP_aux_hrgba_0 + i;
      if (clearable->get_clear_active(layerid)) {
        LColorf v = LCAST(float, clearable->get_clear_value(layerid));
        _glClearBufferfv(GL_COLOR, index, v.get_data());
      }
      ++index;
    }
    for (int i = 0; i < _current_properties->get_aux_float(); ++i) {
      int layerid = GraphicsOutput::RTP_aux_float_0 + i;
      if (clearable->get_clear_active(layerid)) {
        LColorf v = LCAST(float, clearable->get_clear_value(layerid));
        _glClearBufferfv(GL_COLOR, index, v.get_data());
      }
      ++index;
    }
  } else
#endif
  {
    if (_current_properties->get_aux_mask() != 0) {
      for (int i = 0; i < _current_properties->get_aux_rgba(); ++i) {
        int layerid = GraphicsOutput::RTP_aux_rgba_0 + i;
        int layerbit = RenderBuffer::T_aux_rgba_0 << i;
        if (clearable->get_clear_active(layerid)) {
          LColor v = clearable->get_clear_value(layerid);
          glClearColor(v[0], v[1], v[2], v[3]);
          set_draw_buffer(layerbit);
          glClear(GL_COLOR_BUFFER_BIT);
        }
      }
      for (int i = 0; i < _current_properties->get_aux_hrgba(); ++i) {
        int layerid = GraphicsOutput::RTP_aux_hrgba_0 + i;
        int layerbit = RenderBuffer::T_aux_hrgba_0 << i;
        if (clearable->get_clear_active(layerid)) {
          LColor v = clearable->get_clear_value(layerid);
          glClearColor(v[0], v[1], v[2], v[3]);
          set_draw_buffer(layerbit);
          glClear(GL_COLOR_BUFFER_BIT);
        }
      }
      for (int i = 0; i < _current_properties->get_aux_float(); ++i) {
        int layerid = GraphicsOutput::RTP_aux_float_0 + i;
        int layerbit = RenderBuffer::T_aux_float_0 << i;
        if (clearable->get_clear_active(layerid)) {
          LColor v = clearable->get_clear_value(layerid);
          glClearColor(v[0], v[1], v[2], v[3]);
          set_draw_buffer(layerbit);
          glClear(GL_COLOR_BUFFER_BIT);
        }
      }

      // In the past, it was possible to set the draw buffer once in
      // prepare_display_region and then forget about it.  Now, with aux
      // layers, it is necessary to occasionally change the draw buffer.  In
      // time, I think there will need to be a draw buffer attrib.  Until
      // then, this little hack to put things back the way they were after
      // prepare_display_region will do.

      set_draw_buffer(_draw_buffer_type);
    }

    if (_current_properties->get_color_bits() > 0) {
      if (clearable->get_clear_color_active()) {
        LColor v = clearable->get_clear_color();
        glClearColor(v[0], v[1], v[2], v[3]);
        clear_color_write_mask();
        _state_mask.clear_bit(ColorWriteAttrib::get_class_slot());
        mask |= GL_COLOR_BUFFER_BIT;
      }
    }
  }

  if (clearable->get_clear_depth_active()) {
#ifdef OPENGLES
    glClearDepthf(clearable->get_clear_depth());
#else
    glClearDepth(clearable->get_clear_depth());
#endif  // OPENGLES
#ifdef GSG_VERBOSE
    GLCAT.spam()
      << "glDepthMask(GL_TRUE)" << endl;
#endif
    glDepthMask(GL_TRUE);
    _state_mask.clear_bit(DepthWriteAttrib::get_class_slot());
    mask |= GL_DEPTH_BUFFER_BIT;
  }

  if (_supports_stencil && clearable->get_clear_stencil_active()) {
    glStencilMask(~0);
    glClearStencil(clearable->get_clear_stencil());
    mask |= GL_STENCIL_BUFFER_BIT;
  }

  if (mask != 0) {
    glClear(mask);

    if (GLCAT.is_spam()) {
      string clear_flags;
      if (mask & GL_COLOR_BUFFER_BIT) {
        clear_flags += " | GL_COLOR_BUFFER_BIT";
      }
      if (mask & GL_DEPTH_BUFFER_BIT) {
        clear_flags += " | GL_DEPTH_BUFFER_BIT";
      }
      if (mask & GL_STENCIL_BUFFER_BIT) {
        clear_flags += " | GL_STENCIL_BUFFER_BIT";
      }
  #ifndef OPENGLES
      if (mask & GL_ACCUM_BUFFER_BIT) {
        clear_flags += " | GL_ACCUM_BUFFER_BIT";
      }
  #endif
      GLCAT.spam() << "glClear(" << (clear_flags.c_str() + 3) << ")\n";
    }
  }

  report_my_gl_errors();
}

/**
 * Prepare a display region for rendering (set up scissor region and viewport)
 */
void CLP(GraphicsStateGuardian)::
prepare_display_region(DisplayRegionPipelineReader *dr) {
  nassertv(dr != (DisplayRegionPipelineReader *)NULL);
  GraphicsStateGuardian::prepare_display_region(dr);

  int l, b, w, h;
  dr->get_region_pixels(l, b, w, h);
  _viewport_x = l;
  _viewport_y = b;
  _viewport_width = w;
  _viewport_height = h;
  GLint x = GLint(l);
  GLint y = GLint(b);
  GLsizei width = GLsizei(w);
  GLsizei height = GLsizei(h);

  _draw_buffer_type = dr->get_object()->get_draw_buffer_type() & _current_properties->get_buffer_mask() & _stereo_buffer_mask;
  _draw_buffer_type |= _current_properties->get_aux_mask();
  set_draw_buffer(_draw_buffer_type);

  int count = dr->get_num_regions();

  if (dr->get_scissor_enabled()) {
    if (GLCAT.is_spam()) {
      GLCAT.spam()
        << "glEnable(GL_SCISSOR_TEST)\n";
    }
    glEnable(GL_SCISSOR_TEST);
    _scissor_enabled = true;
    _scissor_array.resize(count);
  } else {
    if (GLCAT.is_spam()) {
      GLCAT.spam()
        << "glDisable(GL_SCISSOR_TEST)\n";
    }
    glDisable(GL_SCISSOR_TEST);
    _scissor_enabled = false;
    _scissor_array.clear();
  }

  _scissor_attrib_active = false;

#ifndef OPENGLES
  if (_supports_viewport_arrays) {

    GLfloat *viewports = (GLfloat *)alloca(sizeof(GLfloat) * 4 * count);

    // We store the scissor regions in a vector since we may need to switch
    // back to it in do_issue_scissor.
    for (int i = 0; i < count; ++i) {
      LVecBase4i sr;
      dr->get_region_pixels(i, sr[0], sr[1], sr[2], sr[3]);
      GLfloat *vr = viewports + i * 4;
      vr[0] = (GLfloat) sr[0];
      vr[1] = (GLfloat) sr[1];
      vr[2] = (GLfloat) sr[2];
      vr[3] = (GLfloat) sr[3];
      if (_scissor_enabled) {
        _scissor_array[i] = sr;
      }
    }
    _glViewportArrayv(0, count, viewports);
    if (_scissor_enabled) {
      _glScissorArrayv(0, count, _scissor_array[0].get_data());
    }

    if (GLCAT.is_spam()) {
      GLCAT.spam()
        << "glViewportArrayv(0, " << count << ",";
      for (int i = 0; i < count; ++i) {
        GLfloat *vr = viewports + i * 4;
        GLCAT.spam(false) << " [" << vr[0] << " " << vr[1] << " " << vr[2] << " " << vr[3] << "]";
      }
      GLCAT.spam(false) << ")\n";
      if (_scissor_enabled) {
        GLCAT.spam()
          << "glScissorArrayv(0, " << count << ",";
        for (int i = 0; i < count; ++i) {
          const LVecBase4i &sr = _scissor_array[i];
          GLCAT.spam(false) << " [" << sr << "]";
        }
        GLCAT.spam(false) << ")\n";
      }
    }

  } else
#endif  // OPENGLES
  {
    glViewport(x, y, width, height);
    if (_scissor_enabled) {
      glScissor(x, y, width, height);

      _scissor_array.resize(1);
      _scissor_array[0].set(x, y, width, height);
    }

    if (GLCAT.is_spam()) {
      GLCAT.spam()
        << "glViewport(" << x << ", " << y << ", " << width << ", " << height << ")\n";
      if (dr->get_scissor_enabled()) {
        GLCAT.spam()
          << "glScissor(" << x << ", " << y << ", " << width << ", " << height << ")\n";
      }
    }
  }

  report_my_gl_errors();
}

/**
 * Resets any non-standard graphics state that might give a callback apoplexy.
 * Some drivers require that the graphics state be restored to neutral before
 * performing certain operations.  In OpenGL, for instance, this closes any
 * open vertex buffers.
 */
void CLP(GraphicsStateGuardian)::
clear_before_callback() {
#ifdef SUPPORT_FIXED_FUNCTION
  disable_standard_vertex_arrays();
#endif
#ifndef OPENGLES_1
  if (_vertex_array_shader_context != 0) {
    _vertex_array_shader_context->disable_shader_vertex_arrays();
    _vertex_array_shader = (Shader *)NULL;
    _vertex_array_shader_context = (ShaderContext *)NULL;
  }
#endif
  unbind_buffers();

  // Some callbacks may quite reasonably assume that the active texture stage
  // is still set to stage 0.  CEGUI, in particular, makes this assumption.
  set_active_texture_stage(0);
#ifdef SUPPORT_FIXED_FUNCTION
  _glClientActiveTexture(GL_TEXTURE0);
#endif

  // Clear the bound sampler object, so that we do not inadvertently override
  // the callback's desired sampler settings.
#ifndef OPENGLES_1
  if (_supports_sampler_objects) {
    _glBindSampler(0, 0);

    if (GLCAT.is_spam()) {
      GLCAT.spam()
        << "glBindSampler(0, 0)\n";
    }
  }
#endif
}

/**
 * Given a lens, calculates the appropriate projection matrix for use with
 * this gsg.  Note that the projection matrix depends a lot upon the
 * coordinate system of the rendering API.
 *
 * The return value is a TransformState if the lens is acceptable, NULL if it
 * is not.
 */
CPT(TransformState) CLP(GraphicsStateGuardian)::
calc_projection_mat(const Lens *lens) {
  if (lens == (Lens *)NULL) {
    return NULL;
  }

  if (!lens->is_linear()) {
    return NULL;
  }

  // The projection matrix must always be right-handed Y-up, even if our
  // coordinate system of choice is otherwise, because certain GL calls
  // (specifically glTexGen(GL_SPHERE_MAP)) assume this kind of a coordinate
  // system.  Sigh.  In order to implement a Z-up (or other arbitrary)
  // coordinate system, we'll use a Y-up projection matrix, and store the
  // conversion to our coordinate system of choice in the modelview matrix.

  LMatrix4 result =
    LMatrix4::convert_mat(_internal_coordinate_system,
                          lens->get_coordinate_system()) *
    lens->get_projection_mat(_current_stereo_channel);

  if (_scene_setup->get_inverted()) {
    // If the scene is supposed to be inverted, then invert the projection
    // matrix.
    result *= LMatrix4::scale_mat(1.0f, -1.0f, 1.0f);
  }

  return TransformState::make_mat(result);
}

/**
 * Makes the current lens (whichever lens was most recently specified with
 * set_scene()) active, so that it will transform future rendered geometry.
 * Normally this is only called from the draw process, and usually it is
 * called by set_scene().
 *
 * The return value is true if the lens is acceptable, false if it is not.
 */
bool CLP(GraphicsStateGuardian)::
prepare_lens() {
#ifdef SUPPORT_FIXED_FUNCTION
  if (GLCAT.is_spam()) {
    GLCAT.spam()
      << "glMatrixMode(GL_PROJECTION): " << _projection_mat->get_mat() << endl;
  }

  glMatrixMode(GL_PROJECTION);
  call_glLoadMatrix(_projection_mat->get_mat());
  report_my_gl_errors();

  do_point_size();
#endif

#ifndef OPENGLES_1
  if (_current_shader_context) {
    _current_shader_context->issue_parameters(Shader::SSD_transform);
  }
#endif

  return true;
}

/**
 * Called before each frame is rendered, to allow the GSG a chance to do any
 * internal cleanup before beginning the frame.
 *
 * The return value is true if successful (in which case the frame will be
 * drawn and end_frame() will be called later), or false if unsuccessful (in
 * which case nothing will be drawn and end_frame() will not be called).
 */
bool CLP(GraphicsStateGuardian)::
begin_frame(Thread *current_thread) {
  if (!GraphicsStateGuardian::begin_frame(current_thread)) {
    return false;
  }
  _renderbuffer_residency.begin_frame(current_thread);

  report_my_gl_errors();

#ifdef DO_PSTATS
  _vertices_display_list_pcollector.clear_level();
  _vertices_immediate_pcollector.clear_level();
  _primitive_batches_display_list_pcollector.clear_level();
#endif

#ifndef NDEBUG
  _show_texture_usage = false;
  if (gl_show_texture_usage) {
    // When this is true, then every other second, we show the usage textures
    // instead of the real textures.
    double now = ClockObject::get_global_clock()->get_frame_time();
    int this_second = (int)floor(now);
    if (this_second & 1) {
      _show_texture_usage = true;
      _show_texture_usage_index = this_second >> 1;

      int max_size = gl_show_texture_usage_max_size;
      if (max_size != _show_texture_usage_max_size) {
        // Remove the cache of usage textures; we've changed the max size.
        UsageTextures::iterator ui;
        for (ui = _usage_textures.begin();
             ui != _usage_textures.end();
             ++ui) {
          GLuint index = (*ui).second;
          glDeleteTextures(1, &index);
        }
        _usage_textures.clear();
        _show_texture_usage_max_size = max_size;
      }
    }
  }
#endif  // NDEBUG

#ifdef DO_PSTATS
  /*if (_supports_timer_query) {
    // Measure the difference between the OpenGL clock and the PStats clock.
    GLint64 time_ns;
    _glGetInteger64v(GL_TIMESTAMP, &time_ns);
    _timer_delta = time_ns * -0.000000001;
    _timer_delta += PStatClient::get_global_pstats()->get_real_time();
  }*/
#endif

#ifndef OPENGLES
  if (_current_properties->get_srgb_color()) {
    glEnable(GL_FRAMEBUFFER_SRGB);
  }
#endif

  report_my_gl_errors();
  return true;
}

/**
 * Called between begin_frame() and end_frame() to mark the beginning of
 * drawing commands for a "scene" (usually a particular DisplayRegion) within
 * a frame.  All 3-D drawing commands, except the clear operation, must be
 * enclosed within begin_scene() .. end_scene().
 *
 * The return value is true if successful (in which case the scene will be
 * drawn and end_scene() will be called later), or false if unsuccessful (in
 * which case nothing will be drawn and end_scene() will not be called).
 */
bool CLP(GraphicsStateGuardian)::
begin_scene() {
  return GraphicsStateGuardian::begin_scene();
}

/**
 * Called between begin_frame() and end_frame() to mark the end of drawing
 * commands for a "scene" (usually a particular DisplayRegion) within a frame.
 * All 3-D drawing commands, except the clear operation, must be enclosed
 * within begin_scene() .. end_scene().
 */
void CLP(GraphicsStateGuardian)::
end_scene() {
  GraphicsStateGuardian::end_scene();

  _dlights.clear();
  report_my_gl_errors();
}

/**
 * Called after each frame is rendered, to allow the GSG a chance to do any
 * internal cleanup after rendering the frame, and before the window flips.
 */
void CLP(GraphicsStateGuardian)::
end_frame(Thread *current_thread) {
  report_my_gl_errors();

#ifndef OPENGLES
  if (_current_properties->get_srgb_color()) {
    glDisable(GL_FRAMEBUFFER_SRGB);
  }
#endif

#ifdef DO_PSTATS
  // Check for textures, etc., that are no longer resident.  These calls might
  // be measurably expensive, and they don't have any benefit unless we are
  // actually viewing PStats, so don't do them unless we're connected.  That
  // will just mean that we'll count everything as resident until the user
  // connects PStats, at which point it will then correct the assessment.  No
  // harm done.
  if (PStatClient::is_connected()) {
    check_nonresident_texture(_prepared_objects->_texture_residency.get_inactive_resident());
    check_nonresident_texture(_prepared_objects->_texture_residency.get_active_resident());

    // OpenGL provides no methods for querying whether a buffer object (vertex
    // buffer) is resident.  In fact, the API appears geared towards the
    // assumption that such buffers are always resident.  OK.
  }
#endif

#ifndef OPENGLES_1
  // This breaks shaders across multiple regions.
  if (_vertex_array_shader_context != 0) {
    _vertex_array_shader_context->disable_shader_vertex_arrays();
    _vertex_array_shader = (Shader *)NULL;
    _vertex_array_shader_context = (ShaderContext *)NULL;
  }
  if (_texture_binding_shader_context != 0) {
    _texture_binding_shader_context->disable_shader_texture_bindings();
    _texture_binding_shader = (Shader *)NULL;
    _texture_binding_shader_context = (ShaderContext *)NULL;
  }
  if (_current_shader_context != 0) {
    _current_shader_context->unbind();
    _current_shader = (Shader *)NULL;
    _current_shader_context = (ShaderContext *)NULL;
  }
#endif

  // Respecify the active texture next frame, for good measure.
  _active_texture_stage = -1;

  // Calling glFlush() at the end of the frame is particularly necessary if
  // this is a single-buffered visual, so that the frame will be finished
  // drawing before we return to the application.  It's not clear what effect
  // this has on our total frame time.  if (_force_flush ||
  // _current_properties->is_single_buffered()) { gl_flush(); }
  maybe_gl_finish();

  GraphicsStateGuardian::end_frame(current_thread);

  _renderbuffer_residency.end_frame(current_thread);

  // Flush any PCollectors specific to this kind of GSG.
  _primitive_batches_display_list_pcollector.flush_level();
  _vertices_display_list_pcollector.flush_level();
  _vertices_immediate_pcollector.flush_level();

  // Now is a good time to delete any pending display lists.
#ifndef OPENGLES
#ifdef SUPPORT_FIXED_FUNCTION
  if (display_lists) {
    LightMutexHolder holder(_lock);
    if (!_deleted_display_lists.empty()) {
      DeletedNames::iterator ddli;
      for (ddli = _deleted_display_lists.begin();
           ddli != _deleted_display_lists.end();
           ++ddli) {
        if (GLCAT.is_debug()) {
          GLCAT.debug()
            << "releasing display list index " << (int)(*ddli) << "\n";
        }
        glDeleteLists((*ddli), 1);
      }
      _deleted_display_lists.clear();
    }
  }
#endif

  // And deleted queries, too, unless we're using query timers in which case
  // we'll need to reuse lots of them.
  if (_supports_occlusion_query && !get_timer_queries_active()) {
    LightMutexHolder holder(_lock);
    if (!_deleted_queries.empty()) {
      if (GLCAT.is_spam()) {
        DeletedNames::iterator dqi;
        for (dqi = _deleted_queries.begin();
             dqi != _deleted_queries.end();
             ++dqi) {
          GLCAT.spam()
            << "releasing query index " << (int)(*dqi) << "\n";
        }
      }
      _glDeleteQueries(_deleted_queries.size(), &_deleted_queries[0]);
      _deleted_queries.clear();
    }
  }
#endif  // OPENGLES

#ifndef NDEBUG
  if (_check_errors || (_supports_debug && gl_debug)) {
    report_my_gl_errors();
  } else {
    // If _check_errors is false, we still want to check for errors once every
    // second, so that we know if anything went wrong at all.
    double current = ClockObject::get_global_clock()->get_frame_time();

    if (current - _last_error_check >= 1.0) {
      _last_error_check = current;
      PStatTimer timer(_check_error_pcollector);

      GLenum error_code = glGetError();
      if (error_code != GL_NO_ERROR) {
        int error_count = 0;

        do {
          ++error_count;
          GLCAT.error()
            << "GL error 0x" << hex << error_code << dec << " : "
            << get_error_string(error_code) << "\n";
          error_code = glGetError();
        } while (error_code != GL_NO_ERROR);

        if (error_count == 1) {
          GLCAT.error()
            << "An OpenGL error has occurred.";
        } else {
          GLCAT.error()
            << error_count << " OpenGL errors have occurred.";
        }

        if (_supports_debug) {
          GLCAT.error(false) << "  Set gl-debug #t "
            << "in your PRC file to display more information.\n";
        } else {
          GLCAT.error(false) << "  Set gl-check-errors #t "
            << "in your PRC file to display more information.\n";
        }

        _error_count += error_count;
        if (_error_count >= gl_max_errors) {
          panic_deactivate();
        }
      }
    }
  }
#endif

  // Add in a newline to the spam output for improved legibility.
  if (GLCAT.is_spam()) {
    GLCAT.spam(false) << endl;
  }
}

/**
 * Called before a sequence of draw_primitive() functions are called, this
 * should prepare the vertex data for rendering.  It returns true if the
 * vertices are ok, false to abort this group of primitives.
 */
bool CLP(GraphicsStateGuardian)::
begin_draw_primitives(const GeomPipelineReader *geom_reader,
                      const GeomMunger *munger,
                      const GeomVertexDataPipelineReader *data_reader,
                      bool force) {
#ifndef NDEBUG
  if (GLCAT.is_spam()) {
    GLCAT.spam() << "begin_draw_primitives: " << *(data_reader->get_object()) << "\n";
  }
#endif  // NDEBUG

#ifndef SUPPORT_FIXED_FUNCTION
  // We can't draw without a shader bound in OpenGL ES 2.  This shouldn't
  // happen anyway unless the default shader failed to compile somehow.
  if (_current_shader_context == NULL) {
    return false;
  }
#endif

  if (!GraphicsStateGuardian::begin_draw_primitives(geom_reader, munger, data_reader, force)) {
    return false;
  }
  nassertr(_data_reader != (GeomVertexDataPipelineReader *)NULL, false);

  _geom_display_list = 0;

  if (_auto_antialias_mode) {
    switch (geom_reader->get_primitive_type()) {
    case GeomPrimitive::PT_polygons:
    case GeomPrimitive::PT_patches:
      setup_antialias_polygon();
      break;
    case GeomPrimitive::PT_points:
      setup_antialias_point();
      break;
    case GeomPrimitive::PT_lines:
      setup_antialias_line();
      break;
    case GeomPrimitive::PT_none:
      break;
    }

    int transparency_slot = TransparencyAttrib::get_class_slot();
    int color_write_slot = ColorWriteAttrib::get_class_slot();
    int color_blend_slot = ColorBlendAttrib::get_class_slot();
    if (!_state_mask.get_bit(transparency_slot) ||
        !_state_mask.get_bit(color_write_slot) ||
        !_state_mask.get_bit(color_blend_slot)) {
      do_issue_blending();
      _state_mask.set_bit(transparency_slot);
      _state_mask.set_bit(color_write_slot);
      _state_mask.set_bit(color_blend_slot);
    }
  }

#ifdef SUPPORT_FIXED_FUNCTION
  if (_data_reader->is_vertex_transformed()) {
    // If the vertex data claims to be already transformed into clip
    // coordinates, wipe out the current projection and modelview matrix (so
    // we don't attempt to transform it again).
    glMatrixMode(GL_PROJECTION);
    glPushMatrix();
    glLoadIdentity();
    glMatrixMode(GL_MODELVIEW);
    glPushMatrix();
    glLoadIdentity();
  }
#endif

#if !defined(OPENGLES) && defined(SUPPORT_FIXED_FUNCTION)  // Display lists not supported by OpenGL ES.
  if (geom_reader->get_usage_hint() == Geom::UH_static &&
      _data_reader->get_usage_hint() == Geom::UH_static &&
      display_lists) {
    // If the geom claims to be totally static, try to build it into a display
    // list.

    // Before we compile or call a display list, make sure the current buffers
    // are unbound, or the nVidia drivers may crash.
    unbind_buffers();

    GeomContext *gc = geom_reader->prepare_now(get_prepared_objects(), this);
    nassertr(gc != (GeomContext *)NULL, false);
    CLP(GeomContext) *ggc = DCAST(CLP(GeomContext), gc);
    const CLP(GeomMunger) *gmunger = DCAST(CLP(GeomMunger), _munger);

    UpdateSeq modified = max(geom_reader->get_modified(), _data_reader->get_modified());
    if (ggc->get_display_list(_geom_display_list, gmunger, modified)) {
      // If it hasn't been modified, just play the display list again.
      if (GLCAT.is_spam()) {
        GLCAT.spam()
          << "calling display list " << (int)_geom_display_list << "\n";
      }

      glCallList(_geom_display_list);
#ifdef DO_PSTATS
      _vertices_display_list_pcollector.add_level(ggc->_num_verts);
      _primitive_batches_display_list_pcollector.add_level(1);
#endif

      // And now we don't need to do anything else for this geom.
      _geom_display_list = 0;
      end_draw_primitives();
      return false;
    }

    // Since we start this collector explicitly, we have to be sure to stop it
    // again.
    _load_display_list_pcollector.start();

    if (GLCAT.is_debug()) {
      GLCAT.debug()
        << "compiling display list " << (int)_geom_display_list << "\n";
    }

    // If it has been modified, or this is the first time, then we need to
    // build the display list up.
    if (gl_compile_and_execute) {
      glNewList(_geom_display_list, GL_COMPILE_AND_EXECUTE);
    } else {
      glNewList(_geom_display_list, GL_COMPILE);
    }

#ifdef DO_PSTATS
    // Count up the number of vertices used by primitives in the Geom, for
    // PStats reporting.
    ggc->_num_verts = 0;
    for (int i = 0; i < geom_reader->get_num_primitives(); i++) {
      ggc->_num_verts += geom_reader->get_primitive(i)->get_num_vertices();
    }
#endif
  }
#endif  // OPENGLES

  // Enable the appropriate vertex arrays, and disable any extra vertex arrays
  // used by the previous rendering mode.
#ifdef SUPPORT_IMMEDIATE_MODE
  _use_sender = !vertex_arrays;
#endif

#ifndef OPENGLES_1
  if (_use_vertex_attrib_binding) {
    const GeomVertexFormat *format = data_reader->get_format();
    if (format != _current_vertex_format) {
      update_shader_vertex_format(format);
    }
  }
#endif

  {
    // PStatGPUTimer timer(this, _vertex_array_update_pcollector);
#ifdef OPENGLES_1
    if (!update_standard_vertex_arrays(force)) {
      return false;
    }
#else
    if (_current_shader_context == 0) {
      // No shader.
      if (_vertex_array_shader_context != 0) {
        _vertex_array_shader_context->disable_shader_vertex_arrays();
      }
#ifdef SUPPORT_FIXED_FUNCTION
      if (!update_standard_vertex_arrays(force)) {
        return false;
      }
#endif
    } else {
#ifdef SUPPORT_FIXED_FUNCTION
      // Shader.
      if (_vertex_array_shader_context == 0 ||
          _vertex_array_shader_context->uses_standard_vertex_arrays()) {
        // Previous shader used standard arrays.
        if (_current_shader_context->uses_standard_vertex_arrays()) {
          // So does the current, so update them.
          if (!update_standard_vertex_arrays(force)) {
            return false;
          }
        } else {
          // The current shader does not, so disable them entirely.
          disable_standard_vertex_arrays();
        }
      }
#ifdef HAVE_CG
      else if (_vertex_array_shader_context->is_of_type(CLP(CgShaderContext)::get_class_type())) {
        // The previous shader was a Cg shader, which can leave a messy
        // situation.
        _vertex_array_shader_context->disable_shader_vertex_arrays();
      }
#endif
#endif  // SUPPORT_FIXED_FUNCTION
      // Now update the vertex arrays for the current shader.
      if (!_current_shader_context->
          update_shader_vertex_arrays(_vertex_array_shader_context, force)) {
        return false;
      }
    }

    _vertex_array_shader = _current_shader;
    _vertex_array_shader_context = _current_shader_context;
#endif  // OPENGLES_1
  }

  report_my_gl_errors();
  return true;
}

#ifdef SUPPORT_FIXED_FUNCTION
/**
 * Disables any unneeded vertex arrays that were previously enabled, and
 * enables any vertex arrays that are needed that were not previously enabled
 * (or, sets up an immediate-mode sender). Called only from
 * begin_draw_primitives.  Used only when the standard (non-shader) pipeline
 * is about to be used - glShaderContexts are responsible for setting up their
 * own vertex arrays.
 */
bool CLP(GraphicsStateGuardian)::
update_standard_vertex_arrays(bool force) {
#ifdef SUPPORT_IMMEDIATE_MODE
  if (_use_sender) {
    // We must use immediate mode to render primitives.
    _sender.clear();

    _sender.add_column(_data_reader, InternalName::get_normal(),
                       NULL, NULL, GLPf(Normal3), NULL);
#ifndef NDEBUG
    if (_show_texture_usage) {
      // In show_texture_usage mode, all colors are white, so as not to
      // contaminate the texture color.
      GLPf(Color4)(1.0f, 1.0f, 1.0f, 1.0f);
    } else
#endif // NDEBUG
      if (!_sender.add_column(_data_reader, InternalName::get_color(),
                              NULL, NULL, GLPf(Color3), GLPf(Color4))) {
        // If we didn't have a color column, the item color is white.
        GLPf(Color4)(1.0f, 1.0f, 1.0f, 1.0f);
      }

    // Now set up each of the active texture coordinate stages--or at least
    // those for which we're not generating texture coordinates automatically.
    int max_stage_index = _target_texture->get_num_on_ff_stages();
    int stage_index = 0;
    while (stage_index < max_stage_index) {
      TextureStage *stage = _target_texture->get_on_ff_stage(stage_index);
      if (!_target_tex_gen->has_gen_texcoord_stage(stage)) {
        // This stage is not one of the stages that doesn't need texcoords
        // issued for it.
        const InternalName *name = stage->get_texcoord_name();
        if (stage_index == 0) {
          // Use the original functions for stage 0, in case we don't support
          // multitexture.
          _sender.add_column(_data_reader, name,
                             GLPf(TexCoord1), GLPf(TexCoord2),
                             GLPf(TexCoord3), GLPf(TexCoord4));

        } else {
          // Other stages require the multitexture functions.
          _sender.add_texcoord_column(_data_reader, name, stage_index,
                                      GLf(_glMultiTexCoord1), GLf(_glMultiTexCoord2),
                                      GLf(_glMultiTexCoord3), GLf(_glMultiTexCoord4));
        }
      }

      ++stage_index;
    }

    // Be sure also to disable any texture stages we had enabled before.
    while (stage_index < _last_max_stage_index) {
      _glClientActiveTexture(GL_TEXTURE0 + stage_index);
      glDisableClientState(GL_TEXTURE_COORD_ARRAY);
      ++stage_index;
    }
    _last_max_stage_index = max_stage_index;

    // We must add vertex last, because glVertex3f() is the key function call
    // that actually issues the vertex.
    _sender.add_column(_data_reader, InternalName::get_vertex(),
                       NULL, GLPf(Vertex2), GLPf(Vertex3), GLPf(Vertex4));

  } else
#endif  // SUPPORT_IMMEDIATE_MODE
  {
    // We may use vertex arrays or buffers to render primitives.
    const GeomVertexArrayDataHandle *array_reader;
    const unsigned char *client_pointer;
    int num_values;
    Geom::NumericType numeric_type;
    int start;
    int stride;

    if (_data_reader->get_normal_info(array_reader, numeric_type,
                                      start, stride)) {
      if (!setup_array_data(client_pointer, array_reader, force)) {
        return false;
      }
      glNormalPointer(get_numeric_type(numeric_type), stride,
                      client_pointer + start);
      glEnableClientState(GL_NORMAL_ARRAY);
    } else {
      glDisableClientState(GL_NORMAL_ARRAY);
    }

#ifndef NDEBUG
    if (_show_texture_usage) {
      // In show_texture_usage mode, all colors are white, so as not to
      // contaminate the texture color.
      glDisableClientState(GL_COLOR_ARRAY);
      GLPf(Color4)(1.0f, 1.0f, 1.0f, 1.0f);
    } else
#endif // NDEBUG
      if (_data_reader->get_color_info(array_reader, num_values, numeric_type,
                                       start, stride)) {
        if (!setup_array_data(client_pointer, array_reader, force)) {
          return false;
        }
        if (numeric_type == Geom::NT_packed_dabc) {
          glColorPointer(GL_BGRA, GL_UNSIGNED_BYTE,
                         stride, client_pointer + start);
        } else {
          glColorPointer(num_values, get_numeric_type(numeric_type),
                         stride, client_pointer + start);
        }
        glEnableClientState(GL_COLOR_ARRAY);
      } else {
        glDisableClientState(GL_COLOR_ARRAY);

        // Since we don't have per-vertex color, the implicit color is white.
        GLPf(Color4)(1.0f, 1.0f, 1.0f, 1.0f);
      }

    // Now set up each of the active texture coordinate stages--or at least
    // those for which we're not generating texture coordinates automatically.
    int max_stage_index = _target_texture->get_num_on_ff_stages();
    int stage_index = 0;
    while (stage_index < max_stage_index) {
      _glClientActiveTexture(GL_TEXTURE0 + stage_index);
      TextureStage *stage = _target_texture->get_on_ff_stage(stage_index);
      if (!_target_tex_gen->has_gen_texcoord_stage(stage)) {
        // This stage is not one of the stages that doesn't need texcoords
        // issued for it.
        const InternalName *name = stage->get_texcoord_name();

        if (_data_reader->get_array_info(name, array_reader, num_values,
                                         numeric_type, start, stride)) {
          // The vertex data does have texcoords for this stage.
          if (!setup_array_data(client_pointer, array_reader, force)) {
            return false;
          }
          glTexCoordPointer(num_values, get_numeric_type(numeric_type),
                               stride, client_pointer + start);
          glEnableClientState(GL_TEXTURE_COORD_ARRAY);

        } else {
          // The vertex data doesn't have texcoords for this stage (even
          // though they're needed).
          glDisableClientState(GL_TEXTURE_COORD_ARRAY);
        }
      } else {
        // No texcoords are needed for this stage.
        glDisableClientState(GL_TEXTURE_COORD_ARRAY);
      }

      ++stage_index;
    }

    // Be sure also to disable any texture stages we had enabled before.
    while (stage_index < _last_max_stage_index) {
      _glClientActiveTexture(GL_TEXTURE0 + stage_index);
      glDisableClientState(GL_TEXTURE_COORD_ARRAY);
      ++stage_index;
    }
    _last_max_stage_index = max_stage_index;

    // There's no requirement that we add vertices last, but we do anyway.
    if (_data_reader->get_vertex_info(array_reader, num_values, numeric_type,
                                      start, stride)) {
      if (!setup_array_data(client_pointer, array_reader, force)) {
        return false;
      }
      glVertexPointer(num_values, get_numeric_type(numeric_type),
                      stride, client_pointer + start);
      glEnableClientState(GL_VERTEX_ARRAY);
    }
  }
  return true;
}
#endif  // SUPPORT_FIXED_FUNCTION

/**
 * Ensures the vertex and array buffers are no longer bound.  Some graphics
 * drivers crash if these are left bound indiscriminantly.
 */
void CLP(GraphicsStateGuardian)::
unbind_buffers() {
  if (_current_vbuffer_index != 0) {
    if (GLCAT.is_spam() && gl_debug_buffers) {
      GLCAT.spam()
        << "unbinding vertex buffer\n";
    }
    _glBindBuffer(GL_ARRAY_BUFFER, 0);
    _current_vbuffer_index = 0;
  }
  if (_current_ibuffer_index != 0) {
    if (GLCAT.is_spam() && gl_debug_buffers) {
      GLCAT.spam()
        << "unbinding index buffer\n";
    }
    _glBindBuffer(GL_ELEMENT_ARRAY_BUFFER, 0);
    _current_ibuffer_index = 0;
  }

#ifndef OPENGLES
  if (_current_vertex_buffers.size() > 1 && _supports_multi_bind) {
    _glBindVertexBuffers(0, _current_vertex_buffers.size(), NULL, NULL, NULL);
  } else {
    for (int i = 0; i < _current_vertex_buffers.size(); ++i) {
      if (_current_vertex_buffers[i] != 0) {
        _glBindVertexBuffer(i, 0, 0, 0);
      }
    }
  }
  _current_vertex_buffers.clear();
#endif

#ifdef SUPPORT_FIXED_FUNCTION
  disable_standard_vertex_arrays();
#endif
}

#ifdef SUPPORT_FIXED_FUNCTION
/**
 * Used to disable all the standard vertex arrays that are currently enabled.
 * glShaderContexts are responsible for setting up their own vertex arrays,
 * but before they can do so, the standard vertex arrays need to be disabled
 * to get them "out of the way."  Called only from begin_draw_primitives.
 */
void CLP(GraphicsStateGuardian)::
disable_standard_vertex_arrays() {
#ifdef SUPPORT_IMMEDIATE_MODE
  if (_use_sender) return;
#endif

  glDisableClientState(GL_NORMAL_ARRAY);
  glDisableClientState(GL_COLOR_ARRAY);
  GLPf(Color4)(1.0f, 1.0f, 1.0f, 1.0f);

  for (int stage_index=0; stage_index < _last_max_stage_index; stage_index++) {
    _glClientActiveTexture(GL_TEXTURE0 + stage_index);
    glDisableClientState(GL_TEXTURE_COORD_ARRAY);
  }
  _last_max_stage_index = 0;

  glDisableClientState(GL_VERTEX_ARRAY);
  report_my_gl_errors();
}
#endif  // SUPPORT_FIXED_FUNCTION

#ifndef OPENGLES_1
/**
 * Updates the vertex format used by the shader.  This is still an
 * experimental feature.
 */
void CLP(GraphicsStateGuardian)::
update_shader_vertex_format(const GeomVertexFormat *format) {
  size_t num_columns = format->get_num_columns();
  for (size_t ci = 0; ci < num_columns; ++ci) {
    GLuint binding = format->get_array_with(ci);
    const GeomVertexColumn *column = format->get_column(ci);

    // Needs improvement, obviously.
    const InternalName *name = column->get_name();
    GLuint loc;
    if (name == InternalName::get_vertex()) {
      loc = 0;
    } else if (name == InternalName::get_transform_weight()) {
      loc = 1;
    } else if (name == InternalName::get_normal()) {
      loc = 2;
    } else if (name == InternalName::get_color()) {
      loc = 3;
    } else if (name == InternalName::get_transform_index()) {
      loc = 7;
    } else if (name == InternalName::get_texcoord()) {
      loc = 8;
    } else {
      // Not yet supported, ignore for now.  This system will be improved.
      continue;
    }

    if (_vertex_attrib_columns[loc] != NULL &&
        _vertex_attrib_columns[loc]->compare_to(*column) == 0) {
      continue;
    }
    _vertex_attrib_columns[loc] = column;

    GLuint offset = column->get_start();
    GLenum type = get_numeric_type(column->get_numeric_type());
    GLboolean normalized = (column->get_contents() == GeomEnums::C_color);
    GLint size = column->get_num_values();

    if (column->get_numeric_type() == GeomEnums::NT_packed_dabc) {
      // GL_BGRA is a special accepted value available since OpenGL 3.2. It
      // requires us to pass GL_TRUE for normalized.
      size = GL_BGRA;
      normalized = GL_TRUE;
    }

    for (int i = 0; i < column->get_num_elements(); ++i) {
      if (loc == 7) { // Temp hack
        _glVertexAttribIFormat(loc, size, type, offset);
      } else {
        _glVertexAttribFormat(loc, size, type, normalized, offset);
      }
      _glVertexAttribBinding(loc, binding);

      offset += column->get_element_stride();
      ++loc;
    }
  }

  size_t num_arrays = format->get_num_arrays();
  for (size_t ai = 0; ai < num_arrays; ++ai) {
    _glVertexBindingDivisor(ai, format->get_array(ai)->get_divisor());
  }

  _current_vertex_format = format;
}
#endif

/**
 * Draws a series of disconnected triangles.
 */
bool CLP(GraphicsStateGuardian)::
draw_triangles(const GeomPrimitivePipelineReader *reader, bool force) {
  // PStatGPUTimer timer(this, _draw_primitive_pcollector,
  // reader->get_current_thread());

#ifndef NDEBUG
  if (GLCAT.is_spam()) {
    GLCAT.spam() << "draw_triangles: " << *(reader->get_object()) << "\n";
  }
#endif  // NDEBUG

#ifdef SUPPORT_IMMEDIATE_MODE
  if (_use_sender) {
    draw_immediate_simple_primitives(reader, GL_TRIANGLES);

  } else
#endif  // SUPPORT_IMMEDIATE_MODE
  {
    int num_vertices = reader->get_num_vertices();
    _vertices_tri_pcollector.add_level(num_vertices);
    _primitive_batches_tri_pcollector.add_level(1);

    if (reader->is_indexed()) {
      const unsigned char *client_pointer;
      if (!setup_primitive(client_pointer, reader, force)) {
        return false;
      }

#ifndef OPENGLES_1
      if (_supports_geometry_instancing && _instance_count > 0) {
        _glDrawElementsInstanced(GL_TRIANGLES, num_vertices,
                                 get_numeric_type(reader->get_index_type()),
                                 client_pointer, _instance_count);
      } else
#endif
      {
        _glDrawRangeElements(GL_TRIANGLES,
                             reader->get_min_vertex(),
                             reader->get_max_vertex(),
                             num_vertices,
                             get_numeric_type(reader->get_index_type()),
                             client_pointer);
      }
    } else {
#ifndef OPENGLES_1
      if (_supports_geometry_instancing && _instance_count > 0) {
        _glDrawArraysInstanced(GL_TRIANGLES,
                               reader->get_first_vertex(),
                               num_vertices, _instance_count);
      } else
#endif
      {
        glDrawArrays(GL_TRIANGLES,
                        reader->get_first_vertex(),
                        num_vertices);
      }
    }
  }

  report_my_gl_errors();
  return true;
}

/**
 * Draws a series of triangle strips.
 */
bool CLP(GraphicsStateGuardian)::
draw_tristrips(const GeomPrimitivePipelineReader *reader, bool force) {
  // PStatGPUTimer timer(this, _draw_primitive_pcollector,
  // reader->get_current_thread());

  report_my_gl_errors();

#ifndef NDEBUG
  if (GLCAT.is_spam()) {
    GLCAT.spam() << "draw_tristrips: " << *(reader->get_object()) << "\n";
  }
#endif  // NDEBUG

#ifdef SUPPORT_IMMEDIATE_MODE
  if (_use_sender) {
    draw_immediate_composite_primitives(reader, GL_TRIANGLE_STRIP);

  } else
#endif  // SUPPORT_IMMEDIATE_MODE
  {
    if (connect_triangle_strips && _render_mode != RenderModeAttrib::M_wireframe) {
      // One long triangle strip, connected by the degenerate vertices that
      // have already been set up within the primitive.
      int num_vertices = reader->get_num_vertices();
      _vertices_tristrip_pcollector.add_level(num_vertices);
      _primitive_batches_tristrip_pcollector.add_level(1);
      if (reader->is_indexed()) {
        const unsigned char *client_pointer;
        if (!setup_primitive(client_pointer, reader, force)) {
          return false;
        }
#ifndef OPENGLES_1
        if (_supports_geometry_instancing && _instance_count > 0) {
          _glDrawElementsInstanced(GL_TRIANGLE_STRIP, num_vertices,
                                   get_numeric_type(reader->get_index_type()),
                                   client_pointer, _instance_count);
        } else
#endif
        {
          _glDrawRangeElements(GL_TRIANGLE_STRIP,
                               reader->get_min_vertex(),
                               reader->get_max_vertex(),
                               num_vertices,
                               get_numeric_type(reader->get_index_type()),
                               client_pointer);
        }
      } else {
#ifndef OPENGLES_1
        if (_supports_geometry_instancing && _instance_count > 0) {
          _glDrawArraysInstanced(GL_TRIANGLE_STRIP,
                                 reader->get_first_vertex(),
                                 num_vertices, _instance_count);
        } else
#endif
        {
          glDrawArrays(GL_TRIANGLE_STRIP,
                          reader->get_first_vertex(),
                          num_vertices);
        }
      }

    } else {
      // Send the individual triangle strips, stepping over the degenerate
      // vertices.
      CPTA_int ends = reader->get_ends();

      _primitive_batches_tristrip_pcollector.add_level(ends.size());
      if (reader->is_indexed()) {
        const unsigned char *client_pointer;
        if (!setup_primitive(client_pointer, reader, force)) {
          return false;
        }
        int index_stride = reader->get_index_stride();
        GeomVertexReader mins(reader->get_mins(), 0);
        GeomVertexReader maxs(reader->get_maxs(), 0);
        nassertr(reader->get_mins()->get_num_rows() == (int)ends.size() &&
                 reader->get_maxs()->get_num_rows() == (int)ends.size(), false);

        unsigned int start = 0;
        for (size_t i = 0; i < ends.size(); i++) {
          _vertices_tristrip_pcollector.add_level(ends[i] - start);
#ifndef OPENGLES_1
          if (_supports_geometry_instancing && _instance_count > 0) {
            _glDrawElementsInstanced(GL_TRIANGLE_STRIP, ends[i] - start,
                                     get_numeric_type(reader->get_index_type()),
                                     client_pointer + start * index_stride,
                                     _instance_count);
          } else
#endif
          {
            _glDrawRangeElements(GL_TRIANGLE_STRIP,
                                 mins.get_data1i(), maxs.get_data1i(),
                                 ends[i] - start,
                                 get_numeric_type(reader->get_index_type()),
                                 client_pointer + start * index_stride);
          }
          start = ends[i] + 2;
        }
      } else {
        unsigned int start = 0;
        int first_vertex = reader->get_first_vertex();
        for (size_t i = 0; i < ends.size(); i++) {
          _vertices_tristrip_pcollector.add_level(ends[i] - start);
#ifndef OPENGLES_1
          if (_supports_geometry_instancing && _instance_count > 0) {
            _glDrawArraysInstanced(GL_TRIANGLE_STRIP, first_vertex + start,
                                   ends[i] - start, _instance_count);
          } else
#endif
          {
            glDrawArrays(GL_TRIANGLE_STRIP, first_vertex + start,
                            ends[i] - start);
          }
          start = ends[i] + 2;
        }
      }
    }
  }

  report_my_gl_errors();
  return true;
}

/**
 * Draws a series of triangle fans.
 */
bool CLP(GraphicsStateGuardian)::
draw_trifans(const GeomPrimitivePipelineReader *reader, bool force) {
  // PStatGPUTimer timer(this, _draw_primitive_pcollector,
  // reader->get_current_thread());

#ifndef NDEBUG
  if (GLCAT.is_spam()) {
    GLCAT.spam() << "draw_trifans: " << *(reader->get_object()) << "\n";
  }
#endif  // NDEBUG

#ifdef SUPPORT_IMMEDIATE_MODE
  if (_use_sender) {
    draw_immediate_composite_primitives(reader, GL_TRIANGLE_FAN);
  } else
#endif  // SUPPORT_IMMEDIATE_MODE
  {
    // Send the individual triangle fans.  There's no connecting fans with
    // degenerate vertices, so no worries about that.
    CPTA_int ends = reader->get_ends();

    _primitive_batches_trifan_pcollector.add_level(ends.size());
    if (reader->is_indexed()) {
      const unsigned char *client_pointer;
      if (!setup_primitive(client_pointer, reader, force)) {
        return false;
      }
      int index_stride = reader->get_index_stride();
      GeomVertexReader mins(reader->get_mins(), 0);
      GeomVertexReader maxs(reader->get_maxs(), 0);
      nassertr(reader->get_mins()->get_num_rows() == (int)ends.size() &&
               reader->get_maxs()->get_num_rows() == (int)ends.size(), false);

      unsigned int start = 0;
      for (size_t i = 0; i < ends.size(); i++) {
        _vertices_trifan_pcollector.add_level(ends[i] - start);
#ifndef OPENGLES_1
        if (_supports_geometry_instancing && _instance_count > 0) {
          _glDrawElementsInstanced(GL_TRIANGLE_FAN, ends[i] - start,
                                   get_numeric_type(reader->get_index_type()),
                                   client_pointer + start * index_stride,
                                   _instance_count);
        } else
#endif
        {
          _glDrawRangeElements(GL_TRIANGLE_FAN,
                               mins.get_data1i(), maxs.get_data1i(), ends[i] - start,
                               get_numeric_type(reader->get_index_type()),
                               client_pointer + start * index_stride);
        }
        start = ends[i];
      }
    } else {
      unsigned int start = 0;
      int first_vertex = reader->get_first_vertex();
      for (size_t i = 0; i < ends.size(); i++) {
        _vertices_trifan_pcollector.add_level(ends[i] - start);
#ifndef OPENGLES_1
        if (_supports_geometry_instancing && _instance_count > 0) {
          _glDrawArraysInstanced(GL_TRIANGLE_FAN, first_vertex + start,
                                 ends[i] - start, _instance_count);
        } else
#endif
        {
          glDrawArrays(GL_TRIANGLE_FAN, first_vertex + start,
                          ends[i] - start);
        }
        start = ends[i];
      }
    }
  }

  report_my_gl_errors();
  return true;
}

/**
 * Draws a series of "patches", which can only be processed by a tessellation
 * shader.
 */
bool CLP(GraphicsStateGuardian)::
draw_patches(const GeomPrimitivePipelineReader *reader, bool force) {
  // PStatGPUTimer timer(this, _draw_primitive_pcollector,
  // reader->get_current_thread());

#ifndef NDEBUG
  if (GLCAT.is_spam()) {
    GLCAT.spam() << "draw_patches: " << *(reader->get_object()) << "\n";
  }
#endif  // NDEBUG

  if (!get_supports_tessellation_shaders()) {
    return false;
  }

#ifndef OPENGLES
  _glPatchParameteri(GL_PATCH_VERTICES, reader->get_object()->get_num_vertices_per_primitive());

#ifdef SUPPORT_IMMEDIATE_MODE
  if (_use_sender) {
    draw_immediate_simple_primitives(reader, GL_PATCHES);

  } else
#endif  // SUPPORT_IMMEDIATE_MODE
  {
    int num_vertices = reader->get_num_vertices();
    _vertices_patch_pcollector.add_level(num_vertices);
    _primitive_batches_patch_pcollector.add_level(1);

    if (reader->is_indexed()) {
      const unsigned char *client_pointer;
      if (!setup_primitive(client_pointer, reader, force)) {
        return false;
      }

#ifndef OPENGLES_1
      if (_supports_geometry_instancing && _instance_count > 0) {
        _glDrawElementsInstanced(GL_PATCHES, num_vertices,
                                 get_numeric_type(reader->get_index_type()),
                                 client_pointer, _instance_count);
      } else
#endif
      {
        _glDrawRangeElements(GL_PATCHES,
                             reader->get_min_vertex(),
                             reader->get_max_vertex(),
                             num_vertices,
                             get_numeric_type(reader->get_index_type()),
                             client_pointer);
      }
    } else {
#ifndef OPENGLES_1
      if (_supports_geometry_instancing && _instance_count > 0) {
        _glDrawArraysInstanced(GL_PATCHES,
                               reader->get_first_vertex(),
                               num_vertices, _instance_count);
      } else
#endif
      {
        glDrawArrays(GL_PATCHES,
                        reader->get_first_vertex(),
                        num_vertices);
      }
    }
  }

#endif // OPENGLES

  report_my_gl_errors();
  return true;
}

/**
 * Draws a series of disconnected line segments.
 */
bool CLP(GraphicsStateGuardian)::
draw_lines(const GeomPrimitivePipelineReader *reader, bool force) {
  // PStatGPUTimer timer(this, _draw_primitive_pcollector,
  // reader->get_current_thread());

#ifndef NDEBUG
  if (GLCAT.is_spam()) {
    GLCAT.spam() << "draw_lines: " << *(reader->get_object()) << "\n";
  }
#endif  // NDEBUG

#ifdef SUPPORT_IMMEDIATE_MODE
  if (_use_sender) {
    draw_immediate_simple_primitives(reader, GL_LINES);
  } else
#endif  // SUPPORT_IMMEDIATE_MODE
  {
    int num_vertices = reader->get_num_vertices();
    _vertices_other_pcollector.add_level(num_vertices);
    _primitive_batches_other_pcollector.add_level(1);

    if (reader->is_indexed()) {
      const unsigned char *client_pointer;
      if (!setup_primitive(client_pointer, reader, force)) {
        return false;
      }
#ifndef OPENGLES_1
      if (_supports_geometry_instancing && _instance_count > 0) {
        _glDrawElementsInstanced(GL_LINES, num_vertices,
                                 get_numeric_type(reader->get_index_type()),
                                 client_pointer, _instance_count);
      } else
#endif
      {
        _glDrawRangeElements(GL_LINES,
                             reader->get_min_vertex(),
                             reader->get_max_vertex(),
                             num_vertices,
                             get_numeric_type(reader->get_index_type()),
                             client_pointer);
      }
    } else {
#ifndef OPENGLES_1
      if (_supports_geometry_instancing && _instance_count > 0) {
        _glDrawArraysInstanced(GL_LINES,
                               reader->get_first_vertex(),
                               num_vertices, _instance_count);
      } else
#endif
      {
        glDrawArrays(GL_LINES,
                        reader->get_first_vertex(),
                        num_vertices);
      }
    }
  }

  report_my_gl_errors();
  return true;
}

/**
 * Draws a series of line strips.
 */
bool CLP(GraphicsStateGuardian)::
draw_linestrips(const GeomPrimitivePipelineReader *reader, bool force) {
  // PStatGPUTimer timer(this, _draw_primitive_pcollector,
  // reader->get_current_thread());

  report_my_gl_errors();

#ifndef NDEBUG
  if (GLCAT.is_spam()) {
    GLCAT.spam() << "draw_linestrips: " << *(reader->get_object()) << "\n";
  }
#endif  // NDEBUG

#ifdef SUPPORT_IMMEDIATE_MODE
  if (_use_sender) {
    draw_immediate_composite_primitives(reader, GL_LINE_STRIP);

  } else
#endif  // SUPPORT_IMMEDIATE_MODE
  {
    if (reader->is_indexed() &&
        (_supported_geom_rendering & GeomEnums::GR_strip_cut_index) != 0) {
      // One long triangle strip, connected by strip cut indices.
#ifndef OPENGLES
      if (_explicit_primitive_restart) {
        glEnable(GL_PRIMITIVE_RESTART);
        _glPrimitiveRestartIndex(reader->get_strip_cut_index());
      }
#endif  // !OPENGLES

      int num_vertices = reader->get_num_vertices();
      _vertices_other_pcollector.add_level(num_vertices);
      _primitive_batches_other_pcollector.add_level(1);

      const unsigned char *client_pointer;
      if (!setup_primitive(client_pointer, reader, force)) {
        return false;
      }
#ifndef OPENGLES_1
      if (_supports_geometry_instancing && _instance_count > 0) {
        _glDrawElementsInstanced(GL_LINE_STRIP, num_vertices,
                                 get_numeric_type(reader->get_index_type()),
                                 client_pointer, _instance_count);
      } else
#endif  // !OPENGLES
      {
        _glDrawRangeElements(GL_LINE_STRIP,
                             reader->get_min_vertex(),
                             reader->get_max_vertex(),
                             num_vertices,
                             get_numeric_type(reader->get_index_type()),
                             client_pointer);
      }

#ifndef OPENGLES
      if (_explicit_primitive_restart) {
        glDisable(GL_PRIMITIVE_RESTART);
      }
#endif  // !OPENGLES
    } else {
      // Send the individual line strips, stepping over the strip-cut indices.
      CPTA_int ends = reader->get_ends();

      _primitive_batches_other_pcollector.add_level(ends.size());
      if (reader->is_indexed()) {
        const unsigned char *client_pointer;
        if (!setup_primitive(client_pointer, reader, force)) {
          return false;
        }
        int index_stride = reader->get_index_stride();
        GeomVertexReader mins(reader->get_mins(), 0);
        GeomVertexReader maxs(reader->get_maxs(), 0);
        nassertr(reader->get_mins()->get_num_rows() == (int)ends.size() &&
                 reader->get_maxs()->get_num_rows() == (int)ends.size(), false);

        unsigned int start = 0;
        for (size_t i = 0; i < ends.size(); i++) {
          _vertices_other_pcollector.add_level(ends[i] - start);
#ifndef OPENGLES_1
          if (_supports_geometry_instancing && _instance_count > 0) {
            _glDrawElementsInstanced(GL_LINE_STRIP, ends[i] - start,
                                     get_numeric_type(reader->get_index_type()),
                                     client_pointer + start * index_stride,
                                     _instance_count);
          } else
#endif
          {
            _glDrawRangeElements(GL_LINE_STRIP,
                                 mins.get_data1i(), maxs.get_data1i(),
                                 ends[i] - start,
                                 get_numeric_type(reader->get_index_type()),
                                 client_pointer + start * index_stride);
          }
          start = ends[i] + 1;
        }
      } else {
        unsigned int start = 0;
        int first_vertex = reader->get_first_vertex();
        for (size_t i = 0; i < ends.size(); i++) {
          _vertices_other_pcollector.add_level(ends[i] - start);
#ifndef OPENGLES_1
          if (_supports_geometry_instancing && _instance_count > 0) {
            _glDrawArraysInstanced(GL_LINE_STRIP, first_vertex + start,
                                   ends[i] - start, _instance_count);
          } else
#endif
          {
            glDrawArrays(GL_LINE_STRIP, first_vertex + start, ends[i] - start);
          }
          start = ends[i] + 1;
        }
      }
    }
  }

  report_my_gl_errors();
  return true;
}

/**
 * Draws a series of disconnected points.
 */
bool CLP(GraphicsStateGuardian)::
draw_points(const GeomPrimitivePipelineReader *reader, bool force) {
  // PStatGPUTimer timer(this, _draw_primitive_pcollector,
  // reader->get_current_thread());

#ifndef NDEBUG
  if (GLCAT.is_spam()) {
    GLCAT.spam() << "draw_points: " << *(reader->get_object()) << "\n";
  }
#endif  // NDEBUG

#ifdef SUPPORT_IMMEDIATE_MODE
  if (_use_sender) {
    draw_immediate_simple_primitives(reader, GL_POINTS);
  } else
#endif  // SUPPORT_IMMEDIATE_MODE
  {
    int num_vertices = reader->get_num_vertices();
    _vertices_other_pcollector.add_level(num_vertices);
    _primitive_batches_other_pcollector.add_level(1);

    if (reader->is_indexed()) {
      const unsigned char *client_pointer;
      if (!setup_primitive(client_pointer, reader, force)) {
        return false;
      }
#ifndef OPENGLES_1
      if (_supports_geometry_instancing && _instance_count > 0) {
        _glDrawElementsInstanced(GL_POINTS, num_vertices,
                                 get_numeric_type(reader->get_index_type()),
                                 client_pointer, _instance_count);
      } else
#endif
      {
        _glDrawRangeElements(GL_POINTS,
                             reader->get_min_vertex(),
                             reader->get_max_vertex(),
                             num_vertices,
                             get_numeric_type(reader->get_index_type()),
                             client_pointer);
      }
    } else {
#ifndef OPENGLES_1
      if (_supports_geometry_instancing && _instance_count > 0) {
        _glDrawArraysInstanced(GL_POINTS,
                               reader->get_first_vertex(),
                               num_vertices, _instance_count);
      } else
#endif
      {
        glDrawArrays(GL_POINTS, reader->get_first_vertex(), num_vertices);
      }
    }
  }

  report_my_gl_errors();
  return true;
}

/**
 * Called after a sequence of draw_primitive() functions are called, this
 * should do whatever cleanup is appropriate.
 */
void CLP(GraphicsStateGuardian)::
end_draw_primitives() {
#if !defined(OPENGLES) && defined(SUPPORT_FIXED_FUNCTION)  // Display lists not supported by OpenGL ES.
  if (_geom_display_list != 0) {
    // If we were building a display list, close it now.
    glEndList();
    _load_display_list_pcollector.stop();

    if (!gl_compile_and_execute) {
      glCallList(_geom_display_list);
    }
    _primitive_batches_display_list_pcollector.add_level(1);
  }
  _geom_display_list = 0;
#endif

#ifdef SUPPORT_FIXED_FUNCTION
  if (_transform_stale) {
    glMatrixMode(GL_MODELVIEW);
    call_glLoadMatrix(_internal_transform->get_mat());
  }

  if (_data_reader->is_vertex_transformed()) {
    // Restore the matrices that we pushed above.
    glMatrixMode(GL_PROJECTION);
    glPopMatrix();
    glMatrixMode(GL_MODELVIEW);
    glPopMatrix();
  }
#endif

  GraphicsStateGuardian::end_draw_primitives();
  maybe_gl_finish();
  report_my_gl_errors();
}

#ifndef OPENGLES_1
/**
 * Issues the given memory barriers, and clears the list of textures marked as
 * incoherent for the given bits.
 */
void CLP(GraphicsStateGuardian)::
issue_memory_barrier(GLbitfield barriers) {
  if (!gl_enable_memory_barriers || _glMemoryBarrier == NULL) {
    return;
  }

  PStatGPUTimer timer(this, _memory_barrier_pcollector);

  if (GLCAT.is_spam()) {
    GLCAT.spam() << "Issuing memory barriers:";
  }

  _glMemoryBarrier(barriers);

  // Indicate that barriers no longer need to be issued for the relevant lists
  // of textures.
  if (barriers & GL_TEXTURE_FETCH_BARRIER_BIT) {
    _textures_needing_fetch_barrier.clear();
    GLCAT.spam(false) << " texture_fetch";
  }

  if (barriers & GL_SHADER_IMAGE_ACCESS_BARRIER_BIT) {
    _textures_needing_image_access_barrier.clear();
    GLCAT.spam(false) << " shader_image_access";
  }

  if (barriers & GL_TEXTURE_UPDATE_BARRIER_BIT) {
    _textures_needing_update_barrier.clear();
    GLCAT.spam(false) << " texture_update";
  }

  if (barriers & GL_FRAMEBUFFER_BARRIER_BIT) {
    _textures_needing_framebuffer_barrier.clear();
    GLCAT.spam(false) << " framebuffer";
  }

  GLCAT.spam(false) << "\n";

  report_my_gl_errors();
}
#endif  // OPENGLES_1

/**
 * Creates whatever structures the GSG requires to represent the texture
 * internally, and returns a newly-allocated TextureContext object with this
 * data.  It is the responsibility of the calling function to later call
 * release_texture() with this same pointer (which will also delete the
 * pointer).
 *
 * This function should not be called directly to prepare a texture.  Instead,
 * call Texture::prepare().
 */
TextureContext *CLP(GraphicsStateGuardian)::
prepare_texture(Texture *tex, int view) {
  PStatGPUTimer timer(this, _prepare_texture_pcollector);

  report_my_gl_errors();
  // Make sure we'll support this texture when it's rendered.  Don't bother to
  // prepare it if we won't.
  switch (tex->get_texture_type()) {
  case Texture::TT_3d_texture:
    if (!_supports_3d_texture) {
      GLCAT.warning()
        << "3-D textures are not supported by this OpenGL driver.\n";
      return NULL;
    }
    break;

  case Texture::TT_2d_texture_array:
    if (!_supports_2d_texture_array) {
      GLCAT.warning()
        << "2-D texture arrays are not supported by this OpenGL driver.\n";
      return NULL;
    }
    break;

  case Texture::TT_cube_map:
    if (!_supports_cube_map) {
      GLCAT.warning()
        << "Cube map textures are not supported by this OpenGL driver.\n";
      return NULL;
    }
    break;

  case Texture::TT_buffer_texture:
    if (!_supports_buffer_texture) {
      GLCAT.warning()
        << "Buffer textures are not supported by this OpenGL driver.\n";
      return NULL;
    }
    break;

  case Texture::TT_cube_map_array:
    if (!_supports_cube_map_array) {
      GLCAT.warning()
        << "Cube map arrays are not supported by this OpenGL driver.\n";
      return NULL;
    }
    break;

  default:
    break;
  }

  CLP(TextureContext) *gtc = new CLP(TextureContext)(this, _prepared_objects, tex, view);
  report_my_gl_errors();

  return gtc;
}

/**
 * Ensures that the current Texture data is refreshed onto the GSG.  This
 * means updating the texture properties and/or re-uploading the texture
 * image, if necessary.  This should only be called within the draw thread.
 *
 * If force is true, this function will not return until the texture has been
 * fully uploaded.  If force is false, the function may choose to upload a
 * simple version of the texture instead, if the texture is not fully resident
 * (and if get_incomplete_render() is true).
 */
bool CLP(GraphicsStateGuardian)::
update_texture(TextureContext *tc, bool force) {
  CLP(TextureContext) *gtc;
  DCAST_INTO_R(gtc, tc, false);

  if (gtc->was_image_modified() || !gtc->_has_storage) {
    PStatGPUTimer timer(this, _texture_update_pcollector);

    // If the texture image was modified, reload the texture.
    apply_texture(gtc);

    Texture *tex = tc->get_texture();
    if (gtc->was_properties_modified()) {
      specify_texture(gtc, tex->get_default_sampler());
    }

    bool okflag = upload_texture(gtc, force, tex->uses_mipmaps());
    if (!okflag) {
      GLCAT.error()
        << "Could not load " << *tex << "\n";
      return false;
    }

  } else if (gtc->was_properties_modified()) {
    PStatGPUTimer timer(this, _texture_update_pcollector);

    // If only the properties have been modified, we don't necessarily need to
    // reload the texture.
    apply_texture(gtc);

    Texture *tex = tc->get_texture();
    if (specify_texture(gtc, tex->get_default_sampler())) {
      // Actually, looks like the texture *does* need to be reloaded.
      gtc->mark_needs_reload();
      bool okflag = upload_texture(gtc, force, tex->uses_mipmaps());
      if (!okflag) {
        GLCAT.error()
          << "Could not load " << *tex << "\n";
        return false;
      }

    } else {
      // The texture didn't need reloading, but mark it fully updated now.
      gtc->mark_loaded();
    }
  }

  gtc->enqueue_lru(&_prepared_objects->_graphics_memory_lru);

  report_my_gl_errors();
  return true;
}

/**
 * Frees the GL resources previously allocated for the texture.  This function
 * should never be called directly; instead, call Texture::release() (or
 * simply let the Texture destruct).
 */
void CLP(GraphicsStateGuardian)::
release_texture(TextureContext *tc) {
  CLP(TextureContext) *gtc = DCAST(CLP(TextureContext), tc);

#ifndef OPENGLES_1
  _textures_needing_fetch_barrier.erase(gtc);
  _textures_needing_image_access_barrier.erase(gtc);
  _textures_needing_update_barrier.erase(gtc);
  _textures_needing_framebuffer_barrier.erase(gtc);
#endif

  glDeleteTextures(1, &gtc->_index);

  if (gtc->_buffer != 0) {
    _glDeleteBuffers(1, &gtc->_buffer);
  }

  delete gtc;
}

/**
 * This method should only be called by the GraphicsEngine.  Do not call it
 * directly; call GraphicsEngine::extract_texture_data() instead.
 *
 * This method will be called in the draw thread to download the texture
 * memory's image into its ram_image value.  It returns true on success, false
 * otherwise.
 */
bool CLP(GraphicsStateGuardian)::
extract_texture_data(Texture *tex) {
  bool success = true;
  // Make sure the error stack is cleared out before we begin.
  report_my_gl_errors();

  int num_views = tex->get_num_views();
  for (int view = 0; view < num_views; ++view) {
    TextureContext *tc = tex->prepare_now(view, get_prepared_objects(), this);
    nassertr(tc != (TextureContext *)NULL, false);
    CLP(TextureContext) *gtc = DCAST(CLP(TextureContext), tc);

    if (!do_extract_texture_data(gtc)) {
      success = false;
    }
  }

  return success;
}

#ifndef OPENGLES_1
/**
 * Creates whatever structures the GSG requires to represent the sampler state
 * internally, and returns a newly-allocated SamplerContext object with this
 * data.  It is the responsibility of the calling function to later call
 * release_sampler() with this same pointer (which will also delete the
 * pointer).
 *
 * This function should not be called directly to prepare a sampler object.
 * Instead, call SamplerState::prepare().
 */
SamplerContext *CLP(GraphicsStateGuardian)::
prepare_sampler(const SamplerState &sampler) {
  nassertr(_supports_sampler_objects, NULL);
  PStatGPUTimer timer(this, _prepare_sampler_pcollector);

  CLP(SamplerContext) *gsc = new CLP(SamplerContext)(this, sampler);
  GLuint index = gsc->_index;

  // Sampler contexts are immutable in Panda, so might as well just initialize
  // all the settings here.
  _glSamplerParameteri(index, GL_TEXTURE_WRAP_S,
                       get_texture_wrap_mode(sampler.get_wrap_u()));
  _glSamplerParameteri(index, GL_TEXTURE_WRAP_T,
                       get_texture_wrap_mode(sampler.get_wrap_v()));
  _glSamplerParameteri(index, GL_TEXTURE_WRAP_R,
                       get_texture_wrap_mode(sampler.get_wrap_w()));

#ifndef OPENGLES
#ifdef STDFLOAT_DOUBLE
  LVecBase4f fvalue = LCAST(float, sampler.get_border_color());
  _glSamplerParameterfv(index, GL_TEXTURE_BORDER_COLOR, fvalue.get_data());
#else
  _glSamplerParameterfv(index, GL_TEXTURE_BORDER_COLOR,
                        sampler.get_border_color().get_data());
#endif
#endif  // OPENGLES

  SamplerState::FilterType minfilter = sampler.get_effective_minfilter();
  SamplerState::FilterType magfilter = sampler.get_effective_magfilter();
  bool uses_mipmaps = SamplerState::is_mipmap(minfilter) && !gl_ignore_mipmaps;

#ifndef NDEBUG
  if (gl_force_mipmaps) {
    minfilter = SamplerState::FT_linear_mipmap_linear;
    magfilter = SamplerState::FT_linear;
    uses_mipmaps = true;
  }
#endif

  _glSamplerParameteri(index, GL_TEXTURE_MIN_FILTER,
                              get_texture_filter_type(minfilter, !uses_mipmaps));
  _glSamplerParameteri(index, GL_TEXTURE_MAG_FILTER,
                              get_texture_filter_type(magfilter, true));

  // Set anisotropic filtering.
  if (_supports_anisotropy) {
    PN_stdfloat anisotropy = sampler.get_effective_anisotropic_degree();
    anisotropy = min(anisotropy, _max_anisotropy);
    anisotropy = max(anisotropy, (PN_stdfloat)1.0);
    _glSamplerParameterf(index, GL_TEXTURE_MAX_ANISOTROPY_EXT, anisotropy);
  }

  if (_supports_shadow_filter) {
    if ((sampler.get_magfilter() == SamplerState::FT_shadow) ||
        (sampler.get_minfilter() == SamplerState::FT_shadow)) {
      _glSamplerParameteri(index, GL_TEXTURE_COMPARE_MODE_ARB, GL_COMPARE_R_TO_TEXTURE_ARB);
      _glSamplerParameteri(index, GL_TEXTURE_COMPARE_FUNC_ARB, GL_LEQUAL);
    } else {
      _glSamplerParameteri(index, GL_TEXTURE_COMPARE_MODE_ARB, GL_NONE);
      _glSamplerParameteri(index, GL_TEXTURE_COMPARE_FUNC_ARB, GL_LEQUAL);
    }
  }

  if (_supports_texture_lod) {
    _glSamplerParameterf(index, GL_TEXTURE_MIN_LOD, sampler.get_min_lod());
    _glSamplerParameterf(index, GL_TEXTURE_MAX_LOD, sampler.get_max_lod());
  }

#ifndef OPENGLES
  if (_supports_texture_lod_bias) {
    _glSamplerParameterf(index, GL_TEXTURE_LOD_BIAS, sampler.get_lod_bias());
  }
#endif

  gsc->enqueue_lru(&_prepared_objects->_sampler_object_lru);

  report_my_gl_errors();
  return gsc;
}
#endif  // !OPENGLES_1

#ifndef OPENGLES_1
/**
 * Frees the GL resources previously allocated for the sampler.  This function
 * should never be called directly; instead, call SamplerState::release().
 */
void CLP(GraphicsStateGuardian)::
release_sampler(SamplerContext *sc) {
  CLP(SamplerContext) *gsc = DCAST(CLP(SamplerContext), sc);

  if (gsc->_index != 0) {
    _glDeleteSamplers(1, &gsc->_index);
  }

  delete gsc;
}
#endif  // !OPENGLES_1

/**
 * Creates a new retained-mode representation of the given geom, and returns a
 * newly-allocated GeomContext pointer to reference it.  It is the
 * responsibility of the calling function to later call release_geom() with
 * this same pointer (which will also delete the pointer).
 *
 * This function should not be called directly to prepare a geom.  Instead,
 * call Geom::prepare().
 */
GeomContext *CLP(GraphicsStateGuardian)::
prepare_geom(Geom *geom) {
  PStatGPUTimer timer(this, _prepare_geom_pcollector);
  return new CLP(GeomContext)(geom);
}

/**
 * Frees the GL resources previously allocated for the geom.  This function
 * should never be called directly; instead, call Geom::release() (or simply
 * let the Geom destruct).
 */
void CLP(GraphicsStateGuardian)::
release_geom(GeomContext *gc) {
  CLP(GeomContext) *ggc = DCAST(CLP(GeomContext), gc);
  ggc->release_display_lists();
  report_my_gl_errors();

  delete ggc;
}

/**
 *
 */
ShaderContext *CLP(GraphicsStateGuardian)::
prepare_shader(Shader *se) {
  PStatGPUTimer timer(this, _prepare_shader_pcollector);

#ifndef OPENGLES_1
  ShaderContext *result = NULL;

  switch (se->get_language()) {
  case Shader::SL_GLSL:
    if (_supports_glsl) {
      result = new CLP(ShaderContext)(this, se);
      break;
    } else {
      GLCAT.error()
        << "Tried to load GLSL shader, but GLSL shaders not supported.\n";
      return NULL;
    }

  case Shader::SL_Cg:
#if defined(HAVE_CG) && !defined(OPENGLES)
    if (_supports_basic_shaders) {
      result = new CLP(CgShaderContext)(this, se);
      break;
    } else {
      GLCAT.error()
        << "Tried to load Cg shader, but basic shaders not supported.\n";
      return NULL;
    }
#elif defined(OPENGLES)
    GLCAT.error()
      << "Tried to load Cg shader, but Cg support is not available for OpenGL ES.\n";
    return NULL;
#else
    GLCAT.error()
      << "Tried to load Cg shader, but Cg support not compiled in.\n";
    return NULL;
#endif

  default:
    GLCAT.error()
      << "Tried to load shader with unsupported shader language!\n";
    return NULL;
  }

  if (result->valid()) {
    return result;
  }

  delete result;
#endif  // OPENGLES_1

  return NULL;
}

/**
 *
 */
void CLP(GraphicsStateGuardian)::
release_shader(ShaderContext *sc) {
#ifndef OPENGLES_1
  if (sc->is_of_type(CLP(ShaderContext)::get_class_type())) {
    ((CLP(ShaderContext) *)sc)->release_resources();
  }
#if defined(HAVE_CG) && !defined(OPENGLES_2)
  else if (sc->is_of_type(CLP(CgShaderContext)::get_class_type())) {
    ((CLP(CgShaderContext) *)sc)->release_resources();
  }
#endif
#endif

  delete sc;
}

/**
 * This is intended to be called only from the GLGeomContext destructor.  It
 * saves the indicated display list index in the list to be deleted at the end
 * of the frame.
 */
void CLP(GraphicsStateGuardian)::
record_deleted_display_list(GLuint index) {
  LightMutexHolder holder(_lock);
  _deleted_display_lists.push_back(index);
}

/**
 * Creates a new retained-mode representation of the given data, and returns a
 * newly-allocated VertexBufferContext pointer to reference it.  It is the
 * responsibility of the calling function to later call
 * release_vertex_buffer() with this same pointer (which will also delete the
 * pointer).
 *
 * This function should not be called directly to prepare a buffer.  Instead,
 * call Geom::prepare().
 */
VertexBufferContext *CLP(GraphicsStateGuardian)::
prepare_vertex_buffer(GeomVertexArrayData *data) {
  if (_supports_buffers) {
    PStatGPUTimer timer(this, _prepare_vertex_buffer_pcollector);

    CLP(VertexBufferContext) *gvbc = new CLP(VertexBufferContext)(this, _prepared_objects, data);
    _glGenBuffers(1, &gvbc->_index);

    if (GLCAT.is_debug() && gl_debug_buffers) {
      GLCAT.debug()
        << "creating vertex buffer " << (int)gvbc->_index << ": "
        << data->get_num_rows() << " vertices "
        << *data->get_array_format() << "\n";
    }

    report_my_gl_errors();
    update_vertex_buffer(gvbc, data->get_handle(), false);
    return gvbc;
  }

  return NULL;
}

/**
 * Makes sure that the data in the vertex buffer is up-to-date.  This may bind
 * it to the GL_ARRAY_BUFFER binding point if necessary.
 */
bool CLP(GraphicsStateGuardian)::
update_vertex_buffer(CLP(VertexBufferContext) *gvbc,
                     const GeomVertexArrayDataHandle *reader, bool force) {
  nassertr(_supports_buffers, false);
  if (reader->get_modified() == UpdateSeq::initial()) {
    // No need to re-apply.
    return true;
  }

  gvbc->set_active(true);

  if (gvbc->was_modified(reader)) {
    int num_bytes = reader->get_data_size_bytes();
    if (GLCAT.is_debug() && gl_debug_buffers) {
      GLCAT.debug()
        << "copying " << num_bytes
        << " bytes into vertex buffer " << (int)gvbc->_index << "\n";
    }
    if (num_bytes != 0) {
      const unsigned char *client_pointer = reader->get_read_pointer(force);
      if (client_pointer == NULL) {
        return false;
      }

      PStatGPUTimer timer(this, _load_vertex_buffer_pcollector, reader->get_current_thread());
      if (_current_vbuffer_index != gvbc->_index) {
        if (GLCAT.is_spam() && gl_debug_buffers) {
          GLCAT.spam()
            << "binding vertex buffer " << (int)gvbc->_index << "\n";
        }
        _glBindBuffer(GL_ARRAY_BUFFER, gvbc->_index);
        _current_vbuffer_index = gvbc->_index;
      }

      if (gvbc->changed_size(reader) || gvbc->changed_usage_hint(reader)) {
        _glBufferData(GL_ARRAY_BUFFER, num_bytes, client_pointer,
                      get_usage(reader->get_usage_hint()));

      } else {
        _glBufferSubData(GL_ARRAY_BUFFER, 0, num_bytes, client_pointer);
      }
      _data_transferred_pcollector.add_level(num_bytes);
    }

    gvbc->mark_loaded(reader);
  }
  gvbc->enqueue_lru(&_prepared_objects->_graphics_memory_lru);

  maybe_gl_finish();
  report_my_gl_errors();
  return true;
}

/**
 * Frees the GL resources previously allocated for the data.  This function
 * should never be called directly; instead, call Data::release() (or simply
 * let the Data destruct).
 */
void CLP(GraphicsStateGuardian)::
release_vertex_buffer(VertexBufferContext *vbc) {
  nassertv(_supports_buffers);

  CLP(VertexBufferContext) *gvbc = DCAST(CLP(VertexBufferContext), vbc);

  if (GLCAT.is_debug() && gl_debug_buffers) {
    GLCAT.debug()
      << "deleting vertex buffer " << (int)gvbc->_index << "\n";
  }

  // Make sure the buffer is unbound before we delete it.  Not strictly
  // necessary according to the OpenGL spec, but it might help out a flaky
  // driver, and we need to keep our internal state consistent anyway.
  if (_current_vbuffer_index == gvbc->_index) {
    if (GLCAT.is_spam() && gl_debug_buffers) {
      GLCAT.spam()
        << "unbinding vertex buffer\n";
    }
    _glBindBuffer(GL_ARRAY_BUFFER, 0);
    _current_vbuffer_index = 0;
  }

  _glDeleteBuffers(1, &gvbc->_index);
  report_my_gl_errors();

  gvbc->_index = 0;

  delete gvbc;
}

/**
 * Internal function to bind a buffer object for the indicated data array, if
 * appropriate, or to unbind a buffer object if it should be rendered from
 * client memory.
 *
 * If the buffer object is bound, this function sets client_pointer to NULL
 * (representing the start of the buffer object in server memory); if the
 * buffer object is not bound, this function sets client_pointer the pointer
 * to the data array in client memory, that is, the data array passed in.
 *
 * If force is not true, the function may return false indicating the data is
 * not currently available.
 */
bool CLP(GraphicsStateGuardian)::
setup_array_data(const unsigned char *&client_pointer,
                 const GeomVertexArrayDataHandle *array_reader,
                 bool force) {
  if (!_supports_buffers) {
    // No support for buffer objects; always render from client.
    client_pointer = array_reader->get_read_pointer(force);
    return (client_pointer != NULL);
  }
  if (!vertex_buffers || _geom_display_list != 0 ||
      array_reader->get_usage_hint() < gl_min_buffer_usage_hint) {
    // The array specifies client rendering only, or buffer objects are
    // configured off.
    if (_current_vbuffer_index != 0) {
      if (GLCAT.is_spam() && gl_debug_buffers) {
        GLCAT.spam()
          << "unbinding vertex buffer\n";
      }
      _glBindBuffer(GL_ARRAY_BUFFER, 0);
      _current_vbuffer_index = 0;
    }
    client_pointer = array_reader->get_read_pointer(force);
    return (client_pointer != NULL);
  }

  // Prepare the buffer object and bind it.
  CLP(VertexBufferContext) *gvbc = DCAST(CLP(VertexBufferContext),
    array_reader->prepare_now(get_prepared_objects(), this));

  nassertr(gvbc != (CLP(VertexBufferContext) *)NULL, false);
  if (!update_vertex_buffer(gvbc, array_reader, force)) {
    return false;
  }

  if (_current_vbuffer_index != gvbc->_index) {
    if (GLCAT.is_spam() && gl_debug_buffers) {
      GLCAT.spam()
        << "binding vertex buffer " << (int)gvbc->_index << "\n";
    }
    _glBindBuffer(GL_ARRAY_BUFFER, gvbc->_index);
    _current_vbuffer_index = gvbc->_index;
  }

  // NULL is the OpenGL convention for the first byte of the buffer object.
  client_pointer = NULL;
  return true;
}

/**
 * Creates a new retained-mode representation of the given data, and returns a
 * newly-allocated IndexBufferContext pointer to reference it.  It is the
 * responsibility of the calling function to later call release_index_buffer()
 * with this same pointer (which will also delete the pointer).
 *
 * This function should not be called directly to prepare a buffer.  Instead,
 * call Geom::prepare().
 */
IndexBufferContext *CLP(GraphicsStateGuardian)::
prepare_index_buffer(GeomPrimitive *data) {
  if (_supports_buffers) {
    PStatGPUTimer timer(this, _prepare_index_buffer_pcollector);

    CLP(IndexBufferContext) *gibc = new CLP(IndexBufferContext)(this, _prepared_objects, data);
    _glGenBuffers(1, &gibc->_index);

    if (GLCAT.is_debug() && gl_debug_buffers) {
      GLCAT.debug()
        << "creating index buffer " << (int)gibc->_index << ": "
        << data->get_num_vertices() << " indices ("
        << data->get_vertices()->get_array_format()->get_column(0)->get_numeric_type()
        << ")\n";
    }

    report_my_gl_errors();
    GeomPrimitivePipelineReader reader(data, Thread::get_current_thread());
    apply_index_buffer(gibc, &reader, false);
    return gibc;
  }

  return NULL;
}

/**
 * Makes the data the currently available data for rendering.
 */
bool CLP(GraphicsStateGuardian)::
apply_index_buffer(IndexBufferContext *ibc,
                   const GeomPrimitivePipelineReader *reader,
                   bool force) {
  nassertr(_supports_buffers, false);
  if (reader->get_modified() == UpdateSeq::initial()) {
    // No need to re-apply.
    return true;
  }

  CLP(IndexBufferContext) *gibc = DCAST(CLP(IndexBufferContext), ibc);

  if (_current_ibuffer_index != gibc->_index) {
    if (GLCAT.is_spam() && gl_debug_buffers) {
      GLCAT.spam()
        << "binding index buffer " << (int)gibc->_index << "\n";
    }
    _glBindBuffer(GL_ELEMENT_ARRAY_BUFFER, gibc->_index);
    _current_ibuffer_index = gibc->_index;
    gibc->set_active(true);
  }

  if (gibc->was_modified(reader)) {
    int num_bytes = reader->get_data_size_bytes();
    if (GLCAT.is_debug() && gl_debug_buffers) {
      GLCAT.debug()
        << "copying " << num_bytes
        << " bytes into index buffer " << (int)gibc->_index << "\n";
    }
    if (num_bytes != 0) {
      const unsigned char *client_pointer = reader->get_read_pointer(force);
      if (client_pointer == NULL) {
        return false;
      }

      PStatGPUTimer timer(this, _load_index_buffer_pcollector, reader->get_current_thread());
      if (gibc->changed_size(reader) || gibc->changed_usage_hint(reader)) {
        _glBufferData(GL_ELEMENT_ARRAY_BUFFER, num_bytes, client_pointer,
                      get_usage(reader->get_usage_hint()));

      } else {
        _glBufferSubData(GL_ELEMENT_ARRAY_BUFFER, 0, num_bytes,
                         client_pointer);
      }
      _data_transferred_pcollector.add_level(num_bytes);
    }
    gibc->mark_loaded(reader);
  }
  gibc->enqueue_lru(&_prepared_objects->_graphics_memory_lru);

  maybe_gl_finish();
  report_my_gl_errors();
  return true;
}

/**
 * Frees the GL resources previously allocated for the data.  This function
 * should never be called directly; instead, call Data::release() (or simply
 * let the Data destruct).
 */
void CLP(GraphicsStateGuardian)::
release_index_buffer(IndexBufferContext *ibc) {
  nassertv(_supports_buffers);

  CLP(IndexBufferContext) *gibc = DCAST(CLP(IndexBufferContext), ibc);

  if (GLCAT.is_debug() && gl_debug_buffers) {
    GLCAT.debug()
      << "deleting index buffer " << (int)gibc->_index << "\n";
  }

  // Make sure the buffer is unbound before we delete it.  Not strictly
  // necessary according to the OpenGL spec, but it might help out a flaky
  // driver, and we need to keep our internal state consistent anyway.
  if (_current_ibuffer_index == gibc->_index) {
    if (GLCAT.is_spam() && gl_debug_buffers) {
      GLCAT.spam()
        << "unbinding index buffer\n";
    }
    _glBindBuffer(GL_ELEMENT_ARRAY_BUFFER, 0);
    _current_ibuffer_index = 0;
  }

  _glDeleteBuffers(1, &gibc->_index);
  report_my_gl_errors();

  gibc->_index = 0;

  delete gibc;
}

/**
 * Internal function to bind a buffer object for the indicated primitive's
 * index list, if appropriate, or to unbind a buffer object if it should be
 * rendered from client memory.
 *
 * If the buffer object is bound, this function sets client_pointer to NULL
 * (representing the start of the buffer object in server memory); if the
 * buffer object is not bound, this function sets client_pointer to to the
 * data array in client memory, that is, the data array passed in.
 *
 * If force is not true, the function may return false indicating the data is
 * not currently available.
 */
bool CLP(GraphicsStateGuardian)::
setup_primitive(const unsigned char *&client_pointer,
                const GeomPrimitivePipelineReader *reader,
                bool force) {
  if (!_supports_buffers) {
    // No support for buffer objects; always render from client.
    client_pointer = reader->get_read_pointer(force);
    return (client_pointer != NULL);
  }
  if (!vertex_buffers || _geom_display_list != 0 ||
      reader->get_usage_hint() == Geom::UH_client) {
    // The array specifies client rendering only, or buffer objects are
    // configured off.
    if (_current_ibuffer_index != 0) {
      if (GLCAT.is_spam() && gl_debug_buffers) {
        GLCAT.spam()
          << "unbinding index buffer\n";
      }
      _glBindBuffer(GL_ELEMENT_ARRAY_BUFFER, 0);
      _current_ibuffer_index = 0;
    }
    client_pointer = reader->get_read_pointer(force);
    return (client_pointer != NULL);
  }

  // Prepare the buffer object and bind it.
  IndexBufferContext *ibc = reader->prepare_now(get_prepared_objects(), this);
  nassertr(ibc != (IndexBufferContext *)NULL, false);
  if (!apply_index_buffer(ibc, reader, force)) {
    return false;
  }

  // NULL is the OpenGL convention for the first byte of the buffer object.
  client_pointer = NULL;
  return true;
}

#ifndef OPENGLES
/**
 * Begins a new occlusion query.  After this call, you may call
 * begin_draw_primitives() and draw_triangles()/draw_whatever() repeatedly.
 * Eventually, you should call end_occlusion_query() before the end of the
 * frame; that will return a new OcclusionQueryContext object that will tell
 * you how many pixels represented by the bracketed geometry passed the depth
 * test.
 *
 * It is not valid to call begin_occlusion_query() between another
 * begin_occlusion_query() .. end_occlusion_query() sequence.
 */
void CLP(GraphicsStateGuardian)::
begin_occlusion_query() {
  nassertv(_supports_occlusion_query);
  nassertv(_current_occlusion_query == (OcclusionQueryContext *)NULL);
  PT(CLP(OcclusionQueryContext)) query = new CLP(OcclusionQueryContext)(this);

  _glGenQueries(1, &query->_index);

  if (GLCAT.is_debug()) {
    GLCAT.debug()
      << "beginning occlusion query index " << (int)query->_index << "\n";
  }

  _glBeginQuery(GL_SAMPLES_PASSED, query->_index);
  _current_occlusion_query = query;

  report_my_gl_errors();
}
#endif  // !OPENGLES

#ifndef OPENGLES
/**
 * Ends a previous call to begin_occlusion_query(). This call returns the
 * OcclusionQueryContext object that will (eventually) report the number of
 * pixels that passed the depth test between the call to
 * begin_occlusion_query() and end_occlusion_query().
 */
PT(OcclusionQueryContext) CLP(GraphicsStateGuardian)::
end_occlusion_query() {
  nassertr(_current_occlusion_query != (OcclusionQueryContext *)NULL, NULL);
  PT(OcclusionQueryContext) result = _current_occlusion_query;

  GLuint index = DCAST(CLP(OcclusionQueryContext), result)->_index;

  if (GLCAT.is_debug()) {
    GLCAT.debug()
      << "ending occlusion query index " << (int)index << "\n";
  }

  _current_occlusion_query = NULL;
  _glEndQuery(GL_SAMPLES_PASSED);

  // Temporary hack to try working around an apparent driver bug on iMacs.
  // Occlusion queries sometimes incorrectly report 0 samples, unless we stall
  // the pipe to keep fewer than a certain maximum number of queries pending
  // at once.
  static ConfigVariableInt limit_occlusion_queries("limit-occlusion-queries", 0);
  if (limit_occlusion_queries > 0) {
    if (index > (unsigned int)limit_occlusion_queries) {
      PStatGPUTimer timer(this, _wait_occlusion_pcollector);
      GLuint result;
      _glGetQueryObjectuiv(index - (unsigned int)limit_occlusion_queries,
                           GL_QUERY_RESULT, &result);
    }
  }

  report_my_gl_errors();

  return result;
}
#endif  // !OPENGLES

/**
 * Adds a timer query to the command stream, associated with the given PStats
 * collector index.
 */
PT(TimerQueryContext) CLP(GraphicsStateGuardian)::
issue_timer_query(int pstats_index) {
#if defined(DO_PSTATS) && !defined(OPENGLES)
  nassertr(_supports_timer_query, NULL);

  PT(CLP(TimerQueryContext)) query;

  // Hack
  if (pstats_index == _command_latency_pcollector.get_index()) {
    query = new CLP(LatencyQueryContext)(this, pstats_index);
  } else {
    query = new CLP(TimerQueryContext)(this, pstats_index);
  }

  if (_deleted_queries.size() >= 1) {
    query->_index = _deleted_queries.back();
    _deleted_queries.pop_back();
  } else {
    _glGenQueries(1, &query->_index);

    if (GLCAT.is_spam()) {
      GLCAT.spam() << "Generating query for " << pstats_index
                   << ": " << query->_index << "\n";
    }
  }

  // Issue the timestamp query.
  _glQueryCounter(query->_index, GL_TIMESTAMP);

  if (_use_object_labels) {
    // Assign a label to it based on the PStatCollector name.
    const PStatClient *client = PStatClient::get_global_pstats();
    string name = client->get_collector_fullname(pstats_index & 0x7fff);
    _glObjectLabel(GL_QUERY, query->_index, name.size(), name.data());
  }

  _pending_timer_queries.push_back((TimerQueryContext *)query);

  return (TimerQueryContext *)query;

#else
  return NULL;
#endif
}

#ifndef OPENGLES_1
/**
 * Dispatches a currently bound compute shader using the given work group
 * counts.
 */
void CLP(GraphicsStateGuardian)::
dispatch_compute(int num_groups_x, int num_groups_y, int num_groups_z) {
  maybe_gl_finish();

  PStatGPUTimer timer(this, _compute_dispatch_pcollector);
  nassertv(_supports_compute_shaders);
  nassertv(_current_shader_context != NULL);
  _glDispatchCompute(num_groups_x, num_groups_y, num_groups_z);

  maybe_gl_finish();
}
#endif  // !OPENGLES_1

/**
 * Creates a new GeomMunger object to munge vertices appropriate to this GSG
 * for the indicated state.
 */
PT(GeomMunger) CLP(GraphicsStateGuardian)::
make_geom_munger(const RenderState *state, Thread *current_thread) {
  PT(CLP(GeomMunger)) munger = new CLP(GeomMunger)(this, state);
  return GeomMunger::register_munger(munger, current_thread);
}

/**
 * This function will compute the distance to the indicated point, assumed to
 * be in eye coordinates, from the camera plane.  The point is assumed to be
 * in the GSG's internal coordinate system.
 */
PN_stdfloat CLP(GraphicsStateGuardian)::
compute_distance_to(const LPoint3 &point) const {
  return -point[2];
}

/**
 * Copy the pixels within the indicated display region from the framebuffer
 * into texture memory.
 *
 * If z > -1, it is the cube map index or layer index into which to copy.
 */
bool CLP(GraphicsStateGuardian)::
framebuffer_copy_to_texture(Texture *tex, int view, int z,
                            const DisplayRegion *dr, const RenderBuffer &rb) {
  nassertr(tex != NULL && dr != NULL, false);
  set_read_buffer(rb._buffer_type);
  clear_color_write_mask();

  int xo, yo, w, h;
  dr->get_region_pixels(xo, yo, w, h);
  tex->set_size_padded(w, h, tex->get_z_size());

  if (tex->get_compression() == Texture::CM_default) {
    // Unless the user explicitly turned on texture compression, turn it off
    // for the copy-to-texture case.
    tex->set_compression(Texture::CM_off);
  }

  // Sanity check everything.
  if (z >= 0) {
    if (z >= tex->get_z_size()) {
      // This can happen, when textures with different layer counts are
      // attached to a buffer.  We simply ignore this if it happens.
      return false;
    }

    if ((w != tex->get_x_size()) ||
        (h != tex->get_y_size())) {
      return false;
    }

    if (tex->get_texture_type() == Texture::TT_cube_map) {
      if (!_supports_cube_map) {
        return false;
      }

      nassertr(z < 6, false);
      if (w != h) {
        return false;
      }

    } else if (tex->get_texture_type() == Texture::TT_3d_texture) {
      if (!_supports_3d_texture) {
        return false;
      }

    } else if (tex->get_texture_type() == Texture::TT_2d_texture_array) {
      if (!_supports_2d_texture_array) {
        return false;
      }

    } else {
      GLCAT.error()
        << "Don't know how to copy framebuffer to texture " << *tex << "\n";
    }
  } else {
    nassertr(tex->get_texture_type() == Texture::TT_2d_texture, false);
  }

  // Match framebuffer format if necessary.
  if (tex->get_match_framebuffer_format()) {

    switch (tex->get_format()) {
    case Texture::F_depth_component:
    case Texture::F_depth_component16:
    case Texture::F_depth_component24:
    case Texture::F_depth_component32:
    case Texture::F_depth_stencil:
      // Don't remap if we're one of these special format.
      break;

    default:
      // If the texture is a color format, we want to match the presence of
      // sRGB and alpha according to the framebuffer.
      if (_current_properties->get_srgb_color()) {
        if (_current_properties->get_alpha_bits()) {
          tex->set_format(Texture::F_srgb_alpha);
        } else {
          tex->set_format(Texture::F_srgb);
        }
      } else {
        if (_current_properties->get_alpha_bits()) {
          tex->set_format(Texture::F_rgba);
        } else {
          tex->set_format(Texture::F_rgb);
        }
      }
    }
  }

  TextureContext *tc = tex->prepare_now(view, get_prepared_objects(), this);
  nassertr(tc != (TextureContext *)NULL, false);
  CLP(TextureContext) *gtc = DCAST(CLP(TextureContext), tc);

  apply_texture(gtc);
  bool needs_reload = specify_texture(gtc, tex->get_default_sampler());

  GLenum target = get_texture_target(tex->get_texture_type());
  GLint internal_format = get_internal_image_format(tex);
  int width = tex->get_x_size();
  int height = tex->get_y_size();
  int depth = tex->get_z_size();

  bool uses_mipmaps = tex->uses_mipmaps() && !gl_ignore_mipmaps;
  if (uses_mipmaps) {
    if (_supports_generate_mipmap) {
#ifndef OPENGLES_2
      if (_glGenerateMipmap == NULL) {
        glTexParameteri(target, GL_GENERATE_MIPMAP, true);
      }
#endif
    } else {
      // If we can't auto-generate mipmaps, do without mipmaps.
      glTexParameteri(target, GL_TEXTURE_MIN_FILTER, GL_LINEAR);
      uses_mipmaps = false;
    }
  }

  bool new_image = needs_reload || gtc->was_image_modified();

  if (z >= 0) {
    if (target == GL_TEXTURE_CUBE_MAP) {
      // Copy to a cube map face, which is treated as a 2D texture.
      target = GL_TEXTURE_CUBE_MAP_POSITIVE_X + z;
      depth = 1;
      z = -1;

      // Cube map faces seem to have trouble with CopyTexSubImage, so we
      // always reload the image.
      new_image = true;
    }
  }

  if (!gtc->_has_storage ||
      internal_format != gtc->_internal_format ||
      uses_mipmaps != gtc->_uses_mipmaps ||
      width != gtc->_width ||
      height != gtc->_height ||
      depth != gtc->_depth) {
    // If the texture properties have changed, we need to reload the image.
    new_image = true;
  }

  if (new_image && gtc->_immutable) {
    gtc->reset_data();
    glBindTexture(target, gtc->_index);

    if (GLCAT.is_spam()) {
      GLCAT.spam()
        << "glBindTexture(0x" << hex << target << dec << ", " << gtc->_index << ")\n";
    }
  }

#ifndef OPENGLES_1
  if (gtc->needs_barrier(GL_TEXTURE_UPDATE_BARRIER_BIT)) {
    // Make sure that any incoherent writes to this texture have been synced.
    issue_memory_barrier(GL_TEXTURE_UPDATE_BARRIER_BIT);
  }
#endif

  if (z >= 0) {
#ifndef OPENGLES_1
    if (new_image) {
      // These won't be used because we pass a NULL image, but we still have
      // to specify them.  Might as well use the actual values.
      GLint external_format = get_external_image_format(tex);
      GLint component_type = get_component_type(tex->get_component_type());
      _glTexImage3D(target, 0, internal_format, width, height, depth, 0, external_format, component_type, NULL);
    }

    _glCopyTexSubImage3D(target, 0, 0, 0, z, xo, yo, w, h);
#endif
  } else {
    if (new_image) {
      // We have to create a new image.  It seems that OpenGL accepts a size
      // higher than the framebuffer, but if we run into trouble we'll have to
      // replace this with something smarter.
      glCopyTexImage2D(target, 0, internal_format, xo, yo, width, height, 0);
    } else {
      // We can overlay the existing image.
      glCopyTexSubImage2D(target, 0, 0, 0, xo, yo, w, h);
    }
  }

  if (uses_mipmaps && _glGenerateMipmap != NULL) {
    glEnable(target);
    _glGenerateMipmap(target);
    glDisable(target);
  }

  gtc->_has_storage = true;
  gtc->_uses_mipmaps = uses_mipmaps;
  gtc->_internal_format = internal_format;
  gtc->_width = width;
  gtc->_height = height;
  gtc->_depth = depth;

  gtc->mark_loaded();
  gtc->enqueue_lru(&_prepared_objects->_graphics_memory_lru);

  report_my_gl_errors();

  // Force reload of texture state, since we've just monkeyed with it.
  _state_mask.clear_bit(TextureAttrib::get_class_slot());

  return true;
}


/**
 * Copy the pixels within the indicated display region from the framebuffer
 * into system memory, not texture memory.  Returns true on success, false on
 * failure.
 *
 * This completely redefines the ram image of the indicated texture.
 */
bool CLP(GraphicsStateGuardian)::
framebuffer_copy_to_ram(Texture *tex, int view, int z,
                        const DisplayRegion *dr, const RenderBuffer &rb) {
  nassertr(tex != NULL && dr != NULL, false);
  set_read_buffer(rb._buffer_type);
  glPixelStorei(GL_PACK_ALIGNMENT, 1);
  clear_color_write_mask();

  // Bug fix for RE, RE2, and VTX - need to disable texturing in order for
  // glReadPixels() to work NOTE: reading the depth buffer is *much* slower
  // than reading the color buffer
  set_state_and_transform(RenderState::make_empty(), _internal_transform);

  int xo, yo, w, h;
  dr->get_region_pixels(xo, yo, w, h);

  Texture::ComponentType component_type = tex->get_component_type();

  Texture::Format format = tex->get_format();
  switch (format) {
  case Texture::F_depth_stencil:
    if (_current_properties->get_float_depth()) {
      component_type = Texture::T_float;
    } else {
      component_type = Texture::T_unsigned_int_24_8;
    }
    break;

  case Texture::F_depth_component:
    if (_current_properties->get_float_depth()) {
      component_type = Texture::T_float;
    } else if (_current_properties->get_depth_bits() <= 8) {
      component_type = Texture::T_unsigned_byte;
    } else if (_current_properties->get_depth_bits() <= 16) {
      component_type = Texture::T_unsigned_short;
    } else {
      component_type = Texture::T_float;
    }
    break;

  default:
    if (_current_properties->get_srgb_color()) {
      if (_current_properties->get_alpha_bits()) {
        format = Texture::F_srgb_alpha;
      } else {
        format = Texture::F_srgb;
      }
    } else {
      if (_current_properties->get_alpha_bits()) {
        format = Texture::F_rgba;
      } else {
        format = Texture::F_rgb;
      }
    }
    if (_current_properties->get_float_color()) {
      component_type = Texture::T_float;
    } else if (_current_properties->get_color_bits() <= 24) {
      component_type = Texture::T_unsigned_byte;
    } else {
      component_type = Texture::T_unsigned_short;
    }
  }

  Texture::TextureType texture_type;
  int z_size;
  // TODO: should be extended to support 3D textures, 2D arrays and cube map
  // arrays.
  if (z >= 0) {
    texture_type = Texture::TT_cube_map;
    z_size = 6;
  } else {
    texture_type = Texture::TT_2d_texture;
    z_size = 1;
  }

  if (tex->get_x_size() != w || tex->get_y_size() != h ||
      tex->get_z_size() != z_size ||
      tex->get_component_type() != component_type ||
      tex->get_format() != format ||
      tex->get_texture_type() != texture_type) {

    // Re-setup the texture; its properties have changed.
    tex->setup_texture(texture_type, w, h, z_size,
                       component_type, format);
  }

  nassertr(z < tex->get_z_size(), false);

  GLenum external_format = get_external_image_format(tex);

  if (GLCAT.is_spam()) {
    GLCAT.spam()
      << "glReadPixels(" << xo << ", " << yo << ", " << w << ", " << h << ", ";
    switch (external_format) {
    case GL_DEPTH_COMPONENT:
      GLCAT.spam(false) << "GL_DEPTH_COMPONENT, ";
      break;
    case GL_DEPTH_STENCIL:
      GLCAT.spam(false) << "GL_DEPTH_STENCIL, ";
      break;
#ifndef OPENGLES_1
    case GL_RG:
      GLCAT.spam(false) << "GL_RG, ";
      break;
#endif
    case GL_RGB:
      GLCAT.spam(false) << "GL_RGB, ";
      break;
    case GL_RGBA:
      GLCAT.spam(false) << "GL_RGBA, ";
      break;
#ifndef OPENGLES
    case GL_BGR:
      GLCAT.spam(false) << "GL_BGR, ";
      break;
#endif
    case GL_BGRA:
      GLCAT.spam(false) << "GL_BGRA, ";
      break;
    default:
      GLCAT.spam(false) << "unknown, ";
      break;
    }
    switch (get_component_type(component_type)) {
    case GL_UNSIGNED_BYTE:
      GLCAT.spam(false) << "GL_UNSIGNED_BYTE";
      break;
    case GL_UNSIGNED_SHORT:
      GLCAT.spam(false) << "GL_UNSIGNED_SHORT";
      break;
    case GL_FLOAT:
      GLCAT.spam(false) << "GL_FLOAT";
      break;
#ifndef OPENGLES_1
    case GL_INT:
      GLCAT.spam(false) << "GL_INT";
      break;
#endif
    default:
      GLCAT.spam(false) << "unknown";
      break;
    }
    GLCAT.spam(false)
      << ")" << endl;
  }

  unsigned char *image_ptr = tex->modify_ram_image();
  size_t image_size = tex->get_ram_image_size();
  if (z >= 0 || view > 0) {
    image_size = tex->get_expected_ram_page_size();
    if (z >= 0) {
      image_ptr += z * image_size;
    }
    if (view > 0) {
      image_ptr += (view * tex->get_z_size()) * image_size;
    }
  }

  glReadPixels(xo, yo, w, h, external_format,
               get_component_type(component_type), image_ptr);

  // We may have to reverse the byte ordering of the image if GL didn't do it
  // for us.
  if (external_format == GL_RGBA || external_format == GL_RGB) {
    PTA_uchar new_image;
    const unsigned char *result =
      fix_component_ordering(new_image, image_ptr, image_size,
                             external_format, tex);
    if (result != image_ptr) {
      memcpy(image_ptr, result, image_size);
    }
  }

  report_my_gl_errors();
  return true;
}

#ifdef SUPPORT_FIXED_FUNCTION
/**
 *
 */
void CLP(GraphicsStateGuardian)::
apply_fog(Fog *fog) {
  Fog::Mode fmode = fog->get_mode();
  glFogf(GL_FOG_MODE, get_fog_mode_type(fmode));

  if (fmode == Fog::M_linear) {
    PN_stdfloat onset, opaque;
    fog->get_linear_range(onset, opaque);
    glFogf(GL_FOG_START, onset);
    glFogf(GL_FOG_END, opaque);

  } else {
    // Exponential fog is always camera-relative.
    glFogf(GL_FOG_DENSITY, fog->get_exp_density());
  }

  call_glFogfv(GL_FOG_COLOR, fog->get_color());
  report_my_gl_errors();
}
#endif  // SUPPORT_FIXED_FUNCTION

/**
 * Sends the indicated transform matrix to the graphics API to be applied to
 * future vertices.
 *
 * This transform is the internal_transform, already converted into the GSG's
 * internal coordinate system.
 */
void CLP(GraphicsStateGuardian)::
do_issue_transform() {
#ifdef SUPPORT_FIXED_FUNCTION
  // OpenGL ES 2 does not support glLoadMatrix.

  const TransformState *transform = _internal_transform;
  if (GLCAT.is_spam()) {
    GLCAT.spam()
      << "glLoadMatrix(GL_MODELVIEW): " << transform->get_mat() << endl;
  }

  DO_PSTATS_STUFF(_transform_state_pcollector.add_level(1));
  glMatrixMode(GL_MODELVIEW);
  call_glLoadMatrix(transform->get_mat());
#endif
  _transform_stale = false;

  report_my_gl_errors();
}

#ifdef SUPPORT_FIXED_FUNCTION
/**
 *
 */
void CLP(GraphicsStateGuardian)::
do_issue_shade_model() {
  const ShadeModelAttrib *target_shade_model;
  _target_rs->get_attrib_def(target_shade_model);

  switch (target_shade_model->get_mode()) {
  case ShadeModelAttrib::M_smooth:
    glShadeModel(GL_SMOOTH);
    _flat_shade_model = false;
    break;

  case ShadeModelAttrib::M_flat:
    glShadeModel(GL_FLAT);
    _flat_shade_model = true;
    break;
  }
}
#endif  // SUPPORT_FIXED_FUNCTION

#ifndef OPENGLES_1
/**
 *
 */
void CLP(GraphicsStateGuardian)::
do_issue_shader() {
  ShaderContext *context = 0;
  Shader *shader = (Shader *)_target_shader->get_shader();

#ifndef SUPPORT_FIXED_FUNCTION
  // If we don't have a shader, apply the default shader.
  if (!shader) {
    shader = _default_shader;
    nassertv(shader != NULL);
  }

#endif
  if (shader) {
    context = shader->prepare_now(get_prepared_objects(), this);
  }
#ifndef SUPPORT_FIXED_FUNCTION
  // If it failed, try applying the default shader.
  if (shader != _default_shader && (context == 0 || !context->valid())) {
    shader = _default_shader;
    nassertv(shader != NULL);
    context = shader->prepare_now(get_prepared_objects(), this);
  }
#endif

  if (context == 0 || (context->valid() == false)) {
    if (_current_shader_context != 0) {
      _current_shader_context->unbind();
      _current_shader = 0;
      _current_shader_context = 0;
    }
  } else {
    if (context != _current_shader_context) {
      // Use a completely different shader than before.  Unbind old shader,
      // bind the new one.
      if (_current_shader_context != NULL &&
          _current_shader->get_language() != shader->get_language()) {
        _current_shader_context->unbind();
      }
      context->bind();
      _current_shader = shader;
      _current_shader_context = context;
    }
  }

#ifndef OPENGLES
  // Is the point size provided by the shader or by OpenGL?
  bool shader_point_size = _target_shader->get_flag(ShaderAttrib::F_shader_point_size);
  if (shader_point_size != _shader_point_size) {
    if (shader_point_size) {
      glEnable(GL_PROGRAM_POINT_SIZE);
    } else {
      glDisable(GL_PROGRAM_POINT_SIZE);
    }
    _shader_point_size = shader_point_size;
  }
#endif

  report_my_gl_errors();
}
#endif  // !OPENGLES_1

/**
 *
 */
void CLP(GraphicsStateGuardian)::
do_issue_render_mode() {
  const RenderModeAttrib *target_render_mode;
  _target_rs->get_attrib_def(target_render_mode);

  _render_mode = target_render_mode->get_mode();
  PN_stdfloat thickness = target_render_mode->get_thickness();
  _point_perspective = target_render_mode->get_perspective();

#ifndef OPENGLES  // glPolygonMode not supported by OpenGL ES.
  switch (_render_mode) {
  case RenderModeAttrib::M_unchanged:
  case RenderModeAttrib::M_filled:
  case RenderModeAttrib::M_filled_flat:
    glPolygonMode(GL_FRONT_AND_BACK, GL_FILL);
    break;

  case RenderModeAttrib::M_wireframe:
    glPolygonMode(GL_FRONT_AND_BACK, GL_LINE);
    break;

  case RenderModeAttrib::M_point:
    glPolygonMode(GL_FRONT_AND_BACK, GL_POINT);
    break;

  default:
    GLCAT.error()
      << "Unknown render mode " << (int)_render_mode << endl;
  }
#endif  // OPENGLES

  // The thickness affects both the line width and the point size.
  if (thickness != _point_size) {
    if (GLCAT.is_spam()) {
      GLCAT.spam() << "setting thickness to " << thickness << "\n";
    }

    glLineWidth(thickness);
#ifndef OPENGLES_2
    glPointSize(thickness);
#endif
    _point_size = thickness;
  }
  report_my_gl_errors();

#ifdef SUPPORT_FIXED_FUNCTION
  do_point_size();
#endif
}

/**
 *
 */
void CLP(GraphicsStateGuardian)::
do_issue_antialias() {
  const AntialiasAttrib *target_antialias;
  _target_rs->get_attrib_def(target_antialias);

  if (target_antialias->get_mode_type() == AntialiasAttrib::M_auto) {
    // In this special mode, we must enable antialiasing on a case-by-case
    // basis, because we enable it differently for polygons and for points and
    // lines.
    _auto_antialias_mode = true;

  } else {
    // Otherwise, explicitly enable or disable according to the bits that are
    // set.  But if multisample is requested and supported, don't use the
    // other bits at all (they will be ignored by GL anyway).
    _auto_antialias_mode = false;
    unsigned short mode = target_antialias->get_mode();

    if (_supports_multisample &&
        (mode & AntialiasAttrib::M_multisample) != 0) {
      enable_multisample_antialias(true);

    } else {
      enable_multisample_antialias(false);
      enable_line_smooth((mode & AntialiasAttrib::M_line) != 0);
      enable_point_smooth((mode & AntialiasAttrib::M_point) != 0);
      enable_polygon_smooth((mode & AntialiasAttrib::M_polygon) != 0);
    }
  }

#ifndef OPENGLES_2
  GLenum quality;
  switch (target_antialias->get_mode_quality()) {
  case AntialiasAttrib::M_faster:
    quality = GL_FASTEST;
    break;

  case AntialiasAttrib::M_better:
    quality = GL_NICEST;
    break;

  default:
    quality = GL_DONT_CARE;
    break;
  }

  if (_line_smooth_enabled) {
    glHint(GL_LINE_SMOOTH_HINT, quality);
  }
  if (_point_smooth_enabled) {
    glHint(GL_POINT_SMOOTH_HINT, quality);
  }
#ifndef OPENGLES
  if (_polygon_smooth_enabled) {
    glHint(GL_POLYGON_SMOOTH_HINT, quality);
  }
#endif
#endif  // !OPENGLES_2

  report_my_gl_errors();
}

#ifdef SUPPORT_FIXED_FUNCTION // OpenGL ES 2.0 doesn't support rescaling normals.
/**
 *
 */
void CLP(GraphicsStateGuardian)::
do_issue_rescale_normal() {
  RescaleNormalAttrib::Mode mode = RescaleNormalAttrib::M_none;

  const RescaleNormalAttrib *target_rescale_normal;
  if (_target_rs->get_attrib(target_rescale_normal)) {
    mode = target_rescale_normal->get_mode();
  }

  switch (mode) {
  case RescaleNormalAttrib::M_none:
    glDisable(GL_NORMALIZE);
    if (_supports_rescale_normal && support_rescale_normal) {
      glDisable(GL_RESCALE_NORMAL);
    }
    break;

  case RescaleNormalAttrib::M_rescale:
    if (_supports_rescale_normal && support_rescale_normal) {
      glEnable(GL_RESCALE_NORMAL);
      glDisable(GL_NORMALIZE);
    } else {
      glEnable(GL_NORMALIZE);
    }
    break;

  case RescaleNormalAttrib::M_normalize:
    glEnable(GL_NORMALIZE);
    if (_supports_rescale_normal && support_rescale_normal) {
      glDisable(GL_RESCALE_NORMAL);
    }
    break;

  default:
    GLCAT.error()
      << "Unknown rescale_normal mode " << (int)mode << endl;
  }
  report_my_gl_errors();
}
#endif  // SUPPORT_FIXED_FUNCTION

// PandaCompareFunc - 1 + 0x200 === GL_NEVER, etc.  order is sequential
#define PANDA_TO_GL_COMPAREFUNC(PANDACMPFUNC) (PANDACMPFUNC-1 +0x200)

/**
 *
 */
void CLP(GraphicsStateGuardian)::
do_issue_depth_test() {
  const DepthTestAttrib *target_depth_test;
  _target_rs->get_attrib_def(target_depth_test);

  DepthTestAttrib::PandaCompareFunc mode = target_depth_test->get_mode();
  if (mode == DepthTestAttrib::M_none) {
    enable_depth_test(false);
  } else {
    enable_depth_test(true);
    glDepthFunc(PANDA_TO_GL_COMPAREFUNC(mode));
  }
  report_my_gl_errors();
}

#ifdef SUPPORT_FIXED_FUNCTION
/**
 *
 */
void CLP(GraphicsStateGuardian)::
do_issue_alpha_test() {
#ifndef OPENGLES_1
  if (_target_shader->get_flag(ShaderAttrib::F_subsume_alpha_test)) {
    enable_alpha_test(false);
  } else
#endif
  {
    const AlphaTestAttrib *target_alpha_test;
    _target_rs->get_attrib_def(target_alpha_test);

    AlphaTestAttrib::PandaCompareFunc mode = target_alpha_test->get_mode();
    if (mode == AlphaTestAttrib::M_none) {
      enable_alpha_test(false);
    } else {
      nassertv(GL_NEVER == (AlphaTestAttrib::M_never-1+0x200));
      glAlphaFunc(PANDA_TO_GL_COMPAREFUNC(mode), target_alpha_test->get_reference_alpha());
      enable_alpha_test(true);
    }
  }
}
#endif  // SUPPORT_FIXED_FUNCTION

/**
 *
 */
void CLP(GraphicsStateGuardian)::
do_issue_depth_write() {
  const DepthWriteAttrib *target_depth_write;
  _target_rs->get_attrib_def(target_depth_write);

  DepthWriteAttrib::Mode mode = target_depth_write->get_mode();
  if (mode == DepthWriteAttrib::M_off) {
#ifdef GSG_VERBOSE
    GLCAT.spam()
      << "glDepthMask(GL_FALSE)" << endl;
#endif
    glDepthMask(GL_FALSE);
  } else {
#ifdef GSG_VERBOSE
    GLCAT.spam()
      << "glDepthMask(GL_TRUE)" << endl;
#endif
    glDepthMask(GL_TRUE);
  }
  report_my_gl_errors();
}

/**
 *
 */
void CLP(GraphicsStateGuardian)::
do_issue_cull_face() {
  const CullFaceAttrib *target_cull_face;
  _target_rs->get_attrib_def(target_cull_face);

  CullFaceAttrib::Mode mode = target_cull_face->get_effective_mode();

  switch (mode) {
  case CullFaceAttrib::M_cull_none:
    glDisable(GL_CULL_FACE);
    break;
  case CullFaceAttrib::M_cull_clockwise:
    glEnable(GL_CULL_FACE);
    glCullFace(GL_BACK);
    break;
  case CullFaceAttrib::M_cull_counter_clockwise:
    glEnable(GL_CULL_FACE);
    glCullFace(GL_FRONT);
    break;
  default:
    GLCAT.error()
      << "invalid cull face mode " << (int)mode << endl;
    break;
  }
  report_my_gl_errors();
}

#ifdef SUPPORT_FIXED_FUNCTION
/**
 *
 */
void CLP(GraphicsStateGuardian)::
do_issue_fog() {
  const FogAttrib *target_fog;
  _target_rs->get_attrib_def(target_fog);

  if (!target_fog->is_off()) {
    enable_fog(true);
    Fog *fog = target_fog->get_fog();
    nassertv(fog != (Fog *)NULL);
    apply_fog(fog);
  } else {
    enable_fog(false);
  }
  report_my_gl_errors();
}
#endif  // SUPPORT_FIXED_FUNCTION

/**
 *
 */
void CLP(GraphicsStateGuardian)::
do_issue_depth_offset() {
  const DepthOffsetAttrib *target_depth_offset = (const DepthOffsetAttrib *)
     _target_rs->get_attrib_def(DepthOffsetAttrib::get_class_slot());

  int offset = target_depth_offset->get_offset();

  if (offset != 0) {
    // The relationship between these two parameters is a little unclear and
    // poorly explained in the GL man pages.
    glPolygonOffset((GLfloat) -offset, (GLfloat) -offset);
    enable_polygon_offset(true);

  } else {
    enable_polygon_offset(false);
  }

  PN_stdfloat min_value = target_depth_offset->get_min_value();
  PN_stdfloat max_value = target_depth_offset->get_max_value();
#ifdef GSG_VERBOSE
    GLCAT.spam()
      << "glDepthRange(" << min_value << ", " << max_value << ")" << endl;
#endif
#ifdef OPENGLES
  // OpenGL ES uses a single-precision call.
  glDepthRangef((GLclampf)min_value, (GLclampf)max_value);
#else
  // Mainline OpenGL uses a double-precision call.
  glDepthRange((GLclampd)min_value, (GLclampd)max_value);
#endif  // OPENGLES

  report_my_gl_errors();
}

#ifdef SUPPORT_FIXED_FUNCTION
/**
 *
 */
void CLP(GraphicsStateGuardian)::
do_issue_material() {
  static Material empty;
  const Material *material;

  const MaterialAttrib *target_material;
  _target_rs->get_attrib_def(target_material);

  if (target_material == (MaterialAttrib *)NULL ||
      target_material->is_off()) {
    material = &empty;
  } else {
    material = target_material->get_material();
  }

  bool has_material_force_color = _has_material_force_color;

#ifndef NDEBUG
  if (_show_texture_usage) {
    // In show_texture_usage mode, all colors are white, so as not to
    // contaminate the texture color.  This means we disable lighting
    // materials too.
    material = &empty;
    has_material_force_color = false;
  }
#endif  // NDEBUG

#ifdef OPENGLES
  const GLenum face = GL_FRONT_AND_BACK;
#else
  GLenum face = material->get_twoside() ? GL_FRONT_AND_BACK : GL_FRONT;
#endif

  call_glMaterialfv(face, GL_SPECULAR, material->get_specular());
  call_glMaterialfv(face, GL_EMISSION, material->get_emission());
  glMaterialf(face, GL_SHININESS, max(min(material->get_shininess(), (PN_stdfloat)128), (PN_stdfloat)0));

  if (material->has_ambient() && material->has_diffuse()) {
    // The material has both an ambient and diffuse specified.  This means we
    // do not need glMaterialColor().
    glDisable(GL_COLOR_MATERIAL);
    call_glMaterialfv(face, GL_AMBIENT, material->get_ambient());
    call_glMaterialfv(face, GL_DIFFUSE, material->get_diffuse());

  } else if (material->has_ambient()) {
    // The material specifies an ambient, but not a diffuse component.  The
    // diffuse component comes from the object's color.
    call_glMaterialfv(face, GL_AMBIENT, material->get_ambient());
    if (has_material_force_color) {
      glDisable(GL_COLOR_MATERIAL);
      call_glMaterialfv(face, GL_DIFFUSE, _material_force_color);
    } else {
#ifndef OPENGLES
      glColorMaterial(face, GL_DIFFUSE);
#endif  // OPENGLES
      glEnable(GL_COLOR_MATERIAL);
    }

  } else if (material->has_diffuse()) {
    // The material specifies a diffuse, but not an ambient component.  The
    // ambient component comes from the object's color.
    call_glMaterialfv(face, GL_DIFFUSE, material->get_diffuse());
    if (has_material_force_color) {
      glDisable(GL_COLOR_MATERIAL);
      call_glMaterialfv(face, GL_AMBIENT, _material_force_color);
    } else {
#ifndef OPENGLES
      glColorMaterial(face, GL_AMBIENT);
#endif  // OPENGLES
      glEnable(GL_COLOR_MATERIAL);
    }

  } else {
    // The material specifies neither a diffuse nor an ambient component.
    // Both components come from the object's color.
    if (has_material_force_color) {
      glDisable(GL_COLOR_MATERIAL);
      call_glMaterialfv(face, GL_AMBIENT, _material_force_color);
      call_glMaterialfv(face, GL_DIFFUSE, _material_force_color);
    } else {
#ifndef OPENGLES
      glColorMaterial(face, GL_AMBIENT_AND_DIFFUSE);
#endif  // OPENGLES
      glEnable(GL_COLOR_MATERIAL);
    }
  }

#ifndef OPENGLES
  glLightModeli(GL_LIGHT_MODEL_LOCAL_VIEWER, material->get_local());
  glLightModeli(GL_LIGHT_MODEL_TWO_SIDE, material->get_twoside());

  if (_use_separate_specular_color) {
    glLightModeli(GL_LIGHT_MODEL_COLOR_CONTROL, GL_SEPARATE_SPECULAR_COLOR);
  } else {
    glLightModeli(GL_LIGHT_MODEL_COLOR_CONTROL, GL_SINGLE_COLOR);
  }
#endif

  report_my_gl_errors();
}
#endif  // SUPPORT_FIXED_FUNCTION

/**
 * Issues the logic operation attribute to the GL.
 */
#if !defined(OPENGLES) || defined(OPENGLES_1)
void CLP(GraphicsStateGuardian)::
do_issue_logic_op() {
  const LogicOpAttrib *target_logic_op;
  _target_rs->get_attrib_def(target_logic_op);

  if (target_logic_op->get_operation() != LogicOpAttrib::O_none) {
    glEnable(GL_COLOR_LOGIC_OP);
    glLogicOp(GL_CLEAR - 1 + (int)target_logic_op->get_operation());

    if (GLCAT.is_spam()) {
      GLCAT.spam() << "glEnable(GL_COLOR_LOGIC_OP)\n";
      GLCAT.spam() << "glLogicOp(" << target_logic_op->get_operation() << ")\n";
    }
  } else {
    glDisable(GL_COLOR_LOGIC_OP);
    glLogicOp(GL_COPY);

    if (GLCAT.is_spam()) {
      GLCAT.spam() << "glDisable(GL_COLOR_LOGIC_OP)\n";
    }
  }
}
#endif

/**
 *
 */
void CLP(GraphicsStateGuardian)::
do_issue_blending() {
  // Handle the color_write attrib.  If color_write is off, then all the other
  // blending-related stuff doesn't matter.  If the device doesn't support
  // color-write, we use blending tricks to effectively disable color write.
  const ColorWriteAttrib *target_color_write;
  _target_rs->get_attrib_def(target_color_write);

  unsigned int color_channels =
    target_color_write->get_channels() & _color_write_mask;

#ifndef OPENGLES_1
  if (_target_shader->get_flag(ShaderAttrib::F_disable_alpha_write)) {
    color_channels &= ~(ColorWriteAttrib::C_alpha);
  }
#endif

  if (color_channels == ColorWriteAttrib::C_off) {
    int color_write_slot = ColorWriteAttrib::get_class_slot();
    enable_multisample_alpha_one(false);
    enable_multisample_alpha_mask(false);
    if (gl_color_mask) {
      enable_blend(false);
      set_color_write_mask(ColorWriteAttrib::C_off);
    } else {
      enable_blend(true);
      _glBlendEquation(GL_FUNC_ADD);
      glBlendFunc(GL_ZERO, GL_ONE);
    }

    if (GLCAT.is_spam()) {
      GLCAT.spam() << "glBlendEquation(GL_FUNC_ADD)\n";
      GLCAT.spam() << "glBlendFunc(GL_ZERO, GL_ONE)\n";
    }
    return;
  } else {
    set_color_write_mask(color_channels);
  }

  const ColorBlendAttrib *target_color_blend;
  _target_rs->get_attrib_def(target_color_blend);
  CPT(ColorBlendAttrib) color_blend = target_color_blend;
  ColorBlendAttrib::Mode color_blend_mode = target_color_blend->get_mode();

  const TransparencyAttrib *target_transparency;
  _target_rs->get_attrib_def(target_transparency);
  TransparencyAttrib::Mode transparency_mode = target_transparency->get_mode();

  _color_blend_involves_color_scale = color_blend->involves_color_scale();

  // Is there a color blend set?
  if (color_blend_mode != ColorBlendAttrib::M_none) {
    enable_multisample_alpha_one(false);
    enable_multisample_alpha_mask(false);
    enable_blend(true);
    _glBlendEquation(get_blend_equation_type(color_blend_mode));
    glBlendFunc(get_blend_func(color_blend->get_operand_a()),
                get_blend_func(color_blend->get_operand_b()));

#ifndef OPENGLES_1
    LColor c;
    if (_color_blend_involves_color_scale) {
      // Apply the current color scale to the blend mode.
      c = _current_color_scale;
    } else {
      c = color_blend->get_color();
    }

    _glBlendColor(c[0], c[1], c[2], c[3]);
#endif

    if (GLCAT.is_spam()) {
      GLCAT.spam() << "glBlendEquation(" << color_blend_mode << ")\n";
      GLCAT.spam() << "glBlendFunc(" << color_blend->get_operand_a()
                                     << color_blend->get_operand_b() << ")\n";
#ifndef OPENGLES_1
      GLCAT.spam() << "glBlendColor(" << c << ")\n";
#endif
    }
    return;
  }

  // No color blend; is there a transparency set?
  switch (transparency_mode) {
  case TransparencyAttrib::M_none:
  case TransparencyAttrib::M_binary:
    break;

  case TransparencyAttrib::M_alpha:
  case TransparencyAttrib::M_dual:
    enable_multisample_alpha_one(false);
    enable_multisample_alpha_mask(false);
    enable_blend(true);
    _glBlendEquation(GL_FUNC_ADD);
    glBlendFunc(GL_SRC_ALPHA, GL_ONE_MINUS_SRC_ALPHA);

    if (GLCAT.is_spam()) {
      GLCAT.spam() << "glBlendEquation(GL_FUNC_ADD)\n";
      GLCAT.spam() << "glBlendFunc(GL_SRC_ALPHA, GL_ONE_MINUS_SRC_ALPHA)\n";
    }
    return;

  case TransparencyAttrib::M_premultiplied_alpha:
    enable_multisample_alpha_one(false);
    enable_multisample_alpha_mask(false);
    enable_blend(true);
    _glBlendEquation(GL_FUNC_ADD);
    glBlendFunc(GL_ONE, GL_ONE_MINUS_SRC_ALPHA);

    if (GLCAT.is_spam()) {
      GLCAT.spam() << "glBlendEquation(GL_FUNC_ADD)\n";
      GLCAT.spam() << "glBlendFunc(GL_ONE, GL_ONE_MINUS_SRC_ALPHA)\n";
    }
    return;

  case TransparencyAttrib::M_multisample:
    // We need to enable *both* of these in M_multisample case.
    enable_multisample_alpha_one(true);
    enable_multisample_alpha_mask(true);
    enable_blend(false);
    return;

  case TransparencyAttrib::M_multisample_mask:
    enable_multisample_alpha_one(false);
    enable_multisample_alpha_mask(true);
    enable_blend(false);
    return;

  default:
    GLCAT.error()
      << "invalid transparency mode " << (int)transparency_mode << endl;
    break;
  }

  if (_line_smooth_enabled || _point_smooth_enabled) {
    // If we have either of these turned on, we also need to have blend mode
    // enabled in order to see it.
    enable_multisample_alpha_one(false);
    enable_multisample_alpha_mask(false);
    enable_blend(true);
    _glBlendEquation(GL_FUNC_ADD);
    glBlendFunc(GL_SRC_ALPHA, GL_ONE_MINUS_SRC_ALPHA);

    if (GLCAT.is_spam()) {
      GLCAT.spam() << "glBlendEquation(GL_FUNC_ADD)\n";
      GLCAT.spam() << "glBlendFunc(GL_SRC_ALPHA, GL_ONE_MINUS_SRC_ALPHA)\n";
    }
    return;
  }

/*
 * For best polygon smoothing, we need: (1) a frame buffer that supports alpha
 * (2) sort polygons front-to-back (3) glBlendFunc(GL_SRC_ALPHA_SATURATE,
 * GL_ONE); Since these modes have other implications for the application, we
 * don't attempt to do this by default.  If you really want good polygon
 * smoothing (and you don't have multisample support), do all this yourself.
 */

  // Nothing's set, so disable blending.
  enable_multisample_alpha_one(false);
  enable_multisample_alpha_mask(false);
  enable_blend(false);
}

#ifdef SUPPORT_FIXED_FUNCTION
/**
 * Called the first time a particular light has been bound to a given id
 * within a frame, this should set up the associated hardware light with the
 * light's properties.
 */
void CLP(GraphicsStateGuardian)::
bind_light(PointLight *light_obj, const NodePath &light, int light_id) {
  // static PStatCollector
  // _draw_set_state_light_bind_point_pcollector("Draw:Set
  // State:Light:Bind:Point"); PStatGPUTimer timer(this,
  // _draw_set_state_light_bind_point_pcollector);

  GLenum id = get_light_id(light_id);
  static const LColor black(0.0f, 0.0f, 0.0f, 1.0f);
  call_glLightfv(id, GL_AMBIENT, black);
  call_glLightfv(id, GL_DIFFUSE, get_light_color(light_obj));
  call_glLightfv(id, GL_SPECULAR, light_obj->get_specular_color());

  // Position needs to specify x, y, z, and w w == 1 implies non-infinite
  // position
  CPT(TransformState) transform = light.get_transform(_scene_setup->get_scene_root().get_parent());
  LPoint3 pos = light_obj->get_point() * transform->get_mat();

  LPoint4 fpos(pos[0], pos[1], pos[2], 1.0f);
  call_glLightfv(id, GL_POSITION, fpos);

  // GL_SPOT_DIRECTION is not significant when cutoff == 180

  // Exponent == 0 implies uniform light distribution
  glLightf(id, GL_SPOT_EXPONENT, 0.0f);

  // Cutoff == 180 means uniform point light source
  glLightf(id, GL_SPOT_CUTOFF, 180.0f);

  const LVecBase3 &att = light_obj->get_attenuation();
  glLightf(id, GL_CONSTANT_ATTENUATION, att[0]);
  glLightf(id, GL_LINEAR_ATTENUATION, att[1]);
  glLightf(id, GL_QUADRATIC_ATTENUATION, att[2]);

  report_my_gl_errors();
}
#endif  // SUPPORT_FIXED_FUNCTION

#ifdef SUPPORT_FIXED_FUNCTION
/**
 * Called the first time a particular light has been bound to a given id
 * within a frame, this should set up the associated hardware light with the
 * light's properties.
 */
void CLP(GraphicsStateGuardian)::
bind_light(DirectionalLight *light_obj, const NodePath &light, int light_id) {
  // static PStatCollector
  // _draw_set_state_light_bind_directional_pcollector("Draw:Set
  // State:Light:Bind:Directional"); PStatGPUTimer timer(this,
  // _draw_set_state_light_bind_directional_pcollector);

  pair<DirectionalLights::iterator, bool> lookup = _dlights.insert(DirectionalLights::value_type(light, DirectionalLightFrameData()));
  DirectionalLightFrameData &fdata = (*lookup.first).second;
  if (lookup.second) {
    // The light was not computed yet this frame.  Compute it now.
    CPT(TransformState) transform = light.get_transform(_scene_setup->get_scene_root().get_parent());
    LVector3 dir = light_obj->get_direction() * transform->get_mat();
    fdata._neg_dir.set(-dir[0], -dir[1], -dir[2], 0);
  }

  GLenum id = get_light_id( light_id );
  static const LColor black(0.0f, 0.0f, 0.0f, 1.0f);
  call_glLightfv(id, GL_AMBIENT, black);
  call_glLightfv(id, GL_DIFFUSE, get_light_color(light_obj));
  call_glLightfv(id, GL_SPECULAR, light_obj->get_specular_color());

  // Position needs to specify x, y, z, and w.  w == 0 implies light is at
  // infinity
  call_glLightfv(id, GL_POSITION, fdata._neg_dir);

  // GL_SPOT_DIRECTION is not significant when cutoff == 180 In this case,
  // position x, y, z specifies direction

  // Exponent == 0 implies uniform light distribution
  glLightf(id, GL_SPOT_EXPONENT, 0.0f);

  // Cutoff == 180 means uniform point light source
  glLightf(id, GL_SPOT_CUTOFF, 180.0f);

  // Default attenuation values (only spotlight and point light can modify
  // these)
  glLightf(id, GL_CONSTANT_ATTENUATION, 1.0f);
  glLightf(id, GL_LINEAR_ATTENUATION, 0.0f);
  glLightf(id, GL_QUADRATIC_ATTENUATION, 0.0f);

  report_my_gl_errors();
}
#endif  // SUPPORT_FIXED_FUNCTION

#ifdef SUPPORT_FIXED_FUNCTION
/**
 * Called the first time a particular light has been bound to a given id
 * within a frame, this should set up the associated hardware light with the
 * light's properties.
 */
void CLP(GraphicsStateGuardian)::
bind_light(Spotlight *light_obj, const NodePath &light, int light_id) {
  // static PStatCollector
  // _draw_set_state_light_bind_spotlight_pcollector("Draw:Set
  // State:Light:Bind:Spotlight"); PStatGPUTimer timer(this,
  // _draw_set_state_light_bind_spotlight_pcollector);

  Lens *lens = light_obj->get_lens();
  nassertv(lens != (Lens *)NULL);

  GLenum id = get_light_id(light_id);
  static const LColor black(0.0f, 0.0f, 0.0f, 1.0f);
  call_glLightfv(id, GL_AMBIENT, black);
  call_glLightfv(id, GL_DIFFUSE, get_light_color(light_obj));
  call_glLightfv(id, GL_SPECULAR, light_obj->get_specular_color());

  // Position needs to specify x, y, z, and w w == 1 implies non-infinite
  // position
  CPT(TransformState) transform = light.get_transform(_scene_setup->get_scene_root().get_parent());
  const LMatrix4 &light_mat = transform->get_mat();
  LPoint3 pos = lens->get_nodal_point() * light_mat;
  LVector3 dir = lens->get_view_vector() * light_mat;

  LPoint4 fpos(pos[0], pos[1], pos[2], 1.0f);
  call_glLightfv(id, GL_POSITION, fpos);
  call_glLightfv(id, GL_SPOT_DIRECTION, dir);

  glLightf(id, GL_SPOT_EXPONENT, max(min(light_obj->get_exponent(), (PN_stdfloat)128), (PN_stdfloat)0));
  glLightf(id, GL_SPOT_CUTOFF, lens->get_hfov() * 0.5f);

  const LVecBase3 &att = light_obj->get_attenuation();
  glLightf(id, GL_CONSTANT_ATTENUATION, att[0]);
  glLightf(id, GL_LINEAR_ATTENUATION, att[1]);
  glLightf(id, GL_QUADRATIC_ATTENUATION, att[2]);

  report_my_gl_errors();
}
#endif  // SUPPORT_FIXED_FUNCTION

#ifdef SUPPORT_IMMEDIATE_MODE
/**
 * Uses the ImmediateModeSender to draw a series of primitives of the
 * indicated type.
 */
void CLP(GraphicsStateGuardian)::
draw_immediate_simple_primitives(const GeomPrimitivePipelineReader *reader, GLenum mode) {
  int num_vertices = reader->get_num_vertices();
  _vertices_immediate_pcollector.add_level(num_vertices);
  glBegin(mode);

  if (reader->is_indexed()) {
    for (int v = 0; v < num_vertices; ++v) {
      _sender.set_vertex(reader->get_vertex(v));
      _sender.issue_vertex();
    }

  } else {
    _sender.set_vertex(reader->get_first_vertex());
    for (int v = 0; v < num_vertices; ++v) {
      _sender.issue_vertex();
    }
  }

  glEnd();
}
#endif  // SUPPORT_IMMEDIATE_MODE

#ifdef SUPPORT_IMMEDIATE_MODE
/**
 * Uses the ImmediateModeSender to draw a series of primitives of the
 * indicated type.  This form is for primitive types like tristrips which must
 * involve several begin/end groups.
 */
void CLP(GraphicsStateGuardian)::
draw_immediate_composite_primitives(const GeomPrimitivePipelineReader *reader, GLenum mode) {
  int num_vertices = reader->get_num_vertices();
  _vertices_immediate_pcollector.add_level(num_vertices);
  CPTA_int ends = reader->get_ends();
  int num_unused_vertices_per_primitive = reader->get_object()->get_num_unused_vertices_per_primitive();

  if (reader->is_indexed()) {
    int begin = 0;
    CPTA_int::const_iterator ei;
    for (ei = ends.begin(); ei != ends.end(); ++ei) {
      int end = (*ei);

      glBegin(mode);
      for (int v = begin; v < end; ++v) {
        _sender.set_vertex(reader->get_vertex(v));
        _sender.issue_vertex();
      }
      glEnd();

      begin = end + num_unused_vertices_per_primitive;
    }

  } else {
    _sender.set_vertex(reader->get_first_vertex());
    int begin = 0;
    CPTA_int::const_iterator ei;
    for (ei = ends.begin(); ei != ends.end(); ++ei) {
      int end = (*ei);

      glBegin(mode);
      for (int v = begin; v < end; ++v) {
        _sender.issue_vertex();
      }
      glEnd();

      begin = end + num_unused_vertices_per_primitive;
    }
  }
}
#endif  // SUPPORT_IMMEDIATE_MODE

/**
 * Calls glFlush().
 */
void CLP(GraphicsStateGuardian)::
gl_flush() const {
  PStatTimer timer(_flush_pcollector);
  glFlush();
}

/**
 * Returns the result of glGetError().
 */
GLenum CLP(GraphicsStateGuardian)::
gl_get_error() const {
  if (_check_errors) {
    PStatTimer timer(_check_error_pcollector);
    return glGetError();
  } else {
    return GL_NO_ERROR;
  }
}

/**
 * The internal implementation of report_errors(). Don't call this function;
 * use report_errors() instead.  The return value is true if everything is ok,
 * or false if we should shut down.
 */
bool CLP(GraphicsStateGuardian)::
report_errors_loop(int line, const char *source_file, GLenum error_code,
                   int &error_count) {
  while ((gl_max_errors < 0 || error_count < gl_max_errors) &&
         (error_code != GL_NO_ERROR)) {
    GLCAT.error()
      << "at " << line << " of " << source_file << " : "
      << get_error_string(error_code) << "\n";

    error_code = glGetError();
    error_count++;
  }

  return (error_code == GL_NO_ERROR);
}

/**
 * Returns an error string for an OpenGL error code.
 */
string CLP(GraphicsStateGuardian)::
get_error_string(GLenum error_code) {
  // We used to use gluErrorString here, but I (rdb) took it out because that
  // was really the only function we used from GLU. The idea with the error
  // table was taken from SGI's sample implementation.
  static const char *error_strings[] = {
    "invalid enumerant",
    "invalid value",
    "invalid operation",
    "stack overflow",
    "stack underflow",
    "out of memory",
    "invalid framebuffer operation",
    "context lost",
  };

  if (error_code == GL_NO_ERROR) {
    return "no error";
#ifndef OPENGLES
  } else if (error_code == GL_TABLE_TOO_LARGE) {
    return "table too large";
#endif
  } else if (error_code >= 0x0500 && error_code <= 0x0507) {
    return error_strings[error_code - 0x0500];
  }

  // Other error, somehow?  Just display the error code then.
  ostringstream strm;
  strm << "GL error " << (int)error_code;

  return strm.str();
}

/**
 * Outputs the result of glGetString() on the indicated tag.  The output
 * string is returned.
 */
string CLP(GraphicsStateGuardian)::
show_gl_string(const string &name, GLenum id) {
  string result;

  const GLubyte *text = glGetString(id);

  if (text == (const GLubyte *)NULL) {
    GLCAT.warning()
      << "Unable to query " << name << "\n";

  } else {
    result = (const char *)text;
    if (GLCAT.is_debug()) {
      GLCAT.debug()
        << name << " = " << result << "\n";
    }
  }

  return result;
}

/**
 * Queries the runtime version of OpenGL in use.
 */
void CLP(GraphicsStateGuardian)::
query_gl_version() {
  _gl_vendor = show_gl_string("GL_VENDOR", GL_VENDOR);
  _gl_renderer = show_gl_string("GL_RENDERER", GL_RENDERER);
  _gl_version = show_gl_string("GL_VERSION", GL_VERSION);

  _gl_version_major = 0;
  _gl_version_minor = 0;

    // This is the most preposterous driver bug: NVIDIA drivers will claim
    // that the version is 1.2 as long as the process is named pview.exe!
#ifndef OPENGLES
  if (_gl_version.substr(0, 10) == "1.2 NVIDIA") {
    Filename exec_name = ExecutionEnvironment::get_binary_name();
    if (cmp_nocase(exec_name.get_basename(), "pview.exe") == 0) {
      glGetIntegerv(GL_MAJOR_VERSION, &_gl_version_major);
      glGetIntegerv(GL_MINOR_VERSION, &_gl_version_minor);

      if (glGetError() == GL_INVALID_ENUM) {
        _gl_version_major = 1;
        _gl_version_minor = 2;
        GLCAT.warning()
          << "Driver possibly misreported GL_VERSION!  Unable to detect "
             "correct OpenGL version.\n";

      } else if (_gl_version_major != 1 || _gl_version_minor != 2) {
        GLCAT.debug()
          << "Driver misreported GL_VERSION!  Correct version detected as "
          << _gl_version_major << "." << _gl_version_minor << "\n";
      }
      return;
    }
  }

  // If we asked for a GL 3 context, let's first try and see if we can use the
  // OpenGL 3 way to query version.
  if (gl_version.get_num_words() > 0 && gl_version[0] >= 3) {
    glGetIntegerv(GL_MAJOR_VERSION, &_gl_version_major);
    glGetIntegerv(GL_MINOR_VERSION, &_gl_version_minor);

    if (_gl_version_major >= 1) {
      // Fair enough, seems to check out.
      if (GLCAT.is_debug()) {
        GLCAT.debug()
          << "Detected OpenGL version: "
          << _gl_version_major << "." << _gl_version_minor << "\n";
      }
      return;
    }
  }
#endif  // !OPENGLES

  // Otherwise, parse the GL_VERSION string.
  if (_gl_version.empty()) {
    GLCAT.error() << "Unable to detect OpenGL version\n";

  } else {
    string input = _gl_version;

    // Skip any initial words that don't begin with a digit.
    while (!input.empty() && !isdigit(input[0])) {
      size_t space = input.find(' ');
      if (space == string::npos) {
        break;
      }
      size_t next = space + 1;
      while (next < input.length() && isspace(input[next])) {
        ++next;
      }
      input = input.substr(next);
    }

    // Truncate after the first space.
    size_t space = input.find(' ');
    if (space != string::npos) {
      input = input.substr(0, space);
    }

    vector_string components;
    tokenize(input, components, ".");
    if (components.size() >= 1) {
      string_to_int(components[0], _gl_version_major);
    }
    if (components.size() >= 2) {
      string_to_int(components[1], _gl_version_minor);
    }

    if (GLCAT.is_debug()) {
      GLCAT.debug()
        << "GL_VERSION decoded to: "
        << _gl_version_major << "." << _gl_version_minor
        << "\n";
    }
  }
}

/**
 * Queries the supported GLSL version.
 */
void CLP(GraphicsStateGuardian)::
query_glsl_version() {
  _gl_shadlang_ver_major = 0;
  _gl_shadlang_ver_minor = 0;
#ifndef OPENGLES_1

#ifndef OPENGLES
  // OpenGL 2.0 introduces GLSL in the core.  In 1.x, it is an extension.
  if (_gl_version_major >= 2 || has_extension("GL_ARB_shading_language_100")) {
    string ver = show_gl_string("GL_SHADING_LANGUAGE_VERSION", GL_SHADING_LANGUAGE_VERSION);
    _gl_shadlang_ver_major = 1;
    _gl_shadlang_ver_minor = (_gl_version_major >= 2) ? 1 : 0;
    if (ver.empty() ||
        sscanf(ver.c_str(), "%d.%d", &_gl_shadlang_ver_major,
                                     &_gl_shadlang_ver_minor) != 2) {
      GLCAT.warning() << "Invalid GL_SHADING_LANGUAGE_VERSION format: " << ver << "\n";
    }
  }
#else
  // OpenGL ES 2.0 and above has shader support built-in.
  string ver = show_gl_string("GL_SHADING_LANGUAGE_VERSION", GL_SHADING_LANGUAGE_VERSION);
  _gl_shadlang_ver_major = 1;
  _gl_shadlang_ver_minor = 0;
  if (ver.empty() ||
      sscanf(ver.c_str(), "OpenGL ES GLSL ES %d.%d", &_gl_shadlang_ver_major,
                                                     &_gl_shadlang_ver_minor) != 2) {
#ifdef __EMSCRIPTEN__  // See emscripten bug 4070
    if (sscanf(ver.c_str(), "OpenGL ES GLSL %d.%d", &_gl_shadlang_ver_major,
                                                    &_gl_shadlang_ver_minor) != 2)
#endif
    GLCAT.warning() << "Invalid GL_SHADING_LANGUAGE_VERSION format: " << ver << "\n";
  }
#endif

  if (GLCAT.is_debug()) {
    GLCAT.debug()
      << "Detected GLSL "
#ifdef OPENGLES
         "ES "
#endif
         "version: "
      << _gl_shadlang_ver_major << "." << _gl_shadlang_ver_minor << "\n";
  }
#endif  // !OPENGLES_1
}

/**
 * Separates the string returned by GL_EXTENSIONS (or glx or wgl extensions)
 * into its individual tokens and saves them in the _extensions member.
 */
void CLP(GraphicsStateGuardian)::
save_extensions(const char *extensions) {
  if (extensions != (const char *)NULL) {
    vector_string tokens;
    extract_words(extensions, tokens);

    vector_string::iterator ti;
    for (ti = tokens.begin(); ti != tokens.end(); ++ti) {
      _extensions.insert(*ti);
    }
  }
}

/**
 * This may be redefined by a derived class (e.g.  glx or wgl) to get whatever
 * further extensions strings may be appropriate to that interface, in
 * addition to the GL extension strings return by glGetString().
 */
void CLP(GraphicsStateGuardian)::
get_extra_extensions() {
}

/**
 * Outputs the list of GL extensions to notify, if debug mode is enabled.
 */
void CLP(GraphicsStateGuardian)::
report_extensions() const {
  if (GLCAT.is_debug()) {
    ostream &out = GLCAT.debug();
    out << "GL Extensions:\n";

    size_t maxlen = 0;
    pset<string>::const_iterator ei;
    for (ei = _extensions.begin(); ei != _extensions.end(); ++ei) {
      size_t len = (*ei).size();
      out << "  " << (*ei);

      // Display a second column.
      if (len <= 38) {
        if (++ei != _extensions.end()) {
          for (int i = len; i < 38; ++i) {
            out.put(' ');
          }
          out << ' ' << (*ei);
        } else {
          out.put('\n');
          break;
        }
      }
      out.put('\n');
    }
  }
}

/**
 * Returns the pointer to the GL extension function with the indicated name,
 * or NULL if the function is not available.
 */
void *CLP(GraphicsStateGuardian)::
get_extension_func(const char *name) {
  // First, look in the static-compiled namespace.  If we were compiled to
  // expect at least a certain minimum runtime version of OpenGL, then we can
  // expect those extension functions to be available at compile time.
  // Somewhat more reliable than poking around in the runtime pointers.
  static struct {
    const char *name;
    void *fptr;
  } compiled_function_table[] = {
#ifdef EXPECT_GL_VERSION_1_2
    { "glBlendColor", (void *)&glBlendColor },
    { "glBlendEquation", (void *)&glBlendEquation },
    { "glDrawRangeElements", (void *)&glDrawRangeElements },
    { "glTexImage3D", (void *)&glTexImage3D },
    { "glTexSubImage3D", (void *)&glTexSubImage3D },
    { "glCopyTexSubImage3D", (void *)&glCopyTexSubImage3D },
#endif
#ifdef EXPECT_GL_VERSION_1_3
    { "glActiveTexture", (void *)&glActiveTexture },
    { "glClientActiveTexture", (void *)&glClientActiveTexture },
    { "glCompressedTexImage1D", (void *)&glCompressedTexImage1D },
    { "glCompressedTexImage2D", (void *)&glCompressedTexImage2D },
    { "glCompressedTexImage3D", (void *)&glCompressedTexImage3D },
    { "glCompressedTexSubImage1D", (void *)&glCompressedTexSubImage1D },
    { "glCompressedTexSubImage2D", (void *)&glCompressedTexSubImage2D },
    { "glCompressedTexSubImage3D", (void *)&glCompressedTexSubImage3D },
    { "glGetCompressedTexImage", (void *)&glGetCompressedTexImage },
    { "glMultiTexCoord1f", (void *)&glMultiTexCoord1f },
    { "glMultiTexCoord2", (void *)&glMultiTexCoord2 },
    { "glMultiTexCoord3", (void *)&glMultiTexCoord3 },
    { "glMultiTexCoord4", (void *)&glMultiTexCoord4 },
#endif
#ifdef EXPECT_GL_VERSION_1_4
    { "glPointParameterfv", (void *)&glPointParameterfv },
    { "glSecondaryColorPointer", (void *)&glSecondaryColorPointer },
#endif
#ifdef EXPECT_GL_VERSION_1_5
    { "glBeginQuery", (void *)&glBeginQuery },
    { "glBindBuffer", (void *)&glBindBuffer },
    { "glBufferData", (void *)&glBufferData },
    { "glBufferSubData", (void *)&glBufferSubData },
    { "glDeleteBuffers", (void *)&glDeleteBuffers },
    { "glDeleteQueries", (void *)&glDeleteQueries },
    { "glEndQuery", (void *)&glEndQuery },
    { "glGenBuffers", (void *)&glGenBuffers },
    { "glGenQueries", (void *)&glGenQueries },
    { "glGetQueryObjectuiv", (void *)&glGetQueryObjectuiv },
    { "glGetQueryiv", (void *)&glGetQueryiv },
#endif
#ifdef OPENGLES
    { "glActiveTexture", (void *)&glActiveTexture },
#ifndef OPENGLES_2
    { "glClientActiveTexture", (void *)&glClientActiveTexture },
#endif
    { "glBindBuffer", (void *)&glBindBuffer },
    { "glBufferData", (void *)&glBufferData },
    { "glBufferSubData", (void *)&glBufferSubData },
    { "glDeleteBuffers", (void *)&glDeleteBuffers },
    { "glGenBuffers", (void *)&glGenBuffers },
#endif
    { NULL, NULL }
  };

  int i = 0;
  while (compiled_function_table[i].name != NULL) {
    if (strcmp(compiled_function_table[i].name, name) == 0) {
      return compiled_function_table[i].fptr;
    }
    ++i;
  }

  // If the extension function wasn't compiled in, then go get it from the
  // runtime.  There's a different interface for each API.
  return do_get_extension_func(name);
}

/**
 * This is the virtual implementation of get_extension_func().  Each API-
 * specific GL implementation will map this method to the appropriate API call
 * to retrieve the extension function pointer.  Returns NULL if the function
 * is not available.
 */
void *CLP(GraphicsStateGuardian)::
do_get_extension_func(const char *) {
  return NULL;
}

/**
 * Sets up the glDrawBuffer to render into the buffer indicated by the
 * RenderBuffer object.  This only sets up the color and aux bits; it does not
 * affect the depth, stencil, accum layers.
 */
void CLP(GraphicsStateGuardian)::
set_draw_buffer(int rbtype) {
#ifndef OPENGLES  // Draw buffers not supported by OpenGL ES. (TODO!)
  if (_current_fbo) {
    GLuint buffers[16];
    int nbuffers = 0;
    int index = 0;
    if (_current_properties->get_color_bits() > 0) {
      if (rbtype & RenderBuffer::T_left) {
        buffers[nbuffers++] = GL_COLOR_ATTACHMENT0_EXT + index;
      }
      ++index;
      if (_current_properties->is_stereo()) {
        if (rbtype & RenderBuffer::T_right) {
          buffers[nbuffers++] = GL_COLOR_ATTACHMENT0_EXT + index;
        }
        ++index;
      }
    }
    for (int i = 0; i < _current_properties->get_aux_rgba(); ++i) {
      if (rbtype & (RenderBuffer::T_aux_rgba_0 << i)) {
        buffers[nbuffers++] = GL_COLOR_ATTACHMENT0_EXT + index;
      }
      ++index;
    }
    for (int i = 0; i < _current_properties->get_aux_hrgba(); ++i) {
      if (rbtype & (RenderBuffer::T_aux_hrgba_0 << i)) {
        buffers[nbuffers++] = GL_COLOR_ATTACHMENT0_EXT + index;
      }
      ++index;
    }
    for (int i = 0; i < _current_properties->get_aux_float(); ++i) {
      if (rbtype & (RenderBuffer::T_aux_float_0 << i)) {
        buffers[nbuffers++] = GL_COLOR_ATTACHMENT0_EXT + index;
      }
      ++index;
    }
    _glDrawBuffers(nbuffers, buffers);

  } else {
    switch (rbtype & RenderBuffer::T_color) {
    case RenderBuffer::T_front:
      glDrawBuffer(GL_FRONT);
      break;

    case RenderBuffer::T_back:
      glDrawBuffer(GL_BACK);
      break;

    case RenderBuffer::T_right:
      glDrawBuffer(GL_RIGHT);
      break;

    case RenderBuffer::T_left:
      glDrawBuffer(GL_LEFT);
      break;

    case RenderBuffer::T_front_right:
      nassertv(_current_properties->is_stereo());
      glDrawBuffer(GL_FRONT_RIGHT);
      break;

    case RenderBuffer::T_front_left:
      nassertv(_current_properties->is_stereo());
      glDrawBuffer(GL_FRONT_LEFT);
      break;

    case RenderBuffer::T_back_right:
      nassertv(_current_properties->is_stereo());
      glDrawBuffer(GL_BACK_RIGHT);
      break;

    case RenderBuffer::T_back_left:
      nassertv(_current_properties->is_stereo());
      glDrawBuffer(GL_BACK_LEFT);
      break;

    default:
      break;
    }
  }
#endif  // OPENGLES

  // Also ensure that any global color channels are masked out.
  set_color_write_mask(_color_write_mask);

  report_my_gl_errors();
}

/**
 * Sets up the glReadBuffer to render into the buffer indicated by the
 * RenderBuffer object.  This only sets up the color bits; it does not affect
 * the depth, stencil, accum layers.
 */
void CLP(GraphicsStateGuardian)::
set_read_buffer(int rbtype) {
#ifndef OPENGLES  // Draw buffers not supported by OpenGL ES. (TODO!)
  if (rbtype & (RenderBuffer::T_depth | RenderBuffer::T_stencil)) {
    // Special case: don't have to call ReadBuffer for these.
    return;
  }

  if (_current_fbo) {
    GLuint buffer = GL_COLOR_ATTACHMENT0_EXT;
    int index = 1;
    if (_current_properties->is_stereo()) {
      if (rbtype & RenderBuffer::T_right) {
        buffer = GL_COLOR_ATTACHMENT1_EXT;
      }
      ++index;
    }
    for (int i = 0; i < _current_properties->get_aux_rgba(); ++i) {
      if (rbtype & (RenderBuffer::T_aux_rgba_0 << i)) {
        buffer = GL_COLOR_ATTACHMENT0_EXT + index;
      }
      ++index;
    }
    for (int i = 0; i < _current_properties->get_aux_hrgba(); ++i) {
      if (rbtype & (RenderBuffer::T_aux_hrgba_0 << i)) {
        buffer = GL_COLOR_ATTACHMENT0_EXT + index;
      }
      ++index;
    }
    for (int i = 0; i < _current_properties->get_aux_float(); ++i) {
      if (rbtype & (RenderBuffer::T_aux_float_0 << i)) {
        buffer = GL_COLOR_ATTACHMENT0_EXT + index;
      }
      ++index;
    }
    glReadBuffer(buffer);

  } else {

    switch (rbtype & RenderBuffer::T_color) {
    case RenderBuffer::T_front:
      glReadBuffer(GL_FRONT);
      break;

    case RenderBuffer::T_back:
      glReadBuffer(GL_BACK);
      break;

    case RenderBuffer::T_right:
      glReadBuffer(GL_RIGHT);
      break;

    case RenderBuffer::T_left:
      glReadBuffer(GL_LEFT);
      break;

    case RenderBuffer::T_front_right:
      glReadBuffer(GL_FRONT_RIGHT);
      break;

    case RenderBuffer::T_front_left:
      glReadBuffer(GL_FRONT_LEFT);
      break;

    case RenderBuffer::T_back_right:
      glReadBuffer(GL_BACK_RIGHT);
      break;

    case RenderBuffer::T_back_left:
      glReadBuffer(GL_BACK_LEFT);
      break;

    default:
      break;
    }
  }

  report_my_gl_errors();
#endif  // OPENGLES
}

/**
 * Maps from the Geom's internal numeric type symbols to GL's.
 */
GLenum CLP(GraphicsStateGuardian)::
get_numeric_type(Geom::NumericType numeric_type) {
  switch (numeric_type) {
  case Geom::NT_uint16:
    return GL_UNSIGNED_SHORT;

  case Geom::NT_uint32:
#ifndef OPENGLES_1
    return GL_UNSIGNED_INT;
#else
    break;
#endif

  case Geom::NT_uint8:
  case Geom::NT_packed_dcba:
  case Geom::NT_packed_dabc:
    return GL_UNSIGNED_BYTE;

  case Geom::NT_float32:
    return GL_FLOAT;

  case Geom::NT_float64:
#ifndef OPENGLES
    return GL_DOUBLE;
#else
    break;
#endif

  case Geom::NT_stdfloat:
    // Shouldn't happen, display error.
    break;

  case Geom::NT_int8:
    return GL_BYTE;

  case Geom::NT_int16:
    return GL_SHORT;

  case Geom::NT_int32:
#ifndef OPENGLES_1
    return GL_INT;
#else
    break;
#endif

  case Geom::NT_packed_ufloat:
#ifndef OPENGLES_1
    return GL_UNSIGNED_INT_10F_11F_11F_REV;
#else
    break;
#endif
  }

  GLCAT.error()
    << "Invalid NumericType value (" << (int)numeric_type << ")\n";
  return GL_UNSIGNED_BYTE;
}

/**
 * Maps from the Texture's texture type symbols to GL's.
 */
GLenum CLP(GraphicsStateGuardian)::
get_texture_target(Texture::TextureType texture_type) const {
  switch (texture_type) {
  case Texture::TT_1d_texture:
    // There are no 1D textures in OpenGL ES.  Fall back to 2D textures.
#ifndef OPENGLES
    return GL_TEXTURE_1D;
#endif

  case Texture::TT_2d_texture:
    return GL_TEXTURE_2D;

  case Texture::TT_3d_texture:
#ifndef OPENGLES_1
    if (_supports_3d_texture) {
      return GL_TEXTURE_3D;
    }
#endif
    return GL_NONE;

  case Texture::TT_2d_texture_array:
#ifndef OPENGLES_1
    if (_supports_2d_texture_array) {
      return GL_TEXTURE_2D_ARRAY;
    }
#endif
    return GL_NONE;

  case Texture::TT_cube_map:
    if (_supports_cube_map) {
      return GL_TEXTURE_CUBE_MAP;
    } else {
      return GL_NONE;
    }

  case Texture::TT_cube_map_array:
#ifndef OPENGLES
    if (_supports_cube_map_array) {
      return GL_TEXTURE_CUBE_MAP_ARRAY;
    }
#endif
    return GL_NONE;

  case Texture::TT_buffer_texture:
#ifndef OPENGLES
    if (_supports_buffer_texture) {
      return GL_TEXTURE_BUFFER;
    }
#endif
    return GL_NONE;
  }

  GLCAT.error() << "Invalid Texture::TextureType value!\n";
  return GL_TEXTURE_2D;
}

/**
 * Maps from the Texture's internal wrap mode symbols to GL's.
 */
GLenum CLP(GraphicsStateGuardian)::
get_texture_wrap_mode(SamplerState::WrapMode wm) const {
  if (gl_ignore_clamp) {
    return GL_REPEAT;
  }
  switch (wm) {
  case SamplerState::WM_clamp:
    return _edge_clamp;

  case SamplerState::WM_repeat:
    return GL_REPEAT;

  case SamplerState::WM_mirror:
    return _mirror_repeat;

  case SamplerState::WM_mirror_once:
    return _mirror_border_clamp;

  case SamplerState::WM_border_color:
    return _border_clamp;

  case SamplerState::WM_invalid:
    break;
  }
  GLCAT.error() << "Invalid SamplerState::WrapMode value!\n";
  return _edge_clamp;
}

/**
 * Maps from the GL's internal wrap mode symbols to Panda's.
 */
SamplerState::WrapMode CLP(GraphicsStateGuardian)::
get_panda_wrap_mode(GLenum wm) {
  switch (wm) {
#ifndef OPENGLES
  case GL_CLAMP:
#endif
  case GL_CLAMP_TO_EDGE:
    return SamplerState::WM_clamp;

#ifndef OPENGLES
  case GL_CLAMP_TO_BORDER:
    return SamplerState::WM_border_color;
#endif

  case GL_REPEAT:
    return SamplerState::WM_repeat;

#ifndef OPENGLES
  case GL_MIRROR_CLAMP_EXT:
  case GL_MIRROR_CLAMP_TO_EDGE_EXT:
    return SamplerState::WM_mirror;

  case GL_MIRROR_CLAMP_TO_BORDER_EXT:
    return SamplerState::WM_mirror_once;
#endif
  }
  GLCAT.error() << "Unexpected GL wrap mode " << (int)wm << "\n";
  return SamplerState::WM_clamp;
}

/**
 * Maps from the Texture's internal filter type symbols to GL's.
 */
GLenum CLP(GraphicsStateGuardian)::
get_texture_filter_type(SamplerState::FilterType ft, bool ignore_mipmaps) {
  if (gl_ignore_filters) {
    return GL_NEAREST;

  } else if (ignore_mipmaps) {
    switch (ft) {
    case SamplerState::FT_nearest_mipmap_nearest:
    case SamplerState::FT_nearest:
      return GL_NEAREST;
    case SamplerState::FT_linear:
    case SamplerState::FT_linear_mipmap_nearest:
    case SamplerState::FT_nearest_mipmap_linear:
    case SamplerState::FT_linear_mipmap_linear:
      return GL_LINEAR;
    case SamplerState::FT_shadow:
      return GL_LINEAR;
    case SamplerState::FT_default:
    case SamplerState::FT_invalid:
      break;
    }

  } else {
    switch (ft) {
    case SamplerState::FT_nearest:
      return GL_NEAREST;
    case SamplerState::FT_linear:
      return GL_LINEAR;
    case SamplerState::FT_nearest_mipmap_nearest:
      return GL_NEAREST_MIPMAP_NEAREST;
    case SamplerState::FT_linear_mipmap_nearest:
      return GL_LINEAR_MIPMAP_NEAREST;
    case SamplerState::FT_nearest_mipmap_linear:
      return GL_NEAREST_MIPMAP_LINEAR;
    case SamplerState::FT_linear_mipmap_linear:
      return GL_LINEAR_MIPMAP_LINEAR;
    case SamplerState::FT_shadow:
      return GL_LINEAR;
    case SamplerState::FT_default:
    case SamplerState::FT_invalid:
      break;
    }
  }
  GLCAT.error() << "Invalid SamplerState::FilterType value!\n";
  return GL_NEAREST;
}

/**
 * Maps from the GL's internal filter type symbols to Panda's.
 */
SamplerState::FilterType CLP(GraphicsStateGuardian)::
get_panda_filter_type(GLenum ft) {
  switch (ft) {
  case GL_NEAREST:
    return SamplerState::FT_nearest;
  case GL_LINEAR:
    return SamplerState::FT_linear;
  case GL_NEAREST_MIPMAP_NEAREST:
    return SamplerState::FT_nearest_mipmap_nearest;
  case GL_LINEAR_MIPMAP_NEAREST:
    return SamplerState::FT_linear_mipmap_nearest;
  case GL_NEAREST_MIPMAP_LINEAR:
    return SamplerState::FT_nearest_mipmap_linear;
  case GL_LINEAR_MIPMAP_LINEAR:
    return SamplerState::FT_linear_mipmap_linear;
  }
  GLCAT.error() << "Unexpected GL filter type " << (int)ft << "\n";
  return SamplerState::FT_linear;
}

/**
 * Maps from the Texture's internal ComponentType symbols to GL's.
 */
GLenum CLP(GraphicsStateGuardian)::
get_component_type(Texture::ComponentType component_type) {
  switch (component_type) {
  case Texture::T_unsigned_byte:
    return GL_UNSIGNED_BYTE;
  case Texture::T_unsigned_short:
    return GL_UNSIGNED_SHORT;
  case Texture::T_float:
    return GL_FLOAT;
  case Texture::T_unsigned_int_24_8:
    if (_supports_depth_stencil) {
      return GL_UNSIGNED_INT_24_8_EXT;
    } else {
      return GL_UNSIGNED_BYTE;
    }
  case Texture::T_int:
#ifndef OPENGLES_1
    return GL_INT;
#endif
  case Texture::T_byte:
    return GL_BYTE;
  case Texture::T_short:
    return GL_SHORT;

#ifndef OPENGLES_1
  case Texture::T_half_float:
    return GL_HALF_FLOAT;
#endif

  default:
    GLCAT.error() << "Invalid Texture::Type value!\n";
    return GL_UNSIGNED_BYTE;
  }
}

/**
 * Maps from the Texture's Format symbols to GL's.
 */
GLint CLP(GraphicsStateGuardian)::
get_external_image_format(Texture *tex) const {
  Texture::CompressionMode compression = tex->get_ram_image_compression();
  Texture::Format format = tex->get_format();
  if (compression != Texture::CM_off &&
      get_supports_compressed_texture_format(compression)) {
    switch (compression) {
    case Texture::CM_on:
#ifndef OPENGLES
      switch (format) {
      case Texture::F_color_index:
      case Texture::F_depth_component:
      case Texture::F_depth_component16:
      case Texture::F_depth_component24:
      case Texture::F_depth_component32:
      case Texture::F_depth_stencil:
      case Texture::F_r11_g11_b10:
      case Texture::F_rgb9_e5:
        // This shouldn't be possible.
        nassertr(false, GL_RGB);
        break;

      case Texture::F_rgba:
      case Texture::F_rgbm:
      case Texture::F_rgba4:
      case Texture::F_rgba8:
      case Texture::F_rgba12:
      case Texture::F_rgba16:
      case Texture::F_rgba32:
      case Texture::F_rgba8i:
      case Texture::F_rgb10_a2:
        return GL_COMPRESSED_RGBA;

      case Texture::F_rgb:
      case Texture::F_rgb5:
      case Texture::F_rgba5:
      case Texture::F_rgb8:
      case Texture::F_rgb8i:
      case Texture::F_rgb12:
      case Texture::F_rgb332:
      case Texture::F_rgb16:
      case Texture::F_rgb32:
        return GL_COMPRESSED_RGB;

      case Texture::F_alpha:
        return GL_COMPRESSED_ALPHA;

      case Texture::F_red:
      case Texture::F_green:
      case Texture::F_blue:
      case Texture::F_r8i:
      case Texture::F_r16:
      case Texture::F_r32:
      case Texture::F_r32i:
        return GL_COMPRESSED_RED;

      case Texture::F_rg:
      case Texture::F_rg8i:
      case Texture::F_rg16:
      case Texture::F_rg32:
        return GL_COMPRESSED_RG;

      case Texture::F_luminance:
        return GL_COMPRESSED_LUMINANCE;

      case Texture::F_luminance_alpha:
      case Texture::F_luminance_alphamask:
        return GL_COMPRESSED_LUMINANCE_ALPHA;

      case Texture::F_srgb:
        return GL_COMPRESSED_SRGB;

      case Texture::F_srgb_alpha:
        return GL_COMPRESSED_SRGB_ALPHA;

      case Texture::F_sluminance:
        return GL_COMPRESSED_SLUMINANCE;

      case Texture::F_sluminance_alpha:
        return GL_COMPRESSED_SLUMINANCE_ALPHA;
      }
#endif
      break;

    case Texture::CM_dxt1:
#ifndef OPENGLES
      if (format == Texture::F_srgb_alpha) {
        return GL_COMPRESSED_SRGB_ALPHA_S3TC_DXT1_EXT;
      } else if (format == Texture::F_srgb) {
        return GL_COMPRESSED_SRGB_S3TC_DXT1_EXT;
      } else
#endif
      if (Texture::has_alpha(format)) {
        return GL_COMPRESSED_RGBA_S3TC_DXT1_EXT;
      } else {
        return GL_COMPRESSED_RGB_S3TC_DXT1_EXT;
      }

    case Texture::CM_dxt3:
#ifndef OPENGLES
      if (format == Texture::F_srgb || format == Texture::F_srgb_alpha) {
        return GL_COMPRESSED_SRGB_ALPHA_S3TC_DXT3_EXT;
      }
#endif
#ifndef OPENGLES_1
      return GL_COMPRESSED_RGBA_S3TC_DXT3_EXT;
#endif
      break;

    case Texture::CM_dxt5:
#ifndef OPENGLES
      if (format == Texture::F_srgb || format == Texture::F_srgb_alpha) {
        return GL_COMPRESSED_SRGB_ALPHA_S3TC_DXT5_EXT;
      }
#endif
#ifndef OPENGLES_1
      return GL_COMPRESSED_RGBA_S3TC_DXT5_EXT;
#endif
      break;

    case Texture::CM_fxt1:
#ifndef OPENGLES
      if (Texture::has_alpha(format)) {
        return GL_COMPRESSED_RGBA_FXT1_3DFX;
      } else {
        return GL_COMPRESSED_RGB_FXT1_3DFX;
      }
#endif
      break;

#ifdef OPENGLES
    case Texture::CM_pvr1_2bpp:
      if (Texture::has_alpha(format)) {
        return GL_COMPRESSED_RGBA_PVRTC_2BPPV1_IMG;
      } else {
        return GL_COMPRESSED_RGB_PVRTC_2BPPV1_IMG;
      }

    case Texture::CM_pvr1_4bpp:
      if (Texture::has_alpha(format)) {
        return GL_COMPRESSED_RGBA_PVRTC_4BPPV1_IMG;
      } else {
        return GL_COMPRESSED_RGB_PVRTC_4BPPV1_IMG;
      }
#else
    case Texture::CM_pvr1_2bpp:
    case Texture::CM_pvr1_4bpp:
      break;
#endif  // OPENGLES

    case Texture::CM_rgtc:
#ifndef OPENGLES
      if (tex->get_format() == Texture::F_luminance) {
        return GL_COMPRESSED_LUMINANCE_LATC1_EXT;
      } else if (tex->get_format() == Texture::F_luminance_alpha) {
        return GL_COMPRESSED_LUMINANCE_ALPHA_LATC2_EXT;
      } else if (tex->get_num_components() == 1) {
        return GL_COMPRESSED_RED_RGTC1;
      } else {
        return GL_COMPRESSED_RG_RGTC2;
      }
#endif
      break;

    case Texture::CM_default:
    case Texture::CM_off:
    case Texture::CM_dxt2:
    case Texture::CM_dxt4:
      // This shouldn't happen.
      nassertr(false, GL_RGB);
      break;
    }
  }

  switch (format) {
#ifndef OPENGLES
  case Texture::F_color_index:
    return GL_COLOR_INDEX;
#endif
  case Texture::F_depth_component:
  case Texture::F_depth_component16:
  case Texture::F_depth_component24:
  case Texture::F_depth_component32:
    return GL_DEPTH_COMPONENT;
  case Texture::F_depth_stencil:
    return _supports_depth_stencil ? GL_DEPTH_STENCIL : GL_DEPTH_COMPONENT;
#ifndef OPENGLES
  case Texture::F_red:
  case Texture::F_r16:
  case Texture::F_r32:
    return GL_RED;
  case Texture::F_green:
    return GL_GREEN;
  case Texture::F_blue:
    return GL_BLUE;
#endif

  case Texture::F_alpha:
#if defined(SUPPORT_FIXED_FUNCTION) || defined(OPENGLES)
    return GL_ALPHA;
#else
    return GL_RED;
#endif

#ifndef OPENGLES_1
  case Texture::F_rg:
  case Texture::F_rg16:
  case Texture::F_rg32:
    return GL_RG;
#endif
  case Texture::F_rgb:
  case Texture::F_rgb5:
  case Texture::F_rgb8:
  case Texture::F_rgb12:
  case Texture::F_rgb332:
  case Texture::F_rgb16:
  case Texture::F_rgb32:
  case Texture::F_srgb:
  case Texture::F_r11_g11_b10:
  case Texture::F_rgb9_e5:
#ifdef OPENGLES
    // OpenGL ES never supports BGR, even if _supports_bgr is true.
    return GL_RGB;
#else
    return _supports_bgr ? GL_BGR : GL_RGB;
#endif

  case Texture::F_rgba:
  case Texture::F_rgbm:
  case Texture::F_rgba4:
  case Texture::F_rgba5:
  case Texture::F_rgba8:
  case Texture::F_rgba12:
  case Texture::F_rgba16:
  case Texture::F_rgba32:
  case Texture::F_srgb_alpha:
  case Texture::F_rgb10_a2:
    return _supports_bgr ? GL_BGRA : GL_RGBA;

  case Texture::F_luminance:
  case Texture::F_sluminance:
#if defined(SUPPORT_FIXED_FUNCTION) || defined(OPENGLES)
    return GL_LUMINANCE;
#else
    return GL_RED;
#endif
  case Texture::F_luminance_alphamask:
  case Texture::F_luminance_alpha:
  case Texture::F_sluminance_alpha:
#if defined(SUPPORT_FIXED_FUNCTION) || defined(OPENGLES)
    return GL_LUMINANCE_ALPHA;
#else
    return GL_RG;
#endif

#ifndef OPENGLES_1
  case Texture::F_r8i:
  case Texture::F_r32i:
    return GL_RED_INTEGER;
  case Texture::F_rg8i:
    return GL_RG_INTEGER;
  case Texture::F_rgb8i:
    return GL_RGB_INTEGER;
  case Texture::F_rgba8i:
    return GL_RGBA_INTEGER;
#endif

  default:
    break;
  }
  GLCAT.error()
    << "Invalid Texture::Format value in get_external_image_format(): "
    << tex->get_format() << "\n";
  return GL_RGB;
}

/**
 * Maps from the Texture's Format symbols to a suitable internal format for GL
 * textures.
 */
GLint CLP(GraphicsStateGuardian)::
get_internal_image_format(Texture *tex, bool force_sized) const {
  Texture::CompressionMode compression = tex->get_compression();
  if (compression == Texture::CM_default) {
    compression = (compressed_textures) ? Texture::CM_on : Texture::CM_off;
  }
  Texture::Format format = tex->get_format();
  if (tex->get_render_to_texture()) {
    // no compression for render targets
    compression = Texture::CM_off;
  }
  bool is_3d = (tex->get_texture_type() == Texture::TT_3d_texture ||
                tex->get_texture_type() == Texture::TT_2d_texture_array);

  if (get_supports_compressed_texture_format(compression)) {
    switch (compression) {
    case Texture::CM_on:
      // The user asked for just generic compression.  OpenGL supports
      // requesting just generic compression, but we'd like to go ahead and
      // request a specific type (if we can figure out an appropriate choice),
      // since that makes saving the result as a pre-compressed texture more
      // dependable--this way, we will know which compression algorithm was
      // applied.
      switch (format) {
      case Texture::F_color_index:
      case Texture::F_depth_component:
      case Texture::F_depth_component16:
      case Texture::F_depth_component24:
      case Texture::F_depth_component32:
      case Texture::F_depth_stencil:
      case Texture::F_r8i:
      case Texture::F_rg8i:
      case Texture::F_rgb8i:
      case Texture::F_rgba8i:
      case Texture::F_r32i:
      case Texture::F_r11_g11_b10:
      case Texture::F_rgb9_e5:
        // Unsupported; fall through to below.
        break;

      case Texture::F_rgbm:
      case Texture::F_rgb10_a2:
        if (get_supports_compressed_texture_format(Texture::CM_dxt1) && !is_3d) {
          return GL_COMPRESSED_RGBA_S3TC_DXT1_EXT;
        }
#ifndef OPENGLES
        if (get_supports_compressed_texture_format(Texture::CM_fxt1) && !is_3d) {
          return GL_COMPRESSED_RGBA_FXT1_3DFX;
        }
        return GL_COMPRESSED_RGBA;
#endif
        break;

      case Texture::F_rgba4:
#ifndef OPENGLES_1
        if (get_supports_compressed_texture_format(Texture::CM_dxt3) && !is_3d) {
          return GL_COMPRESSED_RGBA_S3TC_DXT3_EXT;
        }
#endif
#ifndef OPENGLES
        if (get_supports_compressed_texture_format(Texture::CM_fxt1) && !is_3d) {
          return GL_COMPRESSED_RGBA_FXT1_3DFX;
        }
        return GL_COMPRESSED_RGBA;
#endif
        break;

      case Texture::F_rgba:
      case Texture::F_rgba8:
      case Texture::F_rgba12:
      case Texture::F_rgba16:
      case Texture::F_rgba32:
#ifndef OPENGLES_1
        if (get_supports_compressed_texture_format(Texture::CM_dxt5) && !is_3d) {
          return GL_COMPRESSED_RGBA_S3TC_DXT5_EXT;
        }
#endif
#ifndef OPENGLES
        if (get_supports_compressed_texture_format(Texture::CM_fxt1) && !is_3d) {
          return GL_COMPRESSED_RGBA_FXT1_3DFX;
        }
        return GL_COMPRESSED_RGBA;
#endif
        break;

      case Texture::F_rgb:
      case Texture::F_rgb5:
      case Texture::F_rgba5:
      case Texture::F_rgb8:
      case Texture::F_rgb12:
      case Texture::F_rgb332:
      case Texture::F_rgb16:
      case Texture::F_rgb32:
        if (get_supports_compressed_texture_format(Texture::CM_dxt1) && !is_3d) {
          return GL_COMPRESSED_RGB_S3TC_DXT1_EXT;
        }
#ifndef OPENGLES
        if (get_supports_compressed_texture_format(Texture::CM_fxt1) && !is_3d) {
          return GL_COMPRESSED_RGB_FXT1_3DFX;
        }
        return GL_COMPRESSED_RGB;
#endif
        break;

      case Texture::F_alpha:
#ifndef OPENGLES_1
        if (get_supports_compressed_texture_format(Texture::CM_dxt5) && !is_3d) {
          return GL_COMPRESSED_RGBA_S3TC_DXT5_EXT;
        }
#endif
#ifndef OPENGLES
        if (get_supports_compressed_texture_format(Texture::CM_fxt1) && !is_3d) {
          return GL_COMPRESSED_RGBA_FXT1_3DFX;
        }
        return GL_COMPRESSED_ALPHA;
#endif
        break;

      case Texture::F_red:
      case Texture::F_green:
      case Texture::F_blue:
      case Texture::F_r16:
      case Texture::F_r32:
#ifndef OPENGLES
        if (get_supports_compressed_texture_format(Texture::CM_rgtc) && !is_3d) {
          return GL_COMPRESSED_RED_RGTC1;
        }
#endif
        if (get_supports_compressed_texture_format(Texture::CM_dxt1) && !is_3d) {
          return GL_COMPRESSED_RGB_S3TC_DXT1_EXT;
        }
#ifndef OPENGLES
        if (get_supports_compressed_texture_format(Texture::CM_fxt1) && !is_3d) {
          return GL_COMPRESSED_RGB_FXT1_3DFX;
        }
        return GL_COMPRESSED_RED;
#endif
        break;

      case Texture::F_rg:
      case Texture::F_rg16:
      case Texture::F_rg32:
#ifndef OPENGLES
        if (get_supports_compressed_texture_format(Texture::CM_rgtc) && !is_3d) {
          return GL_COMPRESSED_RG_RGTC2;
        }
#endif
        if (get_supports_compressed_texture_format(Texture::CM_dxt1) && !is_3d) {
          return GL_COMPRESSED_RGB_S3TC_DXT1_EXT;
        }
#ifndef OPENGLES
        if (get_supports_compressed_texture_format(Texture::CM_fxt1) && !is_3d) {
          return GL_COMPRESSED_RGB_FXT1_3DFX;
        }
        return GL_COMPRESSED_RG;
#endif
        break;

      case Texture::F_luminance:
        if (get_supports_compressed_texture_format(Texture::CM_dxt1) && !is_3d) {
          return GL_COMPRESSED_RGB_S3TC_DXT1_EXT;
        }
#ifndef OPENGLES
        if (get_supports_compressed_texture_format(Texture::CM_fxt1) && !is_3d) {
          return GL_COMPRESSED_RGB_FXT1_3DFX;
        }
        return GL_COMPRESSED_LUMINANCE;
#endif
        break;

      case Texture::F_luminance_alpha:
      case Texture::F_luminance_alphamask:
#ifndef OPENGLES_1
        if (get_supports_compressed_texture_format(Texture::CM_dxt5) && !is_3d) {
          return GL_COMPRESSED_RGBA_S3TC_DXT5_EXT;
        }
#endif
#ifndef OPENGLES
        if (get_supports_compressed_texture_format(Texture::CM_fxt1) && !is_3d) {
          return GL_COMPRESSED_RGBA_FXT1_3DFX;
        }
        return GL_COMPRESSED_LUMINANCE_ALPHA;
#endif
        break;

#ifndef OPENGLES
      case Texture::F_srgb:
        if (get_supports_compressed_texture_format(Texture::CM_dxt1) && !is_3d) {
          return GL_COMPRESSED_SRGB_S3TC_DXT1_EXT;
        }
        return GL_COMPRESSED_SRGB;

      case Texture::F_srgb_alpha:
        if (get_supports_compressed_texture_format(Texture::CM_dxt5) && !is_3d) {
          return GL_COMPRESSED_SRGB_ALPHA_S3TC_DXT5_EXT;
        }
        return GL_COMPRESSED_SRGB_ALPHA;

      case Texture::F_sluminance:
        return GL_COMPRESSED_SLUMINANCE;

      case Texture::F_sluminance_alpha:
        return GL_COMPRESSED_SLUMINANCE_ALPHA;
#else
      // For now, we don't support compressed sRGB textures in OpenGL ES.
      case Texture::F_srgb:
      case Texture::F_srgb_alpha:
      case Texture::F_sluminance:
      case Texture::F_sluminance_alpha:
        break;
#endif
      }
      break;

    case Texture::CM_dxt1:
#ifndef OPENGLES
      if (format == Texture::F_srgb_alpha) {
        return GL_COMPRESSED_SRGB_ALPHA_S3TC_DXT1_EXT;
      } else if (format == Texture::F_srgb) {
        return GL_COMPRESSED_SRGB_S3TC_DXT1_EXT;
      } else
#endif
      if (Texture::has_alpha(format)) {
        return GL_COMPRESSED_RGBA_S3TC_DXT1_EXT;
      } else {
        return GL_COMPRESSED_RGB_S3TC_DXT1_EXT;
      }

    case Texture::CM_dxt3:
#ifndef OPENGLES
      if (format == Texture::F_srgb || format == Texture::F_srgb_alpha) {
        return GL_COMPRESSED_SRGB_ALPHA_S3TC_DXT3_EXT;
      }
#endif
#ifndef OPENGLES_1
      return GL_COMPRESSED_RGBA_S3TC_DXT3_EXT;
#endif
      break;

    case Texture::CM_dxt5:
#ifndef OPENGLES
      if (format == Texture::F_srgb || format == Texture::F_srgb_alpha) {
        return GL_COMPRESSED_SRGB_ALPHA_S3TC_DXT5_EXT;
      }
#endif
#ifndef OPENGLES_1
      return GL_COMPRESSED_RGBA_S3TC_DXT5_EXT;
#endif

    case Texture::CM_fxt1:
#ifndef OPENGLES
      if (Texture::has_alpha(format)) {
        return GL_COMPRESSED_RGBA_FXT1_3DFX;
      } else {
        return GL_COMPRESSED_RGB_FXT1_3DFX;
      }
#endif
      break;

#ifdef OPENGLES
    case Texture::CM_pvr1_2bpp:
      if (Texture::has_alpha(format)) {
        return GL_COMPRESSED_RGBA_PVRTC_2BPPV1_IMG;
      } else {
        return GL_COMPRESSED_RGB_PVRTC_2BPPV1_IMG;
      }

    case Texture::CM_pvr1_4bpp:
      if (Texture::has_alpha(format)) {
        return GL_COMPRESSED_RGBA_PVRTC_4BPPV1_IMG;
      } else {
        return GL_COMPRESSED_RGB_PVRTC_4BPPV1_IMG;
      }
#else
    case Texture::CM_pvr1_2bpp:
    case Texture::CM_pvr1_4bpp:
      break;
#endif

    case Texture::CM_rgtc:
#ifndef OPENGLES
      if (tex->get_format() == Texture::F_luminance) {
        return GL_COMPRESSED_LUMINANCE_LATC1_EXT;
      } else if (tex->get_format() == Texture::F_luminance_alpha) {
        return GL_COMPRESSED_LUMINANCE_ALPHA_LATC2_EXT;
      } else if (tex->get_num_components() == 1) {
        return GL_COMPRESSED_RED_RGTC1;
      } else if (tex->get_num_components() == 2) {
        return GL_COMPRESSED_RG_RGTC2;
      }
#endif
      break;

    case Texture::CM_default:
    case Texture::CM_off:
    case Texture::CM_dxt2:
    case Texture::CM_dxt4:
      // No compression: fall through to below.
      break;
    }
  }

#if defined(__EMSCRIPTEN__) && defined(OPENGLES)
  // WebGL has no sized formats, it would seem.
  return get_external_image_format(tex);
#endif

  switch (format) {
#ifndef OPENGLES
  case Texture::F_color_index:
    return GL_COLOR_INDEX;
#endif

  case Texture::F_depth_stencil:
    if (_supports_depth_stencil) {
#ifndef OPENGLES
      if (tex->get_component_type() == Texture::T_float) {
        return GL_DEPTH32F_STENCIL8;
      } else
#endif
      {
        return force_sized ? GL_DEPTH24_STENCIL8 : GL_DEPTH_STENCIL;
      }
    }
    // Fall through.

  case Texture::F_depth_component:
#ifndef OPENGLES
    if (tex->get_component_type() == Texture::T_float) {
      return GL_DEPTH_COMPONENT32F;
    } else
#endif
    {
      return force_sized ? GL_DEPTH_COMPONENT16 : GL_DEPTH_COMPONENT;
    }
  case Texture::F_depth_component16:
#ifdef OPENGLES
    return GL_DEPTH_COMPONENT16_OES;
#else
    return GL_DEPTH_COMPONENT16;
#endif

  case Texture::F_depth_component24:
#ifdef OPENGLES
    if (_supports_depth24) {
      return GL_DEPTH_COMPONENT24_OES;
    } else {
      return GL_DEPTH_COMPONENT16_OES;
    }
#else
    return GL_DEPTH_COMPONENT24;
#endif

  case Texture::F_depth_component32:
#ifdef OPENGLES
    if (_supports_depth32) {
      return GL_DEPTH_COMPONENT32_OES;
    } else if (_supports_depth24) {
      return GL_DEPTH_COMPONENT24_OES;
    } else {
      return GL_DEPTH_COMPONENT16_OES;
    }
#else
    if (tex->get_component_type() == Texture::T_float) {
      return GL_DEPTH_COMPONENT32F;
    } else {
      return GL_DEPTH_COMPONENT32;
    }
#endif

  case Texture::F_rgba:
  case Texture::F_rgbm:
#ifndef OPENGLES_1
    if (tex->get_component_type() == Texture::T_float) {
      return GL_RGBA16F;
    } else
#endif
#ifndef OPENGLES
    if (tex->get_component_type() == Texture::T_unsigned_short) {
      return GL_RGBA16;
    } else if (tex->get_component_type() == Texture::T_short) {
      return GL_RGBA16_SNORM;
    } else if (tex->get_component_type() == Texture::T_byte) {
      return GL_RGBA8_SNORM;
    } else
#endif
    {
      return force_sized ? GL_RGBA8 : GL_RGBA;
    }

  case Texture::F_rgba4:
    return GL_RGBA4;

#ifdef OPENGLES
  case Texture::F_rgba8:
    return GL_RGBA8_OES;
  case Texture::F_rgba12:
    return force_sized ? GL_RGBA8 : GL_RGBA;
#else
  case Texture::F_rgba8:
    if (Texture::is_unsigned(tex->get_component_type())) {
      return GL_RGBA8;
    } else {
      return GL_RGBA8_SNORM;
    }

  case Texture::F_r8i:
    if (Texture::is_unsigned(tex->get_component_type())) {
      return GL_R8UI;
    } else {
      return GL_R8I;
    }
  case Texture::F_rg8i:
    if (Texture::is_unsigned(tex->get_component_type())) {
      return GL_RG8UI;
    } else {
      return GL_RG8I;
    }
  case Texture::F_rgb8i:
    if (Texture::is_unsigned(tex->get_component_type())) {
      return GL_RGB8UI;
    } else {
      return GL_RGB8I;
    }
  case Texture::F_rgba8i:
    if (Texture::is_unsigned(tex->get_component_type())) {
      return GL_RGBA8UI;
    } else {
      return GL_RGBA8I;
    }
  case Texture::F_rgba12:
    return GL_RGBA12;
#endif  // OPENGLES
#ifndef OPENGLES
  case Texture::F_rgba16:
    if (tex->get_component_type() == Texture::T_float) {
      return GL_RGBA16F;
    } else if (Texture::is_unsigned(tex->get_component_type())) {
      return GL_RGBA16;
    } else {
      return GL_RGBA16_SNORM;
    }
  case Texture::F_rgba32:
    return GL_RGBA32F;
#endif  // OPENGLES

  case Texture::F_rgb:
    switch (tex->get_component_type()) {
    case Texture::T_float: return GL_RGB16F;
#ifndef OPENGLES
    case Texture::T_unsigned_short: return GL_RGB16;
    case Texture::T_short: return GL_RGB16_SNORM;
    case Texture::T_byte: return GL_RGB8_SNORM;
#endif
    default:
      return force_sized ? GL_RGB8 : GL_RGB;
    }

  case Texture::F_rgb5:
#ifdef OPENGLES
    // Close enough.
    return GL_RGB565_OES;
#else
    return GL_RGB5;
#endif
  case Texture::F_rgba5:
    return GL_RGB5_A1;

#ifdef OPENGLES
  case Texture::F_rgb8:
    return GL_RGB8_OES;
  case Texture::F_rgb12:
    return force_sized ? GL_RGB8 : GL_RGB;
  case Texture::F_rgb16:
    return GL_RGB16F;
#else
  case Texture::F_rgb8:
    if (Texture::is_unsigned(tex->get_component_type())) {
      return GL_RGB8;
    } else {
      return GL_RGB8_SNORM;
    }
  case Texture::F_rgb12:
    return GL_RGB12;
  case Texture::F_rgb16:
    if (tex->get_component_type() == Texture::T_float) {
      return GL_RGB16F;
    } else if (Texture::is_unsigned(tex->get_component_type())) {
      return GL_RGB16;
    } else {
      return GL_RGB16_SNORM;
    }
#endif  // OPENGLES
  case Texture::F_rgb32:
    return GL_RGB32F;

#ifndef OPENGLES
  case Texture::F_rgb332:
    return GL_R3_G3_B2;
#endif

#if defined(OPENGLES_2)
  case Texture::F_r16:
    return GL_R16F_EXT;
  case Texture::F_rg16:
    return GL_RG16F_EXT;
#elif !defined(OPENGLES_1)
  case Texture::F_r16:
    if (tex->get_component_type() == Texture::T_float) {
      return GL_R16F;
    } else if (Texture::is_unsigned(tex->get_component_type())) {
      return GL_R16;
    } else {
      return GL_R16_SNORM;
    }
  case Texture::F_rg16:
    if (tex->get_component_type() == Texture::T_float) {
      return GL_RG16F;
    } else if (Texture::is_unsigned(tex->get_component_type())) {
      return GL_RG16;
    } else {
      return GL_RG16_SNORM;
    }
#endif

#ifndef OPENGLES_1
  case Texture::F_r32:
    return GL_R32F;
  case Texture::F_rg32:
    return GL_RG32F;

  case Texture::F_red:
  case Texture::F_green:
  case Texture::F_blue:
#ifndef OPENGLES
    if (!Texture::is_unsigned(tex->get_component_type())) {
      return GL_R8_SNORM;
    } else
#endif
    {
      return force_sized ? GL_R8 : GL_RED;
    }
#endif

  case Texture::F_alpha:
#if defined(SUPPORT_FIXED_FUNCTION) || defined(OPENGLES)
    return force_sized ? GL_ALPHA8 : GL_ALPHA;
#else
    return force_sized ? GL_R8 : GL_RED;
#endif

  case Texture::F_luminance:
#if defined(SUPPORT_FIXED_FUNCTION) || defined(OPENGLES)
#ifndef OPENGLES
    if (tex->get_component_type() == Texture::T_float) {
      return GL_LUMINANCE16F_ARB;
    } else if (tex->get_component_type() == Texture::T_short) {
      return GL_LUMINANCE16_SNORM;
    } else if (tex->get_component_type() == Texture::T_unsigned_short) {
      return GL_LUMINANCE16;
    } else
#endif  // OPENGLES
    {
      return force_sized ? GL_LUMINANCE8 : GL_LUMINANCE;
    }
#else
    return force_sized ? GL_R8 : GL_RED;
#endif
  case Texture::F_luminance_alpha:
  case Texture::F_luminance_alphamask:
#if defined(SUPPORT_FIXED_FUNCTION) || defined(OPENGLES)
#ifndef OPENGLES
    if (tex->get_component_type() == Texture::T_float || tex->get_component_type() == Texture::T_unsigned_short) {
      return GL_LUMINANCE_ALPHA16F_ARB;
    } else
#endif  // OPENGLES
    {
      return force_sized ? GL_LUMINANCE8_ALPHA8 : GL_LUMINANCE_ALPHA;
    }
#else
    return force_sized ? GL_RG8 : GL_RG;
#endif

#ifndef OPENGLES_1
  case Texture::F_rg:
    return force_sized ? GL_RG8 : GL_RG;
#endif

#ifndef OPENGLES_1
  case Texture::F_srgb:
#ifndef OPENGLES
    return GL_SRGB8;
#endif
  case Texture::F_srgb_alpha:
    return GL_SRGB8_ALPHA8;
#endif
#ifndef OPENGLES
  case Texture::F_sluminance:
    return GL_SLUMINANCE8;
  case Texture::F_sluminance_alpha:
    return GL_SLUMINANCE8_ALPHA8;
#endif

#ifndef OPENGLES
  case Texture::F_r32i:
    return GL_R32I;
#endif

#ifndef OPENGLES_1
  case Texture::F_r11_g11_b10:
    return GL_R11F_G11F_B10F;

  case Texture::F_rgb9_e5:
    return GL_RGB9_E5;

  case Texture::F_rgb10_a2:
    return GL_RGB10_A2;
#endif

  default:
    GLCAT.error()
      << "Invalid image format in get_internal_image_format(): "
      << (int)tex->get_format() << "\n";
    return force_sized ? GL_RGB8 : GL_RGB;
  }
}

/**
 * Returns true if the indicated GL minfilter type represents a mipmap format,
 * false otherwise.
 */
bool CLP(GraphicsStateGuardian)::
is_mipmap_filter(GLenum min_filter) {
  switch (min_filter) {
  case GL_NEAREST_MIPMAP_NEAREST:
  case GL_LINEAR_MIPMAP_NEAREST:
  case GL_NEAREST_MIPMAP_LINEAR:
  case GL_LINEAR_MIPMAP_LINEAR:
    return true;

  default:
    return false;
  }
}

/**
 * Returns true if the indicated GL internal format represents a compressed
 * texture format, false otherwise.
 */
bool CLP(GraphicsStateGuardian)::
is_compressed_format(GLenum format) {
  switch (format) {
  case GL_COMPRESSED_RGB_S3TC_DXT1_EXT:
  case GL_COMPRESSED_RGBA_S3TC_DXT1_EXT:
#ifdef OPENGLES
  case GL_COMPRESSED_RGB_PVRTC_4BPPV1_IMG:
  case GL_COMPRESSED_RGB_PVRTC_2BPPV1_IMG:
  case GL_COMPRESSED_RGBA_PVRTC_4BPPV1_IMG:
  case GL_COMPRESSED_RGBA_PVRTC_2BPPV1_IMG:
#else
  case GL_COMPRESSED_RGBA_S3TC_DXT3_EXT:
  case GL_COMPRESSED_RGBA_S3TC_DXT5_EXT:
  case GL_COMPRESSED_RGB_FXT1_3DFX:
  case GL_COMPRESSED_RGBA_FXT1_3DFX:

  case GL_COMPRESSED_RED_RGTC1:
  case GL_COMPRESSED_SIGNED_RED_RGTC1:
  case GL_COMPRESSED_RG_RGTC2:
  case GL_COMPRESSED_SIGNED_RG_RGTC2:
  case GL_COMPRESSED_LUMINANCE_LATC1_EXT:
  case GL_COMPRESSED_SIGNED_LUMINANCE_LATC1_EXT:
  case GL_COMPRESSED_LUMINANCE_ALPHA_LATC2_EXT:
  case GL_COMPRESSED_SIGNED_LUMINANCE_ALPHA_LATC2_EXT:

  case GL_COMPRESSED_RGB:
  case GL_COMPRESSED_SRGB_EXT:
  case GL_COMPRESSED_RGBA:
  case GL_COMPRESSED_SRGB_ALPHA_EXT:
  case GL_COMPRESSED_ALPHA:
  case GL_COMPRESSED_LUMINANCE:
  case GL_COMPRESSED_LUMINANCE_ALPHA:
#endif
    return true;

  default:
    return false;
  }
}

/**
 * Maps from the texture stage's mode types to the corresponding OpenGL ids
 */
GLint CLP(GraphicsStateGuardian)::
get_texture_apply_mode_type(TextureStage::Mode am) {
#ifdef SUPPORT_FIXED_FUNCTION
  switch (am) {
  case TextureStage::M_modulate: return GL_MODULATE;
  case TextureStage::M_decal: return GL_DECAL;
  case TextureStage::M_blend: return GL_BLEND;
  case TextureStage::M_replace: return GL_REPLACE;
  case TextureStage::M_add: return GL_ADD;
  case TextureStage::M_combine: return GL_COMBINE;
  case TextureStage::M_blend_color_scale: return GL_BLEND;
  case TextureStage::M_modulate_glow: return GL_MODULATE;
  case TextureStage::M_modulate_gloss: return GL_MODULATE;
  default:
    // Other modes shouldn't get here.  Fall through and error.
    break;
  }

  GLCAT.error()
    << "Invalid TextureStage::Mode value" << endl;
  return GL_MODULATE;
#else
  return 0;
#endif
}

/**
 * Maps from the texture stage's CombineMode types to the corresponding OpenGL
 * ids
 */
GLint CLP(GraphicsStateGuardian)::
get_texture_combine_type(TextureStage::CombineMode cm) {
#ifdef SUPPORT_FIXED_FUNCTION
  switch (cm) {
  case TextureStage::CM_undefined: // fall through
  case TextureStage::CM_replace: return GL_REPLACE;
  case TextureStage::CM_modulate: return GL_MODULATE;
  case TextureStage::CM_add: return GL_ADD;
  case TextureStage::CM_add_signed: return GL_ADD_SIGNED;
  case TextureStage::CM_interpolate: return GL_INTERPOLATE;
  case TextureStage::CM_subtract: return GL_SUBTRACT;
  case TextureStage::CM_dot3_rgb: return GL_DOT3_RGB;
  case TextureStage::CM_dot3_rgba: return GL_DOT3_RGBA;
  }
  GLCAT.error()
    << "Invalid TextureStage::CombineMode value" << endl;
#endif
  return GL_REPLACE;
}

/**
 * Maps from the texture stage's CombineSource types to the corresponding
 * OpenGL ids
 */
GLint CLP(GraphicsStateGuardian)::
get_texture_src_type(TextureStage::CombineSource cs,
                     int last_stage, int last_saved_result,
                     int this_stage) const {
#ifdef SUPPORT_FIXED_FUNCTION
  switch (cs) {
  case TextureStage::CS_undefined: // fall through
  case TextureStage::CS_texture: return GL_TEXTURE;
  case TextureStage::CS_constant: return GL_CONSTANT;
  case TextureStage::CS_primary_color: return GL_PRIMARY_COLOR;
  case TextureStage::CS_constant_color_scale: return GL_CONSTANT;

  case TextureStage::CS_previous:
    if (last_stage == this_stage - 1) {
      return GL_PREVIOUS;
    } else if (last_stage == -1) {
      return GL_PRIMARY_COLOR;
    } else if (_supports_texture_saved_result) {
      return GL_TEXTURE0 + last_stage;
    } else {
      GLCAT.warning()
        << "Current OpenGL driver does not support texture crossbar blending.\n";
      return GL_PRIMARY_COLOR;
    }

  case TextureStage::CS_last_saved_result:
    if (last_saved_result == this_stage - 1) {
      return GL_PREVIOUS;
    } else if (last_saved_result == -1) {
      return GL_PRIMARY_COLOR;
    } else if (_supports_texture_saved_result) {
      return GL_TEXTURE0 + last_saved_result;
    } else {
      GLCAT.warning()
        << "Current OpenGL driver does not support texture crossbar blending.\n";
      return GL_PRIMARY_COLOR;
    }
  }

  GLCAT.error()
    << "Invalid TextureStage::CombineSource value" << endl;
#endif
  return GL_TEXTURE;
}

/**
 * Maps from the texture stage's CombineOperand types to the corresponding
 * OpenGL ids
 */
GLint CLP(GraphicsStateGuardian)::
get_texture_operand_type(TextureStage::CombineOperand co) {
  switch (co) {
  case TextureStage::CO_undefined: // fall through
  case TextureStage::CO_src_alpha: return GL_SRC_ALPHA;
  case TextureStage::CO_one_minus_src_alpha: return GL_ONE_MINUS_SRC_ALPHA;
  case TextureStage::CO_src_color: return GL_SRC_COLOR;
  case TextureStage::CO_one_minus_src_color: return GL_ONE_MINUS_SRC_COLOR;
  }

  GLCAT.error()
    << "Invalid TextureStage::CombineOperand value" << endl;
  return GL_SRC_COLOR;
}

#ifdef SUPPORT_FIXED_FUNCTION
/**
 * Maps from the fog types to gl version
 */
GLenum CLP(GraphicsStateGuardian)::
get_fog_mode_type(Fog::Mode m) {
  switch(m) {
  case Fog::M_linear: return GL_LINEAR;
  case Fog::M_exponential: return GL_EXP;
  case Fog::M_exponential_squared: return GL_EXP2;
    /*
      case Fog::M_spline: return GL_FOG_FUNC_SGIS;
    */

  default:
    GLCAT.error() << "Invalid Fog::Mode value" << endl;
    return GL_EXP;
  }
}
#endif

/**
 * Maps from ColorBlendAttrib::Mode to glBlendEquation value.
 */
GLenum CLP(GraphicsStateGuardian)::
get_blend_equation_type(ColorBlendAttrib::Mode mode) {
  switch (mode) {
  case ColorBlendAttrib::M_none:
  case ColorBlendAttrib::M_add:
    return GL_FUNC_ADD;

  case ColorBlendAttrib::M_subtract:
    return GL_FUNC_SUBTRACT;

  case ColorBlendAttrib::M_inv_subtract:
    return GL_FUNC_REVERSE_SUBTRACT;

#ifdef OPENGLES
  case ColorBlendAttrib::M_min:
    return GL_MIN_EXT;

  case ColorBlendAttrib::M_max:
    return GL_MAX_EXT;
#else
  case ColorBlendAttrib::M_min:
    return GL_MIN;

  case ColorBlendAttrib::M_max:
    return GL_MAX;
#endif
  }

  GLCAT.error()
    << "Unknown color blend mode " << (int)mode << endl;
  return GL_FUNC_ADD;
}

/**
 * Maps from ColorBlendAttrib::Operand to glBlendFunc value.
 */
GLenum CLP(GraphicsStateGuardian)::
get_blend_func(ColorBlendAttrib::Operand operand) {
  switch (operand) {
  case ColorBlendAttrib::O_zero:
    return GL_ZERO;

  case ColorBlendAttrib::O_one:
    return GL_ONE;

  case ColorBlendAttrib::O_incoming_color:
    return GL_SRC_COLOR;

  case ColorBlendAttrib::O_one_minus_incoming_color:
    return GL_ONE_MINUS_SRC_COLOR;

  case ColorBlendAttrib::O_fbuffer_color:
    return GL_DST_COLOR;

  case ColorBlendAttrib::O_one_minus_fbuffer_color:
    return GL_ONE_MINUS_DST_COLOR;

  case ColorBlendAttrib::O_incoming_alpha:
    return GL_SRC_ALPHA;

  case ColorBlendAttrib::O_one_minus_incoming_alpha:
    return GL_ONE_MINUS_SRC_ALPHA;

  case ColorBlendAttrib::O_fbuffer_alpha:
    return GL_DST_ALPHA;

  case ColorBlendAttrib::O_one_minus_fbuffer_alpha:
    return GL_ONE_MINUS_DST_ALPHA;

#ifdef OPENGLES_1
  // OpenGL ES 1 has no constant blend factor.
  case ColorBlendAttrib::O_constant_color:
  case ColorBlendAttrib::O_color_scale:
  case ColorBlendAttrib::O_one_minus_constant_color:
  case ColorBlendAttrib::O_one_minus_color_scale:
  case ColorBlendAttrib::O_constant_alpha:
  case ColorBlendAttrib::O_alpha_scale:
  case ColorBlendAttrib::O_one_minus_constant_alpha:
  case ColorBlendAttrib::O_one_minus_alpha_scale:
    break;
#else
  case ColorBlendAttrib::O_constant_color:
  case ColorBlendAttrib::O_color_scale:
    return GL_CONSTANT_COLOR;

  case ColorBlendAttrib::O_one_minus_constant_color:
  case ColorBlendAttrib::O_one_minus_color_scale:
    return GL_ONE_MINUS_CONSTANT_COLOR;

  case ColorBlendAttrib::O_constant_alpha:
  case ColorBlendAttrib::O_alpha_scale:
    return GL_CONSTANT_ALPHA;

  case ColorBlendAttrib::O_one_minus_constant_alpha:
  case ColorBlendAttrib::O_one_minus_alpha_scale:
    return GL_ONE_MINUS_CONSTANT_ALPHA;
#endif

  case ColorBlendAttrib::O_incoming_color_saturate:
    return GL_SRC_ALPHA_SATURATE;
  }

  GLCAT.error()
    << "Unknown color blend operand " << (int)operand << endl;
  return GL_ZERO;
}

/**
 * Maps from UsageHint to the GL symbol.
 */
GLenum CLP(GraphicsStateGuardian)::
get_usage(Geom::UsageHint usage_hint) {
  switch (usage_hint) {
  case Geom::UH_stream:
#ifdef OPENGLES_1
    return GL_DYNAMIC_DRAW;
#else
    return GL_STREAM_DRAW;
#endif  // OPENGLES

  case Geom::UH_static:
  case Geom::UH_unspecified:
    return GL_STATIC_DRAW;

  case Geom::UH_dynamic:
    return GL_DYNAMIC_DRAW;

  case Geom::UH_client:
    break;
  }

  GLCAT.error()
    << "Unexpected usage_hint " << (int)usage_hint << endl;
  return GL_STATIC_DRAW;
}

#ifndef NDEBUG
/**
 * Returns a string describing an compression format.
 */
const char *CLP(GraphicsStateGuardian)::
get_compressed_format_string(GLenum format) {
  switch (format) {
  case 0x83F0: return "GL_COMPRESSED_RGB_S3TC_DXT1_EXT";
  case 0x83F1: return "GL_COMPRESSED_RGBA_S3TC_DXT1_EXT";
  case 0x83F2: return "GL_COMPRESSED_RGBA_S3TC_DXT3_EXT";
  case 0x83F3: return "GL_COMPRESSED_RGBA_S3TC_DXT5_EXT";
  case 0x86B0: return "GL_COMPRESSED_RGB_FXT1_3DFX";
  case 0x86B1: return "GL_COMPRESSED_RGBA_FXT1_3DFX";
  case 0x88EE: return "GL_ETC1_SRGB8_NV";
  case 0x8A54: return "GL_COMPRESSED_SRGB_PVRTC_2BPPV1_EXT";
  case 0x8A55: return "GL_COMPRESSED_SRGB_PVRTC_4BPPV1_EXT";
  case 0x8A56: return "GL_COMPRESSED_SRGB_ALPHA_PVRTC_2BPPV1_EXT";
  case 0x8A57: return "GL_COMPRESSED_SRGB_ALPHA_PVRTC_4BPPV1_EXT";
  case 0x8B90: return "GL_PALETTE4_RGB8_OES";
  case 0x8B91: return "GL_PALETTE4_RGBA8_OES";
  case 0x8B92: return "GL_PALETTE4_R5_G6_B5_OES";
  case 0x8B93: return "GL_PALETTE4_RGBA4_OES";
  case 0x8B94: return "GL_PALETTE4_RGB5_A1_OES";
  case 0x8B95: return "GL_PALETTE8_RGB8_OES";
  case 0x8B96: return "GL_PALETTE8_RGBA8_OES";
  case 0x8B97: return "GL_PALETTE8_R5_G6_B5_OES";
  case 0x8B98: return "GL_PALETTE8_RGBA4_OES";
  case 0x8B99: return "GL_PALETTE8_RGB5_A1_OES";
  case 0x8C00: return "GL_COMPRESSED_RGB_PVRTC_4BPPV1_IMG";
  case 0x8C01: return "GL_COMPRESSED_RGB_PVRTC_2BPPV1_IMG";
  case 0x8C02: return "GL_COMPRESSED_RGBA_PVRTC_4BPPV1_IMG";
  case 0x8C03: return "GL_COMPRESSED_RGBA_PVRTC_2BPPV1_IMG";
  case 0x8C48: return "GL_COMPRESSED_SRGB_EXT";
  case 0x8C49: return "GL_COMPRESSED_SRGB_ALPHA_EXT";
  case 0x8C4A: return "GL_COMPRESSED_SLUMINANCE_EXT";
  case 0x8C4B: return "GL_COMPRESSED_SLUMINANCE_ALPHA_EXT";
  case 0x8C4C: return "GL_COMPRESSED_SRGB_S3TC_DXT1_EXT";
  case 0x8C4D: return "GL_COMPRESSED_SRGB_ALPHA_S3TC_DXT1_EXT";
  case 0x8C4E: return "GL_COMPRESSED_SRGB_ALPHA_S3TC_DXT3_EXT";
  case 0x8C4F: return "GL_COMPRESSED_SRGB_ALPHA_S3TC_DXT5_EXT";
  case 0x8C70: return "GL_COMPRESSED_LUMINANCE_LATC1_EXT";
  case 0x8C71: return "GL_COMPRESSED_SIGNED_LUMINANCE_LATC1_EXT";
  case 0x8C72: return "GL_COMPRESSED_LUMINANCE_ALPHA_LATC2_EXT";
  case 0x8C73: return "GL_COMPRESSED_SIGNED_LUMINANCE_ALPHA_LATC2_EXT";
  case 0x8D64: return "GL_ETC1_RGB8_OES";
  case 0x8DBB: return "GL_COMPRESSED_RED_RGTC1";
  case 0x8DBC: return "GL_COMPRESSED_SIGNED_RED_RGTC1";
  case 0x8DBD: return "GL_COMPRESSED_RG_RGTC2";
  case 0x8DBE: return "GL_COMPRESSED_SIGNED_RG_RGTC2";
  case 0x8E8C: return "GL_COMPRESSED_RGBA_BPTC_UNORM";
  case 0x8E8D: return "GL_COMPRESSED_SRGB_ALPHA_BPTC_UNORM";
  case 0x8E8E: return "GL_COMPRESSED_RGB_BPTC_SIGNED_FLOAT";
  case 0x8E8F: return "GL_COMPRESSED_RGB_BPTC_UNSIGNED_FLOAT";
  case 0x9137: return "GL_COMPRESSED_RGBA_PVRTC_2BPPV2_IMG";
  case 0x9138: return "GL_COMPRESSED_RGBA_PVRTC_4BPPV2_IMG";
  case 0x9270: return "GL_COMPRESSED_R11_EAC";
  case 0x9271: return "GL_COMPRESSED_SIGNED_R11_EAC";
  case 0x9272: return "GL_COMPRESSED_RG11_EAC";
  case 0x9273: return "GL_COMPRESSED_SIGNED_RG11_EAC";
  case 0x9274: return "GL_COMPRESSED_RGB8_ETC2";
  case 0x9275: return "GL_COMPRESSED_SRGB8_ETC2";
  case 0x9276: return "GL_COMPRESSED_RGB8_PUNCHTHROUGH_ALPHA1_ETC2";
  case 0x9277: return "GL_COMPRESSED_SRGB8_PUNCHTHROUGH_ALPHA1_ETC2";
  case 0x9278: return "GL_COMPRESSED_RGBA8_ETC2_EAC";
  case 0x9279: return "GL_COMPRESSED_SRGB8_ALPHA8_ETC2_EAC";
  case 0x93B0: return "GL_COMPRESSED_RGBA_ASTC_4x4_KHR";
  case 0x93B1: return "GL_COMPRESSED_RGBA_ASTC_5x4_KHR";
  case 0x93B2: return "GL_COMPRESSED_RGBA_ASTC_5x5_KHR";
  case 0x93B3: return "GL_COMPRESSED_RGBA_ASTC_6x5_KHR";
  case 0x93B4: return "GL_COMPRESSED_RGBA_ASTC_6x6_KHR";
  case 0x93B5: return "GL_COMPRESSED_RGBA_ASTC_8x5_KHR";
  case 0x93B6: return "GL_COMPRESSED_RGBA_ASTC_8x6_KHR";
  case 0x93B7: return "GL_COMPRESSED_RGBA_ASTC_8x8_KHR";
  case 0x93B8: return "GL_COMPRESSED_RGBA_ASTC_10x5_KHR";
  case 0x93B9: return "GL_COMPRESSED_RGBA_ASTC_10x6_KHR";
  case 0x93BA: return "GL_COMPRESSED_RGBA_ASTC_10x8_KHR";
  case 0x93BB: return "GL_COMPRESSED_RGBA_ASTC_10x10_KHR";
  case 0x93BC: return "GL_COMPRESSED_RGBA_ASTC_12x10_KHR";
  case 0x93BD: return "GL_COMPRESSED_RGBA_ASTC_12x12_KHR";
  case 0x93C0: return "GL_COMPRESSED_RGBA_ASTC_3x3x3_OES";
  case 0x93C1: return "GL_COMPRESSED_RGBA_ASTC_4x3x3_OES";
  case 0x93C2: return "GL_COMPRESSED_RGBA_ASTC_4x4x3_OES";
  case 0x93C3: return "GL_COMPRESSED_RGBA_ASTC_4x4x4_OES";
  case 0x93C4: return "GL_COMPRESSED_RGBA_ASTC_5x4x4_OES";
  case 0x93C5: return "GL_COMPRESSED_RGBA_ASTC_5x5x4_OES";
  case 0x93C6: return "GL_COMPRESSED_RGBA_ASTC_5x5x5_OES";
  case 0x93C7: return "GL_COMPRESSED_RGBA_ASTC_6x5x5_OES";
  case 0x93C8: return "GL_COMPRESSED_RGBA_ASTC_6x6x5_OES";
  case 0x93C9: return "GL_COMPRESSED_RGBA_ASTC_6x6x6_OES";
  case 0x93D0: return "GL_COMPRESSED_SRGB8_ALPHA8_ASTC_4x4_KHR";
  case 0x93D1: return "GL_COMPRESSED_SRGB8_ALPHA8_ASTC_5x4_KHR";
  case 0x93D2: return "GL_COMPRESSED_SRGB8_ALPHA8_ASTC_5x5_KHR";
  case 0x93D3: return "GL_COMPRESSED_SRGB8_ALPHA8_ASTC_6x5_KHR";
  case 0x93D4: return "GL_COMPRESSED_SRGB8_ALPHA8_ASTC_6x6_KHR";
  case 0x93D5: return "GL_COMPRESSED_SRGB8_ALPHA8_ASTC_8x5_KHR";
  case 0x93D6: return "GL_COMPRESSED_SRGB8_ALPHA8_ASTC_8x6_KHR";
  case 0x93D7: return "GL_COMPRESSED_SRGB8_ALPHA8_ASTC_8x8_KHR";
  case 0x93D8: return "GL_COMPRESSED_SRGB8_ALPHA8_ASTC_10x5_KHR";
  case 0x93D9: return "GL_COMPRESSED_SRGB8_ALPHA8_ASTC_10x6_KHR";
  case 0x93DA: return "GL_COMPRESSED_SRGB8_ALPHA8_ASTC_10x8_KHR";
  case 0x93DB: return "GL_COMPRESSED_SRGB8_ALPHA8_ASTC_10x10_KHR";
  case 0x93DC: return "GL_COMPRESSED_SRGB8_ALPHA8_ASTC_12x10_KHR";
  case 0x93DD: return "GL_COMPRESSED_SRGB8_ALPHA8_ASTC_12x12_KHR";
  case 0x93E0: return "GL_COMPRESSED_SRGB8_ALPHA8_ASTC_3x3x3_OES";
  case 0x93E1: return "GL_COMPRESSED_SRGB8_ALPHA8_ASTC_4x3x3_OES";
  case 0x93E2: return "GL_COMPRESSED_SRGB8_ALPHA8_ASTC_4x4x3_OES";
  case 0x93E3: return "GL_COMPRESSED_SRGB8_ALPHA8_ASTC_4x4x4_OES";
  case 0x93E4: return "GL_COMPRESSED_SRGB8_ALPHA8_ASTC_5x4x4_OES";
  case 0x93E5: return "GL_COMPRESSED_SRGB8_ALPHA8_ASTC_5x5x4_OES";
  case 0x93E6: return "GL_COMPRESSED_SRGB8_ALPHA8_ASTC_5x5x5_OES";
  case 0x93E7: return "GL_COMPRESSED_SRGB8_ALPHA8_ASTC_6x5x5_OES";
  case 0x93E8: return "GL_COMPRESSED_SRGB8_ALPHA8_ASTC_6x6x5_OES";
  case 0x93E9: return "GL_COMPRESSED_SRGB8_ALPHA8_ASTC_6x6x6_OES";
  case 0x93F0: return "GL_COMPRESSED_SRGB_ALPHA_PVRTC_2BPPV2_IMG";
  case 0x93F1: return "GL_COMPRESSED_SRGB_ALPHA_PVRTC_4BPPV2_IMG";
  default:
    return NULL;
  }
}
#endif

/**
 * Returns the value that that should be issued as the light's color, as
 * scaled by the current value of _light_color_scale, in the case of
 * color_scale_via_lighting.
 */
LVecBase4 CLP(GraphicsStateGuardian)::
get_light_color(Light *light) const {
#ifndef NDEBUG
  if (_show_texture_usage) {
    // In show_texture_usage mode, all lights are white, so as not to
    // contaminate the texture color.
    return LVecBase4(1.0, 1.0, 1.0, 1.0);
  }
#endif  // NDEBUG

  const LColor &c = light->get_color();

  LVecBase4 light_color(c[0] * _light_color_scale[0],
                        c[1] * _light_color_scale[1],
                        c[2] * _light_color_scale[2],
                        c[3] * _light_color_scale[3]);
  return light_color;
}


/**
 * Called by clear_state_and_transform() to ensure that the current modelview
 * and projection matrices are properly loaded in the graphics state, after a
 * callback might have mucked them up.
 */
void CLP(GraphicsStateGuardian)::
reissue_transforms() {
  prepare_lens();
  do_issue_transform();

  _active_texture_stage = -1;

#ifndef OPENGLES_1
  // Might also want to reissue the vertex format, for good measure.
  _current_vertex_format.clear();
  memset(_vertex_attrib_columns, 0, sizeof(const GeomVertexColumn *) * 32);
#endif
}

#ifdef SUPPORT_FIXED_FUNCTION
/**
 * Intended to be overridden by a derived class to enable or disable the use
 * of lighting overall.  This is called by do_issue_light() according to
 * whether any lights are in use or not.
 */
void CLP(GraphicsStateGuardian)::
enable_lighting(bool enable) {
  // static PStatCollector
  // _draw_set_state_light_enable_lighting_pcollector("Draw:Set
  // State:Light:Enable lighting"); PStatGPUTimer timer(this,
  // _draw_set_state_light_enable_lighting_pcollector);

  if (enable) {
    glEnable(GL_LIGHTING);
  } else {
    glDisable(GL_LIGHTING);
  }
}
#endif  // SUPPORT_FIXED_FUNCTION

#ifdef SUPPORT_FIXED_FUNCTION
/**
 * Intended to be overridden by a derived class to indicate the color of the
 * ambient light that should be in effect.  This is called by do_issue_light()
 * after all other lights have been enabled or disabled.
 */
void CLP(GraphicsStateGuardian)::
set_ambient_light(const LColor &color) {
  // static PStatCollector _draw_set_state_light_ambient_pcollector("Draw:Set
  // State:Light:Ambient"); PStatGPUTimer timer(this,
  // _draw_set_state_light_ambient_pcollector);

  LColor c = color;
  c.set(c[0] * _light_color_scale[0],
        c[1] * _light_color_scale[1],
        c[2] * _light_color_scale[2],
        c[3] * _light_color_scale[3]);
  call_glLightModelfv(GL_LIGHT_MODEL_AMBIENT, c);
}
#endif  // SUPPORT_FIXED_FUNCTION

#ifdef SUPPORT_FIXED_FUNCTION
/**
 * Intended to be overridden by a derived class to enable the indicated light
 * id.  A specific Light will already have been bound to this id via
 * bind_light().
 */
void CLP(GraphicsStateGuardian)::
enable_light(int light_id, bool enable) {
  // static PStatCollector
  // _draw_set_state_light_enable_light_pcollector("Draw:Set
  // State:Light:Enable light"); PStatGPUTimer timer(this,
  // _draw_set_state_light_enable_light_pcollector);

  if (enable) {
    glEnable(get_light_id(light_id));
  } else {
    glDisable(get_light_id(light_id));
  }
}
#endif  // SUPPORT_FIXED_FUNCTION

#ifdef SUPPORT_FIXED_FUNCTION
/**
 * Called immediately before bind_light() is called, this is intended to
 * provide the derived class a hook in which to set up some state (like
 * transform) that might apply to several lights.
 *
 * The sequence is: begin_bind_lights() will be called, then one or more
 * bind_light() calls, then end_bind_lights().
 */
void CLP(GraphicsStateGuardian)::
begin_bind_lights() {
  // static PStatCollector
  // _draw_set_state_light_begin_bind_pcollector("Draw:Set State:Light:Begin
  // bind"); PStatGPUTimer timer(this,
  // _draw_set_state_light_begin_bind_pcollector);

  // We need to temporarily load a new matrix so we can define the light in a
  // known coordinate system.  We pick the transform of the root.
  // (Alternatively, we could leave the current transform where it is and
  // compute the light position relative to that transform instead of relative
  // to the root, by composing with the matrix computed by
  // _internal_transform->invert_compose(render_transform). But I think
  // loading a completely new matrix is simpler.)
  CPT(TransformState) render_transform =
    _cs_transform->compose(_scene_setup->get_world_transform());

  glMatrixMode(GL_MODELVIEW);
  glPushMatrix();
  call_glLoadMatrix(render_transform->get_mat());
}
#endif  // SUPPORT_FIXED_FUNCTION

#ifdef SUPPORT_FIXED_FUNCTION
/**
 * Called after before bind_light() has been called one or more times (but
 * before any geometry is issued or additional state is changed), this is
 * intended to clean up any temporary changes to the state that may have been
 * made by begin_bind_lights().
 */
void CLP(GraphicsStateGuardian)::
end_bind_lights() {
  // static PStatCollector _draw_set_state_light_end_bind_pcollector("Draw:Set
  // State:Light:End bind"); PStatGPUTimer timer(this,
  // _draw_set_state_light_end_bind_pcollector);

  glMatrixMode(GL_MODELVIEW);
  glPopMatrix();
}
#endif  // SUPPORT_FIXED_FUNCTION

#ifdef SUPPORT_FIXED_FUNCTION
/**
 * Intended to be overridden by a derived class to enable the indicated
 * clip_plane id.  A specific PlaneNode will already have been bound to this
 * id via bind_clip_plane().
 */
void CLP(GraphicsStateGuardian)::
enable_clip_plane(int plane_id, bool enable) {
  if (enable) {
    glEnable(get_clip_plane_id(plane_id));
  } else {
    glDisable(get_clip_plane_id(plane_id));
  }
}
#endif  // SUPPORT_FIXED_FUNCTION

#ifdef SUPPORT_FIXED_FUNCTION
/**
 * Called immediately before bind_clip_plane() is called, this is intended to
 * provide the derived class a hook in which to set up some state (like
 * transform) that might apply to several clip_planes.
 *
 * The sequence is: begin_bind_clip_planes() will be called, then one or more
 * bind_clip_plane() calls, then end_bind_clip_planes().
 */
void CLP(GraphicsStateGuardian)::
begin_bind_clip_planes() {
  // We need to temporarily load a new matrix so we can define the clip_plane
  // in a known coordinate system.  We pick the transform of the root.
  // (Alternatively, we could leave the current transform where it is and
  // compute the clip_plane position relative to that transform instead of
  // relative to the root, by composing with the matrix computed by
  // _internal_transform->invert_compose(render_transform). But I think
  // loading a completely new matrix is simpler.)
  CPT(TransformState) render_transform =
    _cs_transform->compose(_scene_setup->get_world_transform());

  glMatrixMode(GL_MODELVIEW);
  glPushMatrix();
  call_glLoadMatrix(render_transform->get_mat());
}
#endif  // SUPPORT_FIXED_FUNCTION

#ifdef SUPPORT_FIXED_FUNCTION
/**
 * Called the first time a particular clip_plane has been bound to a given id
 * within a frame, this should set up the associated hardware clip_plane with
 * the clip_plane's properties.
 */
void CLP(GraphicsStateGuardian)::
bind_clip_plane(const NodePath &plane, int plane_id) {
  GLenum id = get_clip_plane_id(plane_id);

  CPT(TransformState) transform = plane.get_transform(_scene_setup->get_scene_root().get_parent());
  const PlaneNode *plane_node;
  DCAST_INTO_V(plane_node, plane.node());
  LPlane xformed_plane = plane_node->get_plane() * transform->get_mat();

#ifdef OPENGLES
  // OpenGL ES uses a single-precision call.
  LPlanef single_plane(LCAST(float, xformed_plane));
  glClipPlanef(id, single_plane.get_data());
#else
  // Mainline OpenGL uses a double-precision call.
  LPlaned double_plane(LCAST(double, xformed_plane));
  glClipPlane(id, double_plane.get_data());
#endif  // OPENGLES

  report_my_gl_errors();
}
#endif  // SUPPORT_FIXED_FUNCTION

#ifdef SUPPORT_FIXED_FUNCTION
/**
 * Called after before bind_clip_plane() has been called one or more times
 * (but before any geometry is issued or additional state is changed), this is
 * intended to clean up any temporary changes to the state that may have been
 * made by begin_bind_clip_planes().
 */
void CLP(GraphicsStateGuardian)::
end_bind_clip_planes() {
  glMatrixMode(GL_MODELVIEW);
  glPopMatrix();
}
#endif  // SUPPORT_FIXED_FUNCTION

/**
 * Simultaneously resets the render state and the transform state.
 *
 * This transform specified is the "internal" net transform, already converted
 * into the GSG's internal coordinate space by composing it to
 * get_cs_transform().  (Previously, this used to be the "external" net
 * transform, with the assumption that that GSG would convert it internally,
 * but that is no longer the case.)
 *
 * Special case: if (state==NULL), then the target state is already stored in
 * _target.
 */
void CLP(GraphicsStateGuardian)::
set_state_and_transform(const RenderState *target,
                        const TransformState *transform) {
  report_my_gl_errors();
#ifndef NDEBUG
  if (gsg_cat.is_spam()) {
    gsg_cat.spam() << "Setting GSG state to " << (void *)target << ":\n";
    target->write(gsg_cat.spam(false), 2);
  }
#endif

  _state_pcollector.add_level(1);
  PStatGPUTimer timer1(this, _draw_set_state_pcollector);

  if (transform != _internal_transform) {
    // PStatGPUTimer timer(this, _draw_set_state_transform_pcollector);
    _transform_state_pcollector.add_level(1);
    _internal_transform = transform;
    do_issue_transform();
  }

  if (target == _state_rs && (_state_mask | _inv_state_mask).is_all_on()) {
    return;
  }
  _target_rs = target;

#ifndef OPENGLES_1
  _target_shader = (const ShaderAttrib *)
    _target_rs->get_attrib_def(ShaderAttrib::get_class_slot());
  _instance_count = _target_shader->get_instance_count();

  if (_target_shader != _state_shader) {
    // PStatGPUTimer timer(this, _draw_set_state_shader_pcollector);
    do_issue_shader();
    _state_shader = _target_shader;
    _state_mask.clear_bit(TextureAttrib::get_class_slot());
  }
#ifndef SUPPORT_FIXED_FUNCTION
  else if (_current_shader == NULL) { // In the case of OpenGL ES 2.x, we need to glUseShader before we draw anything.
    do_issue_shader();
    _state_mask.clear_bit(TextureAttrib::get_class_slot());
  }
#endif

  if (_current_shader_context != NULL) {
    _current_shader_context->set_state_and_transform(target, transform, _projection_mat);
  }
#endif

#ifdef SUPPORT_FIXED_FUNCTION
  int alpha_test_slot = AlphaTestAttrib::get_class_slot();
  if (_target_rs->get_attrib(alpha_test_slot) != _state_rs->get_attrib(alpha_test_slot) ||
      !_state_mask.get_bit(alpha_test_slot)
#ifndef OPENGLES_1
      || (_target_shader->get_flag(ShaderAttrib::F_subsume_alpha_test) !=
          _state_shader->get_flag(ShaderAttrib::F_subsume_alpha_test))
#endif
      ) {
    // PStatGPUTimer timer(this, _draw_set_state_alpha_test_pcollector);
    do_issue_alpha_test();
    _state_mask.set_bit(alpha_test_slot);
  }
#endif

  int antialias_slot = AntialiasAttrib::get_class_slot();
  if (_target_rs->get_attrib(antialias_slot) != _state_rs->get_attrib(antialias_slot) ||
      !_state_mask.get_bit(antialias_slot)) {
    // PStatGPUTimer timer(this, _draw_set_state_antialias_pcollector);
    do_issue_antialias();
    _state_mask.set_bit(antialias_slot);
  }

  int clip_plane_slot = ClipPlaneAttrib::get_class_slot();
  if (_target_rs->get_attrib(clip_plane_slot) != _state_rs->get_attrib(clip_plane_slot) ||
      !_state_mask.get_bit(clip_plane_slot)) {
    // PStatGPUTimer timer(this, _draw_set_state_clip_plane_pcollector);
    do_issue_clip_plane();
    _state_mask.set_bit(clip_plane_slot);
  }

  int color_slot = ColorAttrib::get_class_slot();
  int color_scale_slot = ColorScaleAttrib::get_class_slot();
  if (_target_rs->get_attrib(color_slot) != _state_rs->get_attrib(color_slot) ||
      _target_rs->get_attrib(color_scale_slot) != _state_rs->get_attrib(color_scale_slot) ||
      !_state_mask.get_bit(color_slot) ||
      !_state_mask.get_bit(color_scale_slot)) {
    // PStatGPUTimer timer(this, _draw_set_state_color_pcollector);
    do_issue_color();
    do_issue_color_scale();
    _state_mask.set_bit(color_slot);
    _state_mask.set_bit(color_scale_slot);
  }

  int cull_face_slot = CullFaceAttrib::get_class_slot();
  if (_target_rs->get_attrib(cull_face_slot) != _state_rs->get_attrib(cull_face_slot) ||
      !_state_mask.get_bit(cull_face_slot)) {
    // PStatGPUTimer timer(this, _draw_set_state_cull_face_pcollector);
    do_issue_cull_face();
    _state_mask.set_bit(cull_face_slot);
  }

  int depth_offset_slot = DepthOffsetAttrib::get_class_slot();
  if (_target_rs->get_attrib(depth_offset_slot) != _state_rs->get_attrib(depth_offset_slot) ||
      !_state_mask.get_bit(depth_offset_slot)) {
    // PStatGPUTimer timer(this, _draw_set_state_depth_offset_pcollector);
    do_issue_depth_offset();
    _state_mask.set_bit(depth_offset_slot);
  }

  int depth_test_slot = DepthTestAttrib::get_class_slot();
  if (_target_rs->get_attrib(depth_test_slot) != _state_rs->get_attrib(depth_test_slot) ||
      !_state_mask.get_bit(depth_test_slot)) {
    // PStatGPUTimer timer(this, _draw_set_state_depth_test_pcollector);
    do_issue_depth_test();
    _state_mask.set_bit(depth_test_slot);
  }

  int depth_write_slot = DepthWriteAttrib::get_class_slot();
  if (_target_rs->get_attrib(depth_write_slot) != _state_rs->get_attrib(depth_write_slot) ||
      !_state_mask.get_bit(depth_write_slot)) {
    // PStatGPUTimer timer(this, _draw_set_state_depth_write_pcollector);
    do_issue_depth_write();
    _state_mask.set_bit(depth_write_slot);
  }

  int render_mode_slot = RenderModeAttrib::get_class_slot();
  if (_target_rs->get_attrib(render_mode_slot) != _state_rs->get_attrib(render_mode_slot) ||
      !_state_mask.get_bit(render_mode_slot)) {
    // PStatGPUTimer timer(this, _draw_set_state_render_mode_pcollector);
    do_issue_render_mode();
    _state_mask.set_bit(render_mode_slot);
  }

#ifdef SUPPORT_FIXED_FUNCTION
  int rescale_normal_slot = RescaleNormalAttrib::get_class_slot();
  if (_target_rs->get_attrib(rescale_normal_slot) != _state_rs->get_attrib(rescale_normal_slot) ||
      !_state_mask.get_bit(rescale_normal_slot)) {
    // PStatGPUTimer timer(this, _draw_set_state_rescale_normal_pcollector);
    do_issue_rescale_normal();
    _state_mask.set_bit(rescale_normal_slot);
  }
#endif

#ifdef SUPPORT_FIXED_FUNCTION
  int shade_model_slot = ShadeModelAttrib::get_class_slot();
  if (_target_rs->get_attrib(shade_model_slot) != _state_rs->get_attrib(shade_model_slot) ||
      !_state_mask.get_bit(shade_model_slot)) {
    // PStatGPUTimer timer(this, _draw_set_state_shade_model_pcollector);
    do_issue_shade_model();
    _state_mask.set_bit(shade_model_slot);
  }
#endif

#if !defined(OPENGLES) || defined(OPENGLES_1)
  int logic_op_slot = LogicOpAttrib::get_class_slot();
  if (_target_rs->get_attrib(logic_op_slot) != _state_rs->get_attrib(logic_op_slot) ||
      !_state_mask.get_bit(logic_op_slot)) {
    // PStatGPUTimer timer(this, _draw_set_state_logic_op_pcollector);
    do_issue_logic_op();
    _state_mask.set_bit(logic_op_slot);
  }
#endif

  int transparency_slot = TransparencyAttrib::get_class_slot();
  int color_write_slot = ColorWriteAttrib::get_class_slot();
  int color_blend_slot = ColorBlendAttrib::get_class_slot();
  if (_target_rs->get_attrib(transparency_slot) != _state_rs->get_attrib(transparency_slot) ||
      _target_rs->get_attrib(color_write_slot) != _state_rs->get_attrib(color_write_slot) ||
      _target_rs->get_attrib(color_blend_slot) != _state_rs->get_attrib(color_blend_slot) ||
      !_state_mask.get_bit(transparency_slot) ||
      !_state_mask.get_bit(color_write_slot) ||
      !_state_mask.get_bit(color_blend_slot)
#ifndef OPENGLES_1
      || (_target_shader->get_flag(ShaderAttrib::F_disable_alpha_write) !=
          _state_shader->get_flag(ShaderAttrib::F_disable_alpha_write))
#endif
      ) {
    // PStatGPUTimer timer(this, _draw_set_state_blending_pcollector);
    do_issue_blending();
    _state_mask.set_bit(transparency_slot);
    _state_mask.set_bit(color_write_slot);
    _state_mask.set_bit(color_blend_slot);
  }

  int texture_slot = TextureAttrib::get_class_slot();
  if (_target_rs->get_attrib(texture_slot) != _state_rs->get_attrib(texture_slot) ||
      !_state_mask.get_bit(texture_slot)) {
    // PStatGPUTimer timer(this, _draw_set_state_texture_pcollector);
    determine_target_texture();
    int prev_active = _num_active_texture_stages;
    do_issue_texture();

    // Since the TexGen and TexMatrix states depend partly on the particular
    // set of textures in use, we should force both of those to be reissued
    // every time we change the texture state.
    _state_mask.clear_bit(TexGenAttrib::get_class_slot());
    _state_mask.clear_bit(TexMatrixAttrib::get_class_slot());

    _state_texture = _target_texture;
    _state_mask.set_bit(texture_slot);
  }

  // If one of the previously-loaded TexGen modes modified the texture matrix,
  // then if either state changed, we have to change both of them now.
  if (_tex_gen_modifies_mat) {
    int tex_gen_slot = TexGenAttrib::get_class_slot();
    int tex_matrix_slot = TexMatrixAttrib::get_class_slot();
    if (_target_rs->get_attrib(tex_gen_slot) != _state_rs->get_attrib(tex_gen_slot) ||
        _target_rs->get_attrib(tex_matrix_slot) != _state_rs->get_attrib(tex_matrix_slot) ||
        !_state_mask.get_bit(tex_gen_slot) ||
        !_state_mask.get_bit(tex_matrix_slot)) {
      _state_mask.clear_bit(tex_gen_slot);
      _state_mask.clear_bit(tex_matrix_slot);
    }
  }

  int tex_matrix_slot = TexMatrixAttrib::get_class_slot();
  if (_target_rs->get_attrib(tex_matrix_slot) != _state_rs->get_attrib(tex_matrix_slot) ||
      !_state_mask.get_bit(tex_matrix_slot)) {
    // PStatGPUTimer timer(this, _draw_set_state_tex_matrix_pcollector);
#ifdef SUPPORT_FIXED_FUNCTION
    do_issue_tex_matrix();
#endif
    _state_mask.set_bit(tex_matrix_slot);
#ifndef OPENGLES_1
    if (_current_shader_context) {
      _current_shader_context->issue_parameters(Shader::SSD_tex_matrix);
    }
#endif
  }

#ifdef SUPPORT_FIXED_FUNCTION
  int tex_gen_slot = TexGenAttrib::get_class_slot();
  if (_target_tex_gen != _state_tex_gen ||
      !_state_mask.get_bit(tex_gen_slot)) {
    // PStatGPUTimer timer(this, _draw_set_state_tex_gen_pcollector);
    do_issue_tex_gen();
    _state_tex_gen = _target_tex_gen;
    _state_mask.set_bit(tex_gen_slot);
  }
#endif

  int material_slot = MaterialAttrib::get_class_slot();
  if (_target_rs->get_attrib(material_slot) != _state_rs->get_attrib(material_slot) ||
      !_state_mask.get_bit(material_slot)) {
    // PStatGPUTimer timer(this, _draw_set_state_material_pcollector);
#ifdef SUPPORT_FIXED_FUNCTION
    do_issue_material();
#endif
    _state_mask.set_bit(material_slot);
  }

  int light_slot = LightAttrib::get_class_slot();
  if (_target_rs->get_attrib(light_slot) != _state_rs->get_attrib(light_slot) ||
      !_state_mask.get_bit(light_slot)) {
    // PStatGPUTimer timer(this, _draw_set_state_light_pcollector);
#ifdef SUPPORT_FIXED_FUNCTION
    do_issue_light();
#endif
    _state_mask.set_bit(light_slot);
  }

  int stencil_slot = StencilAttrib::get_class_slot();
  if (_target_rs->get_attrib(stencil_slot) != _state_rs->get_attrib(stencil_slot) ||
      !_state_mask.get_bit(stencil_slot)) {
    // PStatGPUTimer timer(this, _draw_set_state_stencil_pcollector);
    do_issue_stencil();
    _state_mask.set_bit(stencil_slot);
  }

  int fog_slot = FogAttrib::get_class_slot();
  if (_target_rs->get_attrib(fog_slot) != _state_rs->get_attrib(fog_slot) ||
      !_state_mask.get_bit(fog_slot)) {
    // PStatGPUTimer timer(this, _draw_set_state_fog_pcollector);
#ifdef SUPPORT_FIXED_FUNCTION
    do_issue_fog();
#endif
    _state_mask.set_bit(fog_slot);
  }

  int scissor_slot = ScissorAttrib::get_class_slot();
  if (_target_rs->get_attrib(scissor_slot) != _state_rs->get_attrib(scissor_slot) ||
      !_state_mask.get_bit(scissor_slot)) {
    // PStatGPUTimer timer(this, _draw_set_state_scissor_pcollector);
    do_issue_scissor();
    _state_mask.set_bit(scissor_slot);
  }

  _state_rs = _target_rs;
  maybe_gl_finish();
  report_my_gl_errors();
}

/**
 * Frees some memory that was explicitly allocated within the glgsg.
 */
void CLP(GraphicsStateGuardian)::
free_pointers() {
#if defined(HAVE_CG) && !defined(OPENGLES)
  if (_cg_context != 0) {
    cgDestroyContext(_cg_context);
    _cg_context = 0;
  }
#endif
}

/**
 * This is called by set_state_and_transform() when the texture state has
 * changed.
 */
void CLP(GraphicsStateGuardian)::
do_issue_texture() {
  DO_PSTATS_STUFF(_texture_state_pcollector.add_level(1));

#ifdef OPENGLES_1
  update_standard_texture_bindings();
#else
  if (_current_shader_context == 0) {
    // No shader, or a non-Cg shader.
    if (_texture_binding_shader_context != 0) {
      _texture_binding_shader_context->disable_shader_texture_bindings();
    }
#ifdef SUPPORT_FIXED_FUNCTION
    update_standard_texture_bindings();
#endif
  } else {
    if (_texture_binding_shader_context == 0) {
#ifdef SUPPORT_FIXED_FUNCTION
      disable_standard_texture_bindings();
#endif
      _current_shader_context->update_shader_texture_bindings(NULL);
    } else {
      _current_shader_context->
        update_shader_texture_bindings(_texture_binding_shader_context);
    }
  }

  _texture_binding_shader = _current_shader;
  _texture_binding_shader_context = _current_shader_context;
#endif
}

#ifdef SUPPORT_FIXED_FUNCTION
/**
 * Applies the appropriate set of textures for the current state, using the
 * standard fixed-function pipeline.
 */
void CLP(GraphicsStateGuardian)::
update_standard_texture_bindings() {
#ifndef NDEBUG
  if (_show_texture_usage) {
    update_show_usage_texture_bindings(-1);
    return;
  }
#endif // NDEBUG

  int num_stages = _target_texture->get_num_on_ff_stages();

#ifndef NDEBUG
  // Also check the _flash_texture.  If it is non-NULL, we need to check to
  // see if our flash_texture is in the texture stack here.  If so, then we
  // need to call the special show_texture method instead of the normal
  // texture stack.
  if (_flash_texture != (Texture *)NULL) {
    double now = ClockObject::get_global_clock()->get_frame_time();
    int this_second = (int)floor(now);
    if (this_second & 1) {
      int show_stage_index = -1;
      for (int i = 0; i < num_stages && show_stage_index < 0; ++i) {
        TextureStage *stage = _target_texture->get_on_ff_stage(i);
        Texture *texture = _target_texture->get_on_texture(stage);
        if (texture == _flash_texture) {
          show_stage_index = i;
        }
      }

      if (show_stage_index >= 0) {
        update_show_usage_texture_bindings(show_stage_index);
        return;
      }
    }
  }
#endif  // NDEBUG

  nassertv(num_stages <= _max_texture_stages &&
           _num_active_texture_stages <= _max_texture_stages);

  _texture_involves_color_scale = false;

  int last_saved_result = -1;
  int last_stage = -1;
  int i;
  for (i = 0; i < num_stages; i++) {
    TextureStage *stage = _target_texture->get_on_ff_stage(i);
    Texture *texture = _target_texture->get_on_texture(stage);
    nassertv(texture != (Texture *)NULL);

    // Issue the texture on stage i.
    set_active_texture_stage(i);

    // First, turn off the previous texture mode.
    glDisable(GL_TEXTURE_2D);
    if (_supports_cube_map) {
      glDisable(GL_TEXTURE_CUBE_MAP);
    }

#ifndef OPENGLES
    glDisable(GL_TEXTURE_1D);
    if (_supports_3d_texture) {
      glDisable(GL_TEXTURE_3D);
    }
#endif  // OPENGLES

    int view = get_current_tex_view_offset() + stage->get_tex_view_offset();
    TextureContext *tc = texture->prepare_now(view, _prepared_objects, this);
    if (tc == (TextureContext *)NULL) {
      // Something wrong with this texture; skip it.
      continue;
    }

    // Then, turn on the current texture mode.
    GLenum target = get_texture_target(texture->get_texture_type());
    if (target == GL_NONE) {
      // Unsupported texture mode.
      continue;
    }
#ifndef OPENGLES_1
    if (target == GL_TEXTURE_2D_ARRAY || target == GL_TEXTURE_CUBE_MAP_ARRAY) {
      // Cannot be applied via the FFP.
      continue;
    }
#endif  // OPENGLES
    glEnable(target);

    if (!update_texture(tc, false)) {
      glDisable(target);
      continue;
    }
    // Don't DCAST(); we already did the verification in update_texture.
    CLP(TextureContext) *gtc = (CLP(TextureContext) *)tc;
    apply_texture(gtc);
    apply_sampler(i, _target_texture->get_on_sampler(stage), gtc);

    if (stage->involves_color_scale() && _color_scale_enabled) {
      LColor color = stage->get_color();
      color.set(color[0] * _current_color_scale[0],
                color[1] * _current_color_scale[1],
                color[2] * _current_color_scale[2],
                color[3] * _current_color_scale[3]);
      _texture_involves_color_scale = true;
      call_glTexEnvfv(GL_TEXTURE_ENV, GL_TEXTURE_ENV_COLOR, color);
    } else {
      call_glTexEnvfv(GL_TEXTURE_ENV, GL_TEXTURE_ENV_COLOR, stage->get_color());
    }

    if (stage->get_mode() == TextureStage::M_decal) {
      if (texture->get_num_components() < 3 && _supports_texture_combine) {
        // Make a special case for 1- and 2-channel decal textures.  OpenGL
        // does not define their use with GL_DECAL for some reason, so
        // implement them using the combiner instead.
        glTexEnvi(GL_TEXTURE_ENV, GL_TEXTURE_ENV_MODE, GL_COMBINE);
        glTexEnvi(GL_TEXTURE_ENV, GL_COMBINE_RGB, GL_INTERPOLATE);
        glTexEnvi(GL_TEXTURE_ENV, GL_RGB_SCALE, 1);
        glTexEnvi(GL_TEXTURE_ENV, GL_ALPHA_SCALE, 1);
        glTexEnvi(GL_TEXTURE_ENV, GL_SRC0_RGB, GL_TEXTURE);
        glTexEnvi(GL_TEXTURE_ENV, GL_OPERAND0_RGB, GL_SRC_COLOR);
        glTexEnvi(GL_TEXTURE_ENV, GL_SRC1_RGB, GL_PREVIOUS);
        glTexEnvi(GL_TEXTURE_ENV, GL_OPERAND1_RGB, GL_SRC_COLOR);
        glTexEnvi(GL_TEXTURE_ENV, GL_SRC2_RGB, GL_TEXTURE);
        glTexEnvi(GL_TEXTURE_ENV, GL_OPERAND2_RGB, GL_SRC_ALPHA);

      } else {
        // Normal 3- and 4-channel decal textures.
        glTexEnvi(GL_TEXTURE_ENV, GL_TEXTURE_ENV_MODE, GL_DECAL);
      }

    } else if (stage->get_mode() == TextureStage::M_combine) {
      if (!_supports_texture_combine) {
        GLCAT.warning()
          << "TextureStage::M_combine mode is not supported.\n";
        glTexEnvi(GL_TEXTURE_ENV, GL_TEXTURE_ENV_MODE, GL_MODULATE);
      } else {
        glTexEnvi(GL_TEXTURE_ENV, GL_TEXTURE_ENV_MODE, GL_COMBINE);
        glTexEnvi(GL_TEXTURE_ENV, GL_COMBINE_RGB, GL_INTERPOLATE);
        glTexEnvi(GL_TEXTURE_ENV, GL_RGB_SCALE, stage->get_rgb_scale());
        glTexEnvi(GL_TEXTURE_ENV, GL_ALPHA_SCALE, stage->get_alpha_scale());
        glTexEnvi(GL_TEXTURE_ENV, GL_COMBINE_RGB,
                     get_texture_combine_type(stage->get_combine_rgb_mode()));

        switch (stage->get_num_combine_rgb_operands()) {
        case 3:
          glTexEnvi(GL_TEXTURE_ENV, GL_SRC2_RGB,
                       get_texture_src_type(stage->get_combine_rgb_source2(),
                                            last_stage, last_saved_result, i));
          glTexEnvi(GL_TEXTURE_ENV, GL_OPERAND2_RGB,
                       get_texture_operand_type(stage->get_combine_rgb_operand2()));
          // fall through

        case 2:
          glTexEnvi(GL_TEXTURE_ENV, GL_SRC1_RGB,
                       get_texture_src_type(stage->get_combine_rgb_source1(),
                                            last_stage, last_saved_result, i));
          glTexEnvi(GL_TEXTURE_ENV, GL_OPERAND1_RGB,
                       get_texture_operand_type(stage->get_combine_rgb_operand1()));
          // fall through

        case 1:
          glTexEnvi(GL_TEXTURE_ENV, GL_SRC0_RGB,
                       get_texture_src_type(stage->get_combine_rgb_source0(),
                                            last_stage, last_saved_result, i));
          glTexEnvi(GL_TEXTURE_ENV, GL_OPERAND0_RGB,
                       get_texture_operand_type(stage->get_combine_rgb_operand0()));
          // fall through

        default:
          break;
        }
        glTexEnvi(GL_TEXTURE_ENV, GL_COMBINE_ALPHA,
                     get_texture_combine_type(stage->get_combine_alpha_mode()));

        switch (stage->get_num_combine_alpha_operands()) {
        case 3:
          glTexEnvi(GL_TEXTURE_ENV, GL_SRC2_ALPHA,
                       get_texture_src_type(stage->get_combine_alpha_source2(),
                                            last_stage, last_saved_result, i));
          glTexEnvi(GL_TEXTURE_ENV, GL_OPERAND2_ALPHA,
                       get_texture_operand_type(stage->get_combine_alpha_operand2()));
          // fall through

        case 2:
          glTexEnvi(GL_TEXTURE_ENV, GL_SRC1_ALPHA,
                       get_texture_src_type(stage->get_combine_alpha_source1(),
                                            last_stage, last_saved_result, i));
          glTexEnvi(GL_TEXTURE_ENV, GL_OPERAND1_ALPHA,
                       get_texture_operand_type(stage->get_combine_alpha_operand1()));
          // fall through

        case 1:
          glTexEnvi(GL_TEXTURE_ENV, GL_SRC0_ALPHA,
                       get_texture_src_type(stage->get_combine_alpha_source0(),
                                            last_stage, last_saved_result, i));
          glTexEnvi(GL_TEXTURE_ENV, GL_OPERAND0_ALPHA,
                       get_texture_operand_type(stage->get_combine_alpha_operand0()));
          // fall through

        default:
          break;
        }
      }
    } else {
      GLint glmode = get_texture_apply_mode_type(stage->get_mode());
      glTexEnvi(GL_TEXTURE_ENV, GL_TEXTURE_ENV_MODE, glmode);
    }

    if (stage->get_saved_result()) {
      // This texture's result will be "saved" for a future stage's input.
      last_saved_result = i;
    } else {
      // This is a regular texture stage; it will be the "previous" input for
      // the next stage.
      last_stage = i;
    }
  }

  // Disable the texture stages that are no longer used.
  for (i = num_stages; i < _num_active_texture_stages; i++) {
    set_active_texture_stage(i);
    glDisable(GL_TEXTURE_2D);
    if (_supports_cube_map) {
      glDisable(GL_TEXTURE_CUBE_MAP);
    }
#ifndef OPENGLES
    glDisable(GL_TEXTURE_1D);
    if (_supports_3d_texture) {
      glDisable(GL_TEXTURE_3D);
    }
#endif  // OPENGLES
  }

  // Save the count of texture stages for next time.
  _num_active_texture_stages = num_stages;

  report_my_gl_errors();
}
#endif  // SUPPORT_FIXED_FUNCTION

/**
 * Applies a white dummy texture.  This is useful to bind to a texture slot
 * when a texture is missing.
 */
void CLP(GraphicsStateGuardian)::
apply_white_texture() {
  if (_white_texture != 0) {
    glBindTexture(GL_TEXTURE_2D, _white_texture);
    return;
  }

  glGenTextures(1, &_white_texture);
  glBindTexture(GL_TEXTURE_2D, _white_texture);
  glTexParameteri(GL_TEXTURE_2D, GL_TEXTURE_WRAP_S, GL_REPEAT);
  glTexParameteri(GL_TEXTURE_2D, GL_TEXTURE_WRAP_T, GL_REPEAT);
  glTexParameteri(GL_TEXTURE_2D, GL_TEXTURE_MIN_FILTER, GL_NEAREST);
  glTexParameteri(GL_TEXTURE_2D, GL_TEXTURE_MAG_FILTER, GL_NEAREST);

  unsigned char data[] = {0xff, 0xff, 0xff, 0xff};
  glTexImage2D(GL_TEXTURE_2D, 0, GL_RGBA, 1, 1, 0,
               GL_RGBA, GL_UNSIGNED_BYTE, data);
}

/**
 * Returns a white dummy texture.  This is useful to bind to a texture slot
 * when a texture is missing.
 */
GLuint CLP(GraphicsStateGuardian)::
get_white_texture() {
  if (_white_texture == 0) {
    apply_white_texture();
  }
  return _white_texture;
}

#ifndef NDEBUG
/**
 * This is a special function that loads the usage textures in gl-show-
 * texture-usage mode, instead of loading the actual used textures.
 *
 * If the indicated stage_index is >= 0, then it is the particular texture
 * that is shown.  Otherwise, the textures are rotated through based on
 * show_texture_usage_index.
 */
void CLP(GraphicsStateGuardian)::
update_show_usage_texture_bindings(int show_stage_index) {
  int num_stages = _target_texture->get_num_on_ff_stages();

  nassertv(num_stages <= _max_texture_stages &&
           _num_active_texture_stages <= _max_texture_stages);

  _texture_involves_color_scale = false;

  // First, we walk through the list of textures and pretend to render them
  // all, even though we don't actually render them, just so Panda will keep
  // track of the list of "active" textures correctly during the flash.
  int i;
  for (i = 0; i < num_stages; i++) {
    TextureStage *stage = _target_texture->get_on_ff_stage(i);
    Texture *texture = _target_texture->get_on_texture(stage);
    nassertv(texture != (Texture *)NULL);

    int view = get_current_tex_view_offset() + stage->get_tex_view_offset();
    TextureContext *tc = texture->prepare_now(view, _prepared_objects, this);
    if (tc == (TextureContext *)NULL) {
      // Something wrong with this texture; skip it.
      break;
    }
    tc->enqueue_lru(&_prepared_objects->_graphics_memory_lru);
  }

#ifdef SUPPORT_FIXED_FUNCTION
  // Disable all texture stages.
  for (i = 0; i < _num_active_texture_stages; i++) {
    set_active_texture_stage(i);
#ifndef OPENGLES
    glDisable(GL_TEXTURE_1D);
#endif  // OPENGLES
    glDisable(GL_TEXTURE_2D);
    if (_supports_3d_texture) {
#ifndef OPENGLES_1
      glDisable(GL_TEXTURE_3D);
#endif  // OPENGLES_1
    }
    if (_supports_cube_map) {
      glDisable(GL_TEXTURE_CUBE_MAP);
    }
  }
#endif

  // Save the count of texture stages for next time.
  _num_active_texture_stages = num_stages;

  if (num_stages > 0) {
    // Now, pick just one texture stage to apply.
    if (show_stage_index >= 0 && show_stage_index < num_stages) {
      i = show_stage_index;
    } else {
      i = _show_texture_usage_index % num_stages;
    }

    TextureStage *stage = _target_texture->get_on_ff_stage(i);
    Texture *texture = _target_texture->get_on_texture(stage);
    nassertv(texture != (Texture *)NULL);

    // Choose the corresponding usage texture and apply it.
    set_active_texture_stage(i);
#ifdef SUPPORT_FIXED_FUNCTION
    glEnable(GL_TEXTURE_2D);
#endif

    UsageTextureKey key(texture->get_x_size(), texture->get_y_size());
    UsageTextures::iterator ui = _usage_textures.find(key);
    GLuint index;
    if (ui == _usage_textures.end()) {
      // Need to create a new texture for this size.
      glGenTextures(1, &index);
      glBindTexture(GL_TEXTURE_2D, index);
      // TODO: this could be a lot simpler with glTexStorage2D followed by a
      // call to glClearTexImage.
      upload_usage_texture(texture->get_x_size(), texture->get_y_size());
      _usage_textures[key] = index;

    } else {
      // Just bind the previously-created texture.
      index = (*ui).second;
      glBindTexture(GL_TEXTURE_2D, index);
    }

    if (GLCAT.is_spam()) {
      GLCAT.spam()
        << "glBindTexture(GL_TEXTURE_2D, " << index << ")\n";
    }

    // TODO: glBindSampler(0) ?
  }

  report_my_gl_errors();
}
#endif  // NDEBUG

#ifndef NDEBUG
/**
 * Uploads a special "usage" texture intended to be applied only in gl-show-
 * texture-usage mode, to reveal where texture memory is being spent.
 */
void CLP(GraphicsStateGuardian)::
upload_usage_texture(int width, int height) {
  glTexParameteri(GL_TEXTURE_2D, GL_TEXTURE_WRAP_S, GL_REPEAT);
  glTexParameteri(GL_TEXTURE_2D, GL_TEXTURE_WRAP_T, GL_REPEAT);
  glTexParameteri(GL_TEXTURE_2D, GL_TEXTURE_MIN_FILTER, GL_NEAREST_MIPMAP_NEAREST);
  glTexParameteri(GL_TEXTURE_2D, GL_TEXTURE_MAG_FILTER, GL_NEAREST);

  if (GLCAT.is_debug()) {
    GLCAT.debug()
      << "upload_usage_texture(" << width << ", " << height << ")\n";
  }

  static LColor colors[3] = {
    LColor(0.4, 0.5f, 0.8f, 1.0f),   // mipmap 0: blue
    LColor(1.0f, 1.0f, 0.0f, 1.0f),   // mipmap 1: yellow
    LColor(0.8f, 0.3, 0.3, 1.0f),   // mipmap 2 and higher: red
  };


  // Allocate a temporary array large enough to contain the toplevel mipmap.
  PN_uint32 *buffer = (PN_uint32 *)PANDA_MALLOC_ARRAY(width * height * 4);

  int n = 0;
  while (true) {
    // Choose the color for the nth mipmap.
    LColor c = colors[min(n, 2)];

    // A simple union to store the colors values bytewise, and get the answer
    // wordwise, independently of machine byte-ordernig.
    union {
      struct {
        unsigned char r, g, b, a;
      } b;
      PN_uint32 w;
    } store;

    store.b.r = (unsigned char)(c[0] * 255.0f);
    store.b.g = (unsigned char)(c[1] * 255.0f);
    store.b.b = (unsigned char)(c[2] * 255.0f);
    store.b.a = 0xff;

    // Fill in the array.
    int num_pixels = width * height;
    for (int p = 0; p < num_pixels; ++p) {
      buffer[p] = store.w;
    }

    glTexImage2D(GL_TEXTURE_2D, n, GL_RGBA, width, height, 0,
                 GL_RGBA, GL_UNSIGNED_BYTE, buffer);
    if (width == 1 && height == 1) {
      // That was the last mipmap level.
      break;
    }

    width = max(width >> 1, 1);
    height = max(height >> 1, 1);
    ++n;
  }

  PANDA_FREE_ARRAY(buffer);
}
#endif  // NDEBUG

#ifdef SUPPORT_FIXED_FUNCTION
/**
 *
 */
void CLP(GraphicsStateGuardian)::
disable_standard_texture_bindings() {
  // Disable the texture stages that are no longer used.
  for (int i = 0; i < _num_active_texture_stages; i++) {
    set_active_texture_stage(i);
#ifndef OPENGLES
    glDisable(GL_TEXTURE_1D);
#endif  // OPENGLES
    glDisable(GL_TEXTURE_2D);
    if (_supports_3d_texture) {
#ifndef OPENGLES_1
      glDisable(GL_TEXTURE_3D);
#endif  // OPENGLES_1
    }
    if (_supports_cube_map) {
      glDisable(GL_TEXTURE_CUBE_MAP);
    }
  }

  _num_active_texture_stages = 0;

  report_my_gl_errors();
}
#endif  // SUPPORT_FIXED_FUNCTION

#ifdef SUPPORT_FIXED_FUNCTION
/**
 *
 */
void CLP(GraphicsStateGuardian)::
do_issue_tex_matrix() {
  nassertv(_num_active_texture_stages <= _max_texture_stages);

  for (int i = 0; i < _num_active_texture_stages; i++) {
    TextureStage *stage = _target_texture->get_on_ff_stage(i);
    set_active_texture_stage(i);

    glMatrixMode(GL_TEXTURE);

    const TexMatrixAttrib *target_tex_matrix;
    _target_rs->get_attrib_def(target_tex_matrix);

    if (target_tex_matrix->has_stage(stage)) {
      call_glLoadMatrix(target_tex_matrix->get_mat(stage));
    } else {
      glLoadIdentity();

      // For some reason, the glLoadIdentity() call doesn't work on my Dell
      // laptop's IBM OpenGL driver, when used in conjunction with glTexGen(),
      // below.  But explicitly loading an identity matrix does work.  But
      // this buggy-driver workaround might have other performance
      // implications, so I leave it out.
      // call_glLoadMatrix(LMatrix4::ident_mat());
    }
  }
  report_my_gl_errors();
}
#endif  // SUPPORT_FIXED_FUNCTION

#ifdef SUPPORT_FIXED_FUNCTION
/**
 *
 */
void CLP(GraphicsStateGuardian)::
do_issue_tex_gen() {
  bool force_normal = false;

  nassertv(_num_active_texture_stages <= _max_texture_stages);

  // These are passed in for the four OBJECT_PLANE or EYE_PLANE values; they
  // effectively define an identity matrix that maps the spatial coordinates
  // one-for-one to UV's.  If you want a mapping other than identity, use a
  // TexMatrixAttrib (or a TexProjectorEffect).
  static const PN_stdfloat s_data[4] = { 1, 0, 0, 0 };
  static const PN_stdfloat t_data[4] = { 0, 1, 0, 0 };
  static const PN_stdfloat r_data[4] = { 0, 0, 1, 0 };
  static const PN_stdfloat q_data[4] = { 0, 0, 0, 1 };

  _tex_gen_modifies_mat = false;

  bool got_point_sprites = false;

  for (int i = 0; i < _num_active_texture_stages; i++) {
    TextureStage *stage = _target_texture->get_on_ff_stage(i);
    set_active_texture_stage(i);
    if (_supports_point_sprite) {
#ifdef OPENGLES
      glTexEnvi(GL_POINT_SPRITE_OES, GL_COORD_REPLACE_OES, GL_FALSE);
#else
      glTexEnvi(GL_POINT_SPRITE_ARB, GL_COORD_REPLACE_ARB, GL_FALSE);
#endif  // OPENGLES
    }

#ifndef OPENGLES  // TexGen not supported by OpenGL ES.
    glDisable(GL_TEXTURE_GEN_S);
    glDisable(GL_TEXTURE_GEN_T);
    glDisable(GL_TEXTURE_GEN_R);
    glDisable(GL_TEXTURE_GEN_Q);

    TexGenAttrib::Mode mode = _target_tex_gen->get_mode(stage);
    switch (mode) {
    case TexGenAttrib::M_off:
    case TexGenAttrib::M_unused2:
      break;

    case TexGenAttrib::M_eye_sphere_map:
      glTexGeni(GL_S, GL_TEXTURE_GEN_MODE, GL_SPHERE_MAP);
      glTexGeni(GL_T, GL_TEXTURE_GEN_MODE, GL_SPHERE_MAP);
      glEnable(GL_TEXTURE_GEN_S);
      glEnable(GL_TEXTURE_GEN_T);
      force_normal = true;
      break;

    case TexGenAttrib::M_eye_cube_map:
      if (_supports_cube_map) {
        // We need to rotate the normals out of GL's coordinate system and
        // into the user's coordinate system.  We do this by composing a
        // transform onto the texture matrix.
        LMatrix4 mat = _inv_cs_transform->get_mat();
        mat.set_row(3, LVecBase3(0.0f, 0.0f, 0.0f));
        glMatrixMode(GL_TEXTURE);
        GLPf(MultMatrix)(mat.get_data());

        // Now we need to reset the texture matrix next time around to undo
        // this.
        _tex_gen_modifies_mat = true;

        glTexGeni(GL_S, GL_TEXTURE_GEN_MODE, GL_REFLECTION_MAP);
        glTexGeni(GL_T, GL_TEXTURE_GEN_MODE, GL_REFLECTION_MAP);
        glTexGeni(GL_R, GL_TEXTURE_GEN_MODE, GL_REFLECTION_MAP);
        glEnable(GL_TEXTURE_GEN_S);
        glEnable(GL_TEXTURE_GEN_T);
        glEnable(GL_TEXTURE_GEN_R);
        force_normal = true;
      }
      break;

    case TexGenAttrib::M_world_cube_map:
      if (_supports_cube_map) {
        // We dynamically transform normals from eye space to world space by
        // applying the appropriate rotation transform to the current texture
        // matrix.  Unlike M_world_position, we can't achieve this effect by
        // monkeying with the modelview transform, since the current modelview
        // doesn't affect GL_REFLECTION_MAP.
        CPT(TransformState) camera_transform = _scene_setup->get_camera_transform()->compose(_inv_cs_transform);

        LMatrix4 mat = camera_transform->get_mat();
        mat.set_row(3, LVecBase3(0.0f, 0.0f, 0.0f));
        glMatrixMode(GL_TEXTURE);
        GLPf(MultMatrix)(mat.get_data());

        // Now we need to reset the texture matrix next time around to undo
        // this.
        _tex_gen_modifies_mat = true;

        glTexGeni(GL_S, GL_TEXTURE_GEN_MODE, GL_REFLECTION_MAP);
        glTexGeni(GL_T, GL_TEXTURE_GEN_MODE, GL_REFLECTION_MAP);
        glTexGeni(GL_R, GL_TEXTURE_GEN_MODE, GL_REFLECTION_MAP);
        glEnable(GL_TEXTURE_GEN_S);
        glEnable(GL_TEXTURE_GEN_T);
        glEnable(GL_TEXTURE_GEN_R);
        force_normal = true;
      }
      break;

    case TexGenAttrib::M_eye_normal:
      if (_supports_cube_map) {
        // We need to rotate the normals out of GL's coordinate system and
        // into the user's coordinate system.  We do this by composing a
        // transform onto the texture matrix.
        LMatrix4 mat = _inv_cs_transform->get_mat();
        mat.set_row(3, LVecBase3(0.0f, 0.0f, 0.0f));
        glMatrixMode(GL_TEXTURE);
        GLPf(MultMatrix)(mat.get_data());

        // Now we need to reset the texture matrix next time around to undo
        // this.
        _tex_gen_modifies_mat = true;

        glTexGeni(GL_S, GL_TEXTURE_GEN_MODE, GL_NORMAL_MAP);
        glTexGeni(GL_T, GL_TEXTURE_GEN_MODE, GL_NORMAL_MAP);
        glTexGeni(GL_R, GL_TEXTURE_GEN_MODE, GL_NORMAL_MAP);
        glEnable(GL_TEXTURE_GEN_S);
        glEnable(GL_TEXTURE_GEN_T);
        glEnable(GL_TEXTURE_GEN_R);
        force_normal = true;
      }
      break;

    case TexGenAttrib::M_world_normal:
      if (_supports_cube_map) {
        // We dynamically transform normals from eye space to world space by
        // applying the appropriate rotation transform to the current texture
        // matrix.  Unlike M_world_position, we can't achieve this effect by
        // monkeying with the modelview transform, since the current modelview
        // doesn't affect GL_NORMAL_MAP.
        CPT(TransformState) camera_transform = _scene_setup->get_camera_transform()->compose(_inv_cs_transform);

        LMatrix4 mat = camera_transform->get_mat();
        mat.set_row(3, LVecBase3(0.0f, 0.0f, 0.0f));
        glMatrixMode(GL_TEXTURE);
        GLPf(MultMatrix)(mat.get_data());

        // Now we need to reset the texture matrix next time around to undo
        // this.
        _tex_gen_modifies_mat = true;

        glTexGeni(GL_S, GL_TEXTURE_GEN_MODE, GL_NORMAL_MAP);
        glTexGeni(GL_T, GL_TEXTURE_GEN_MODE, GL_NORMAL_MAP);
        glTexGeni(GL_R, GL_TEXTURE_GEN_MODE, GL_NORMAL_MAP);
        glEnable(GL_TEXTURE_GEN_S);
        glEnable(GL_TEXTURE_GEN_T);
        glEnable(GL_TEXTURE_GEN_R);
        force_normal = true;
      }
      break;

    case TexGenAttrib::M_eye_position:
      // To represent eye position correctly, we need to temporarily load the
      // coordinate-system transform.
      glMatrixMode(GL_MODELVIEW);
      glPushMatrix();
      call_glLoadMatrix(_cs_transform->get_mat());

      glTexGeni(GL_S, GL_TEXTURE_GEN_MODE, GL_EYE_LINEAR);
      glTexGeni(GL_T, GL_TEXTURE_GEN_MODE, GL_EYE_LINEAR);
      glTexGeni(GL_R, GL_TEXTURE_GEN_MODE, GL_EYE_LINEAR);
      glTexGeni(GL_Q, GL_TEXTURE_GEN_MODE, GL_EYE_LINEAR);

      GLPfv(TexGen)(GL_S, GL_EYE_PLANE, s_data);
      GLPfv(TexGen)(GL_T, GL_EYE_PLANE, t_data);
      GLPfv(TexGen)(GL_R, GL_EYE_PLANE, r_data);
      GLPfv(TexGen)(GL_Q, GL_EYE_PLANE, q_data);

      glEnable(GL_TEXTURE_GEN_S);
      glEnable(GL_TEXTURE_GEN_T);
      glEnable(GL_TEXTURE_GEN_R);
      glEnable(GL_TEXTURE_GEN_Q);

      glMatrixMode(GL_MODELVIEW);
      glPopMatrix();
      break;

    case TexGenAttrib::M_world_position:
      // We achieve world position coordinates by using the eye position mode,
      // and loading the transform of the root node--thus putting the "eye" at
      // the root.
      {
        glMatrixMode(GL_MODELVIEW);
        glPushMatrix();
        CPT(TransformState) root_transform = _cs_transform->compose(_scene_setup->get_world_transform());
        call_glLoadMatrix(root_transform->get_mat());
        glTexGeni(GL_S, GL_TEXTURE_GEN_MODE, GL_EYE_LINEAR);
        glTexGeni(GL_T, GL_TEXTURE_GEN_MODE, GL_EYE_LINEAR);
        glTexGeni(GL_R, GL_TEXTURE_GEN_MODE, GL_EYE_LINEAR);
        glTexGeni(GL_Q, GL_TEXTURE_GEN_MODE, GL_EYE_LINEAR);

        GLPfv(TexGen)(GL_S, GL_EYE_PLANE, s_data);
        GLPfv(TexGen)(GL_T, GL_EYE_PLANE, t_data);
        GLPfv(TexGen)(GL_R, GL_EYE_PLANE, r_data);
        GLPfv(TexGen)(GL_Q, GL_EYE_PLANE, q_data);

        glEnable(GL_TEXTURE_GEN_S);
        glEnable(GL_TEXTURE_GEN_T);
        glEnable(GL_TEXTURE_GEN_R);
        glEnable(GL_TEXTURE_GEN_Q);

        glMatrixMode(GL_MODELVIEW);
        glPopMatrix();
      }
      break;

    case TexGenAttrib::M_point_sprite:
      if (_supports_point_sprite) {
#ifdef OPENGLES
        glTexEnvi(GL_POINT_SPRITE_OES, GL_COORD_REPLACE_OES, GL_TRUE);
#else
        glTexEnvi(GL_POINT_SPRITE_ARB, GL_COORD_REPLACE_ARB, GL_TRUE);
#endif
        got_point_sprites = true;
      }
      break;

    case TexGenAttrib::M_constant:
      // To generate a constant UV(w) coordinate everywhere, we use EYE_LINEAR
      // mode, but we construct a special matrix that flattens the vertex
      // position to zero and then adds our desired value.
      {
        const LTexCoord3 &v = _target_tex_gen->get_constant_value(stage);

        glTexGeni(GL_S, GL_TEXTURE_GEN_MODE, GL_OBJECT_LINEAR);
        glTexGeni(GL_T, GL_TEXTURE_GEN_MODE, GL_OBJECT_LINEAR);
        glTexGeni(GL_R, GL_TEXTURE_GEN_MODE, GL_OBJECT_LINEAR);
        glTexGeni(GL_Q, GL_TEXTURE_GEN_MODE, GL_OBJECT_LINEAR);

        LVecBase4 s(0.0f, 0.0f, 0.0f, v[0]);
        LVecBase4 t(0.0f, 0.0f, 0.0f, v[1]);
        LVecBase4 r(0.0f, 0.0f, 0.0f, v[2]);

        GLPfv(TexGen)(GL_S, GL_OBJECT_PLANE, s.get_data());
        GLPfv(TexGen)(GL_T, GL_OBJECT_PLANE, t.get_data());
        GLPfv(TexGen)(GL_R, GL_OBJECT_PLANE, r.get_data());
        GLPfv(TexGen)(GL_Q, GL_OBJECT_PLANE, q_data);

        glEnable(GL_TEXTURE_GEN_S);
        glEnable(GL_TEXTURE_GEN_T);
        glEnable(GL_TEXTURE_GEN_R);
        glEnable(GL_TEXTURE_GEN_Q);
      }
      break;

    case TexGenAttrib::M_unused:
      break;
    }
#endif  // OPENGLES
  }

  if (got_point_sprites != _tex_gen_point_sprite) {
    _tex_gen_point_sprite = got_point_sprites;
#ifdef OPENGLES
    if (_tex_gen_point_sprite) {
      glEnable(GL_POINT_SPRITE_OES);
    } else {
      glDisable(GL_POINT_SPRITE_OES);
    }
#else
    if (_tex_gen_point_sprite) {
      glEnable(GL_POINT_SPRITE_ARB);
    } else {
      glDisable(GL_POINT_SPRITE_ARB);
    }
#endif  // OPENGLES
  }

  report_my_gl_errors();
}
#endif  // SUPPORT_FIXED_FUNCTION

/**
 * Specifies the texture parameters.  Returns true if the texture may need to
 * be reloaded.  Pass non-NULL sampler argument to use different sampler
 * settings.
 */
bool CLP(GraphicsStateGuardian)::
specify_texture(CLP(TextureContext) *gtc, const SamplerState &sampler) {
  nassertr(gtc->_handle == 0 /* can't modify tex with active handle */, false);

  Texture *tex = gtc->get_texture();

  GLenum target = get_texture_target(tex->get_texture_type());
  if (target == GL_NONE) {
    // Unsupported target (e.g.  3-d texturing on GL 1.1).
    return false;
  }
#ifndef OPENGLES
  if (target == GL_TEXTURE_BUFFER) {
    // Buffer textures may not receive texture parameters.
    return false;
  }
#endif  // OPENGLES

  // Record the active sampler settings.
  gtc->_active_sampler = sampler;

  glTexParameteri(target, GL_TEXTURE_WRAP_S,
                  get_texture_wrap_mode(sampler.get_wrap_u()));
#ifndef OPENGLES
  if (target != GL_TEXTURE_1D)
#endif
  {
    glTexParameteri(target, GL_TEXTURE_WRAP_T,
                    get_texture_wrap_mode(sampler.get_wrap_v()));
  }
#ifndef OPENGLES_1
  if (target == GL_TEXTURE_3D) {
    glTexParameteri(target, GL_TEXTURE_WRAP_R,
                    get_texture_wrap_mode(sampler.get_wrap_w()));
  }
#endif

#ifndef OPENGLES
  LColor border_color = sampler.get_border_color();
  call_glTexParameterfv(target, GL_TEXTURE_BORDER_COLOR, border_color);
#endif  // OPENGLES

  SamplerState::FilterType minfilter = sampler.get_effective_minfilter();
  SamplerState::FilterType magfilter = sampler.get_effective_magfilter();
  bool uses_mipmaps = SamplerState::is_mipmap(minfilter) && !gl_ignore_mipmaps;

#ifndef NDEBUG
  if (gl_force_mipmaps) {
    minfilter = SamplerState::FT_linear_mipmap_linear;
    magfilter = SamplerState::FT_linear;
    uses_mipmaps = true;
  }
#endif

  if (!tex->might_have_ram_image()) {
    // If it's a dynamically generated texture (that is, the RAM image isn't
    // available so it didn't pass through the CPU), we should enable GL-
    // generated mipmaps if we can.
    if (!_supports_generate_mipmap) {
      // However, if the GPU doesn't support mipmap generation, we have to
      // turn it off.
      uses_mipmaps = false;
    }
  }

  glTexParameteri(target, GL_TEXTURE_MIN_FILTER,
                  get_texture_filter_type(minfilter, !uses_mipmaps));
  glTexParameteri(target, GL_TEXTURE_MAG_FILTER,
                  get_texture_filter_type(magfilter, true));

  // Set anisotropic filtering.
  if (_supports_anisotropy) {
    PN_stdfloat anisotropy = sampler.get_effective_anisotropic_degree();
    anisotropy = min(anisotropy, _max_anisotropy);
    anisotropy = max(anisotropy, (PN_stdfloat)1.0);
    glTexParameterf(target, GL_TEXTURE_MAX_ANISOTROPY_EXT, anisotropy);
  }

#ifndef OPENGLES_1
  if (tex->get_format() == Texture::F_depth_stencil ||
      tex->get_format() == Texture::F_depth_component ||
      tex->get_format() == Texture::F_depth_component16 ||
      tex->get_format() == Texture::F_depth_component24 ||
      tex->get_format() == Texture::F_depth_component32) {
#ifdef SUPPORT_FIXED_FUNCTION
    glTexParameteri(target, GL_DEPTH_TEXTURE_MODE_ARB, GL_INTENSITY);
#endif
    if (_supports_shadow_filter) {
      if ((sampler.get_magfilter() == SamplerState::FT_shadow) ||
          (sampler.get_minfilter() == SamplerState::FT_shadow)) {
        glTexParameteri(target, GL_TEXTURE_COMPARE_MODE_ARB, GL_COMPARE_R_TO_TEXTURE_ARB);
        glTexParameteri(target, GL_TEXTURE_COMPARE_FUNC_ARB, GL_LEQUAL);
      } else {
        glTexParameteri(target, GL_TEXTURE_COMPARE_MODE_ARB, GL_NONE);
        glTexParameteri(target, GL_TEXTURE_COMPARE_FUNC_ARB, GL_LEQUAL);
      }
    }
  }
#endif

#ifndef OPENGLES_1
  if (_supports_texture_lod) {
    glTexParameterf(target, GL_TEXTURE_MIN_LOD, sampler.get_min_lod());
    glTexParameterf(target, GL_TEXTURE_MAX_LOD, sampler.get_max_lod());
  }
#endif

#ifndef OPENGLES
  if (_supports_texture_lod_bias) {
    glTexParameterf(target, GL_TEXTURE_LOD_BIAS, sampler.get_lod_bias());
  }
#endif

  report_my_gl_errors();

  if (uses_mipmaps && !gtc->_uses_mipmaps) {
    // Suddenly we require mipmaps.  This means the texture may need
    // reloading.
    return true;
  }

  return false;
}

/**
 * Updates OpenGL with the current information for this texture, and makes it
 * the current texture available for rendering.
 */
bool CLP(GraphicsStateGuardian)::
apply_texture(CLP(TextureContext) *gtc) {
  gtc->set_active(true);
  GLenum target = get_texture_target(gtc->get_texture()->get_texture_type());
  if (target == GL_NONE) {
    return false;
  }

  if (gtc->_target != target) {
    // The target has changed.  That means we have to re-bind a new texture
    // object.
    gtc->reset_data();
    gtc->_target = target;
  }

  glBindTexture(target, gtc->_index);
  if (GLCAT.is_spam()) {
    GLCAT.spam()
      << "glBindTexture(0x" << hex << target << dec << ", " << gtc->_index << ")\n";
  }

  report_my_gl_errors();
  return true;
}

/**
 * Updates OpenGL with the current information for this sampler, and makes it
 * the current sampler available for rendering.  Use NULL to unbind the
 * sampler.
 *
 * If the GSG doesn't support sampler objects, the sampler settings are
 * applied to the given texture context instead.
 */
bool CLP(GraphicsStateGuardian)::
apply_sampler(GLuint unit, const SamplerState &sampler, CLP(TextureContext) *gtc) {
#ifndef OPENGLES_1
  if (_supports_sampler_objects) {
    // We support sampler objects.  Prepare the sampler object and bind it to
    // the indicated texture unit.
    SamplerContext *sc = sampler.prepare_now(get_prepared_objects(), this);
    nassertr(sc != (SamplerContext *)NULL, false);
    CLP(SamplerContext) *gsc = DCAST(CLP(SamplerContext), sc);

    gsc->enqueue_lru(&_prepared_objects->_sampler_object_lru);

    _glBindSampler(unit, gsc->_index);

    if (GLCAT.is_spam()) {
      GLCAT.spam() << "glBindSampler(" << unit << ", "
                   << gsc->_index << "): " << sampler << "\n";
    }

  } else
#endif  // !OPENGLES_1
  {
    // We don't support sampler objects.  We'll have to bind the texture and
    // change the texture parameters if they don't match.
    if (gtc->_active_sampler != sampler) {
      set_active_texture_stage(unit);
      apply_texture(gtc);
      specify_texture(gtc, sampler);
    }
  }

  if (sampler.uses_mipmaps() && !gtc->_uses_mipmaps && !gl_ignore_mipmaps) {
    // The texture wasn't created with mipmaps, but we are trying to sample it
    // with mipmaps.  We will need to reload it.
    GLCAT.info()
      << "reloading texture " << gtc->get_texture()->get_name()
      << " with mipmaps\n";

    apply_texture(gtc);
    gtc->mark_needs_reload();
    bool okflag = upload_texture(gtc, false, true);
    if (!okflag) {
      GLCAT.error()
        << "Could not load " << *gtc->get_texture() << "\n";
      return false;
    }
  }

  report_my_gl_errors();
  return true;
}

/**
 * Uploads the entire texture image to OpenGL, including all pages.
 *
 * The return value is true if successful, or false if the texture has no
 * image.
 */
bool CLP(GraphicsStateGuardian)::
upload_texture(CLP(TextureContext) *gtc, bool force, bool uses_mipmaps) {
  PStatGPUTimer timer(this, _load_texture_pcollector);

  Texture *tex = gtc->get_texture();

  if (_effective_incomplete_render && !force) {
    bool has_image = _supports_compressed_texture ? tex->has_ram_image() : tex->has_uncompressed_ram_image();
    if (!has_image && tex->might_have_ram_image() &&
        tex->has_simple_ram_image() &&
        !_loader.is_null()) {
      // If we don't have the texture data right now, go get it, but in the
      // meantime load a temporary simple image in its place.
      async_reload_texture(gtc);
      has_image = _supports_compressed_texture ? tex->has_ram_image() : tex->has_uncompressed_ram_image();
      if (!has_image) {
        if (gtc->was_simple_image_modified()) {
          return upload_simple_texture(gtc);
        }
        return true;
      }
    }
  }

  CPTA_uchar image;
  if (_supports_compressed_texture) {
    image = tex->get_ram_image();
  } else {
    image = tex->get_uncompressed_ram_image();
  }

  Texture::CompressionMode image_compression;
  if (image.is_null()) {
    image_compression = Texture::CM_off;
  } else {
    image_compression = tex->get_ram_image_compression();
  }

  if (!get_supports_compressed_texture_format(image_compression)) {
    image = tex->get_uncompressed_ram_image();
    image_compression = Texture::CM_off;

    // If this triggers, Panda cannot decompress the texture.  Compile with
    // libsquish support or precompress the texture.
    nassertr(!image.is_null(), false);
  }

  int mipmap_bias = 0;

  int width = tex->get_x_size();
  int height = tex->get_y_size();
  int depth = tex->get_z_size();

  // If we'll use immutable texture storage, we have to pick a sized image
  // format.
  bool force_sized = (gl_immutable_texture_storage && _supports_tex_storage) ||
                     (tex->get_texture_type() == Texture::TT_buffer_texture);

  GLint internal_format = get_internal_image_format(tex, force_sized);
  GLint external_format = get_external_image_format(tex);
  GLenum component_type = get_component_type(tex->get_component_type());

  if (GLCAT.is_debug()) {
    if (image.is_null()) {
      GLCAT.debug()
        << "loading texture with NULL image";
    } else if (image_compression != Texture::CM_off) {
      GLCAT.debug()
        << "loading pre-compressed texture";
    } else if (is_compressed_format(internal_format)) {
      GLCAT.debug()
        << "loading compressed texture";
    } else {
      GLCAT.debug()
        << "loading uncompressed texture";
    }
    GLCAT.debug(false) << " " << tex->get_name() << "\n";
  }

  // Ensure that the texture fits within the GL's specified limits.  Need to
  // split dimensions because of texture arrays
  int max_dimension_x;
  int max_dimension_y;
  int max_dimension_z;

  switch (tex->get_texture_type()) {
  case Texture::TT_3d_texture:
    max_dimension_x = _max_3d_texture_dimension;
    max_dimension_y = _max_3d_texture_dimension;
    max_dimension_z = _max_3d_texture_dimension;
    break;

  case Texture::TT_cube_map:
    max_dimension_x = _max_cube_map_dimension;
    max_dimension_y = _max_cube_map_dimension;
    max_dimension_z = 6;
    break;

  case Texture::TT_2d_texture_array:
    max_dimension_x = _max_texture_dimension;
    max_dimension_y = _max_texture_dimension;
    max_dimension_z = _max_2d_texture_array_layers;
    break;

  case Texture::TT_cube_map_array:
    max_dimension_x = _max_texture_dimension;
    max_dimension_y = _max_texture_dimension;
    max_dimension_z = int(_max_2d_texture_array_layers / 6) * 6;
    break;

  case Texture::TT_buffer_texture:
    max_dimension_x = _max_buffer_texture_size;
    max_dimension_y = 1;
    max_dimension_z = 1;
    break;

  default:
    max_dimension_x = _max_texture_dimension;
    max_dimension_y = _max_texture_dimension;
    max_dimension_z = 1;
  }

  if (max_dimension_x == 0 || max_dimension_y == 0 || max_dimension_z == 0) {
    // Guess this GL doesn't support cube mapping3d textures2d texture arrays.
    report_my_gl_errors();
    return false;
  }

  // If it doesn't fit, we have to reduce it on-the-fly.  We do this by
  // incrementing the mipmap_bias, so we're effectively loading a lower mipmap
  // level.  This requires generating the mipmaps on the CPU if they haven't
  // already been generated.  It would have been better if the user had
  // specified max-texture-dimension to reduce the texture at load time
  // instead; of course, the user doesn't always know ahead of time what the
  // hardware limits are.

  if ((max_dimension_x > 0 && max_dimension_y > 0 && max_dimension_z > 0) &&
      image_compression == Texture::CM_off) {
    while (tex->get_expected_mipmap_x_size(mipmap_bias) > max_dimension_x ||
           tex->get_expected_mipmap_y_size(mipmap_bias) > max_dimension_y ||
           tex->get_expected_mipmap_z_size(mipmap_bias) > max_dimension_z) {
      ++mipmap_bias;
    }

    if (mipmap_bias >= tex->get_num_ram_mipmap_images()) {
      // We need to generate some more mipmap images.
      if (tex->has_ram_image()) {
        tex->generate_ram_mipmap_images();
        if (mipmap_bias >= tex->get_num_ram_mipmap_images()) {
          // It didn't work.  Send the smallest we've got, and hope for the
          // best.
          mipmap_bias = tex->get_num_ram_mipmap_images() - 1;
        }
      }
    }

    width = tex->get_expected_mipmap_x_size(mipmap_bias);
    height = tex->get_expected_mipmap_y_size(mipmap_bias);
    depth = tex->get_expected_mipmap_z_size(mipmap_bias);

    if (mipmap_bias != 0) {
      GLCAT.info()
        << "Reducing image " << tex->get_name()
        << " from " << tex->get_x_size() << " x " << tex->get_y_size()
        << " x " << tex->get_z_size() << " to "
        << width << " x " << height << " x " << depth << "\n";
    }
  }

  if (image_compression != Texture::CM_off) {
    Texture::QualityLevel quality_level = tex->get_effective_quality_level();

#ifndef OPENGLES
    switch (quality_level) {
    case Texture::QL_fastest:
      glHint(GL_TEXTURE_COMPRESSION_HINT, GL_FASTEST);
      break;

    case Texture::QL_default:
    case Texture::QL_normal:
      glHint(GL_TEXTURE_COMPRESSION_HINT, GL_DONT_CARE);
      break;

    case Texture::QL_best:
      glHint(GL_TEXTURE_COMPRESSION_HINT, GL_NICEST);
      break;
    }
#endif
  }

  glPixelStorei(GL_UNPACK_ALIGNMENT, 1);

  GLenum target = get_texture_target(tex->get_texture_type());
  uses_mipmaps = (uses_mipmaps && !gl_ignore_mipmaps) || gl_force_mipmaps;
#ifndef OPENGLES
  if (target == GL_TEXTURE_BUFFER) {
    // Buffer textures may not have mipmaps.
    uses_mipmaps = false;
  }
#endif  // OPENGLES

  bool needs_reload = false;
  if (!gtc->_has_storage ||
      gtc->_uses_mipmaps != uses_mipmaps ||
      gtc->_internal_format != internal_format ||
      gtc->_width != width ||
      gtc->_height != height ||
      gtc->_depth != depth) {
    // We need to reload a new GL Texture object.
    needs_reload = true;

    if (_use_object_labels) {
      // This seems like a good time to assign a label for the debug messages.
      const string &name = tex->get_name();
      _glObjectLabel(GL_TEXTURE, gtc->_index, name.size(), name.data());
    }
  }

  if (needs_reload && gtc->_immutable) {
    GLCAT.warning() << "Attempt to modify texture with immutable storage, recreating texture.\n";
    gtc->reset_data();
    glBindTexture(target, gtc->_index);

    if (GLCAT.is_spam()) {
      GLCAT.spam()
        << "glBindTexture(0x" << hex << target << dec << ", " << gtc->_index << ")\n";
    }
  }

#ifndef OPENGLES
  if (target == GL_TEXTURE_BUFFER) {
    // Buffer textures don't support mipmappping.
    gtc->_generate_mipmaps = false;

    if (gtc->_buffer == 0) {
      // The buffer object wasn't created yet.
      _glGenBuffers(1, &gtc->_buffer);
      _glBindBuffer(GL_TEXTURE_BUFFER, gtc->_buffer);
      _glTexBuffer(GL_TEXTURE_BUFFER, internal_format, gtc->_buffer);
      needs_reload = true;
    } else {
      _glBindBuffer(GL_TEXTURE_BUFFER, gtc->_buffer);
      if (gtc->_internal_format != internal_format) {
        _glTexBuffer(GL_TEXTURE_BUFFER, internal_format, gtc->_buffer);
      }
    }
  } else
#endif  // !OPENGLES
  if (needs_reload) {
    // Figure out whether mipmaps will be generated by the GPU or by Panda (or
    // not at all), and how many mipmap levels should be created.
    gtc->_generate_mipmaps = false;
    int num_levels = 1;
    CPTA_uchar image = tex->get_ram_mipmap_image(mipmap_bias);

    if (image.is_null()) {
      // We don't even have a RAM image, so we have no choice but to let
      // mipmaps be generated on the GPU.
      if (uses_mipmaps) {
        if (_supports_generate_mipmap) {
          num_levels = tex->get_expected_num_mipmap_levels() - mipmap_bias;
          gtc->_generate_mipmaps = true;
        } else {
          // If it can't, do without mipmaps.
          num_levels = 1;
          glTexParameteri(target, GL_TEXTURE_MIN_FILTER, GL_LINEAR);
        }
      }

    } else {
      if (uses_mipmaps) {
        num_levels = tex->get_num_ram_mipmap_images() - mipmap_bias;

        if (num_levels <= 1) {
          // No RAM mipmap levels available.  Should we generate some?
          if (!_supports_generate_mipmap || !driver_generate_mipmaps ||
              image_compression != Texture::CM_off) {
            // Yes, the GL can't or won't generate them, so we need to.  Note
            // that some drivers (nVidia) will *corrupt memory* if you ask
            // them to generate mipmaps for a pre-compressed texture.
            tex->generate_ram_mipmap_images();
            num_levels = tex->get_num_ram_mipmap_images() - mipmap_bias;
          }
        }

        if (num_levels <= 1) {
          // We don't have mipmap levels in RAM.  Ask the GL to generate them
          // if it can.
          if (_supports_generate_mipmap) {
            num_levels = tex->get_expected_num_mipmap_levels() - mipmap_bias;
            gtc->_generate_mipmaps = true;
          } else {
            // If it can't, do without mipmaps.
            glTexParameteri(target, GL_TEXTURE_MIN_FILTER, GL_LINEAR);
            num_levels = 1;
          }
        }
      }
    }

    if (_supports_texture_max_level) {
      // By the time we get here, we have a pretty good prediction for the
      // number of mipmaps we're going to have, so tell the GL that's all it's
      // going to get.
      glTexParameteri(target, GL_TEXTURE_MAX_LEVEL, num_levels - 1);
    }

#ifndef OPENGLES_2
    if (gtc->_generate_mipmaps && _glGenerateMipmap == NULL) {
      // The old, deprecated way to generate mipmaps.
      glTexParameteri(target, GL_GENERATE_MIPMAP, GL_TRUE);
    }
#endif

#if !defined(SUPPORT_FIXED_FUNCTION) && !defined(OPENGLES)
    // Do we need to apply a swizzle mask to emulate these deprecated texture
    // formats?
    switch (tex->get_format()) {
    case Texture::F_alpha:
      glTexParameteri(target, GL_TEXTURE_SWIZZLE_R, GL_ZERO);
      glTexParameteri(target, GL_TEXTURE_SWIZZLE_G, GL_ZERO);
      glTexParameteri(target, GL_TEXTURE_SWIZZLE_B, GL_ZERO);
      glTexParameteri(target, GL_TEXTURE_SWIZZLE_A, GL_RED);
      break;

    case Texture::F_luminance:
      glTexParameteri(target, GL_TEXTURE_SWIZZLE_R, GL_RED);
      glTexParameteri(target, GL_TEXTURE_SWIZZLE_G, GL_RED);
      glTexParameteri(target, GL_TEXTURE_SWIZZLE_B, GL_RED);
      glTexParameteri(target, GL_TEXTURE_SWIZZLE_A, GL_ONE);
      break;

    case Texture::F_luminance_alpha:
      glTexParameteri(target, GL_TEXTURE_SWIZZLE_R, GL_RED);
      glTexParameteri(target, GL_TEXTURE_SWIZZLE_G, GL_RED);
      glTexParameteri(target, GL_TEXTURE_SWIZZLE_B, GL_RED);
      glTexParameteri(target, GL_TEXTURE_SWIZZLE_A, GL_GREEN);
      break;

    default:
      break;
    }
#endif

    // Allocate immutable storage for the texture, after which we can subload
    // it.  Pre-allocating storage using glTexStorage is more efficient than
    // using glTexImage to load all of the individual images one by one later,
    // but we are not allowed to change the texture size or number of mipmap
    // levels after this point.
    if (gl_immutable_texture_storage && _supports_tex_storage && !gtc->_has_storage) {
      if (GLCAT.is_debug()) {
        GLCAT.debug()
          << "allocating storage for texture " << tex->get_name() << ", " << width
           << " x " << height << " x " << depth << ", mipmaps " << num_levels
          << ", uses_mipmaps = " << uses_mipmaps << "\n";
      }

      switch (tex->get_texture_type()) {
      case Texture::TT_buffer_texture:
        // Won't get here, but squelch compiler warning
      case Texture::TT_1d_texture:
        _glTexStorage1D(target, num_levels, internal_format, width);
        break;
      case Texture::TT_2d_texture:
      case Texture::TT_cube_map:
        _glTexStorage2D(target, num_levels, internal_format, width, height);
        break;
      case Texture::TT_3d_texture:
      case Texture::TT_2d_texture_array:
      case Texture::TT_cube_map_array:
        _glTexStorage3D(target, num_levels, internal_format, width, height, depth);
        break;
      }

      gtc->_has_storage = true;
      gtc->_immutable = true;
      gtc->_uses_mipmaps = uses_mipmaps;
      gtc->_internal_format = internal_format;
      gtc->_width = width;
      gtc->_height = height;
      gtc->_depth = depth;
      gtc->update_data_size_bytes(get_texture_memory_size(gtc));

      needs_reload = false;
    }
  } else {
    // Maybe we need to generate mipmaps on the CPU.
    if (!image.is_null() && uses_mipmaps) {
      if (tex->get_num_ram_mipmap_images() - mipmap_bias <= 1) {
        // No RAM mipmap levels available.  Should we generate some?
        if (!_supports_generate_mipmap || !driver_generate_mipmaps ||
            image_compression != Texture::CM_off) {
          // Yes, the GL can't or won't generate them, so we need to.  Note
          // that some drivers (nVidia) will *corrupt memory* if you ask them
          // to generate mipmaps for a pre-compressed texture.
          tex->generate_ram_mipmap_images();
        }
      }
    }
  }

  bool success = true;
  if (tex->get_texture_type() == Texture::TT_cube_map) {
    // A cube map must load six different 2-d images (which are stored as the
    // six pages of the system ram image).
    if (!_supports_cube_map) {
      report_my_gl_errors();
      return false;
    }
    nassertr(target == GL_TEXTURE_CUBE_MAP, false);

    success = success && upload_texture_image
      (gtc, needs_reload, uses_mipmaps, mipmap_bias,
       GL_TEXTURE_CUBE_MAP, GL_TEXTURE_CUBE_MAP_POSITIVE_X,
       internal_format, external_format, component_type,
       true, 0, image_compression);

    success = success && upload_texture_image
      (gtc, needs_reload, uses_mipmaps, mipmap_bias,
       GL_TEXTURE_CUBE_MAP, GL_TEXTURE_CUBE_MAP_NEGATIVE_X,
       internal_format, external_format, component_type,
       true, 1, image_compression);

    success = success && upload_texture_image
      (gtc, needs_reload, uses_mipmaps, mipmap_bias,
       GL_TEXTURE_CUBE_MAP, GL_TEXTURE_CUBE_MAP_POSITIVE_Y,
       internal_format, external_format, component_type,
       true, 2, image_compression);

    success = success && upload_texture_image
      (gtc, needs_reload, uses_mipmaps, mipmap_bias,
       GL_TEXTURE_CUBE_MAP, GL_TEXTURE_CUBE_MAP_NEGATIVE_Y,
       internal_format, external_format, component_type,
       true, 3, image_compression);

    success = success && upload_texture_image
      (gtc, needs_reload, uses_mipmaps, mipmap_bias,
       GL_TEXTURE_CUBE_MAP, GL_TEXTURE_CUBE_MAP_POSITIVE_Z,
       internal_format, external_format, component_type,
       true, 4, image_compression);

    success = success && upload_texture_image
      (gtc, needs_reload, uses_mipmaps, mipmap_bias,
       GL_TEXTURE_CUBE_MAP, GL_TEXTURE_CUBE_MAP_NEGATIVE_Z,
       internal_format, external_format, component_type,
       true, 5, image_compression);

  } else {
    // Any other kind of texture can be loaded all at once.
    success = upload_texture_image
      (gtc, needs_reload, uses_mipmaps, mipmap_bias, target,
       target, internal_format, external_format,
       component_type, false, 0, image_compression);
  }

  if (gtc->_generate_mipmaps && _glGenerateMipmap != NULL &&
      !image.is_null()) {
    // We uploaded an image; we may need to generate mipmaps.
    if (GLCAT.is_debug()) {
      GLCAT.debug()
        << "generating mipmaps for texture " << tex->get_name() << ", "
        << width << " x " << height << " x " << depth
        << ", uses_mipmaps = " << uses_mipmaps << "\n";
    }
    _glGenerateMipmap(target);
  }

  maybe_gl_finish();

  if (success) {
    if (needs_reload) {
      gtc->_has_storage = true;
      gtc->_uses_mipmaps = uses_mipmaps;
      gtc->_internal_format = internal_format;
      gtc->_width = width;
      gtc->_height = height;
      gtc->_depth = depth;

      gtc->update_data_size_bytes(get_texture_memory_size(gtc));
    }

    nassertr(gtc->_has_storage, false);

    if (tex->get_post_load_store_cache()) {
      tex->set_post_load_store_cache(false);
      // OK, get the RAM image, and save it in a BamCache record.
      if (do_extract_texture_data(gtc)) {
        if (tex->has_ram_image()) {
          BamCache *cache = BamCache::get_global_ptr();
          PT(BamCacheRecord) record = cache->lookup(tex->get_fullpath(), "txo");
          if (record != (BamCacheRecord *)NULL) {
            record->set_data(tex, tex);
            cache->store(record);
          }
        }
      }
    }

    GraphicsEngine *engine = get_engine();
    nassertr(engine != (GraphicsEngine *)NULL, false);
    engine->texture_uploaded(tex);
    gtc->mark_loaded();

    report_my_gl_errors();
    return true;
  }

  report_my_gl_errors();
  return false;
}

/**
 * Loads a texture image, or one page of a cube map image, from system RAM to
 * texture memory.
 *
 * texture_target is normally the same thing as page_target; both represent
 * the GL target onto which the texture image is loaded, e.g.  GL_TEXTURE_1D,
 * GL_TEXTURE_2D, etc.  The only time they may differ is in the case of cube
 * mapping, in which case texture_target will be target for the overall
 * texture, e.g.  GL_TEXTURE_CUBE_MAP, and page_target will be the target for
 * this particular page, e.g.  GL_TEXTURE_CUBE_MAP_POSITIVE_X.
 */
bool CLP(GraphicsStateGuardian)::
upload_texture_image(CLP(TextureContext) *gtc, bool needs_reload,
                     bool uses_mipmaps, int mipmap_bias,
                     GLenum texture_target, GLenum page_target,
                     GLint internal_format,
                     GLint external_format, GLenum component_type,
                     bool one_page_only, int z,
                     Texture::CompressionMode image_compression) {
  // Make sure the error stack is cleared out before we begin.
  clear_my_gl_errors();

  if (texture_target == GL_NONE) {
    // Unsupported target (e.g.  3-d texturing on GL 1.1).
    return false;
  }
  if (image_compression != Texture::CM_off && !_supports_compressed_texture) {
    return false;
  }

  Texture *tex = gtc->get_texture();
  nassertr(tex != (Texture *)NULL, false);

  CPTA_uchar image = tex->get_ram_mipmap_image(mipmap_bias);
  int width = tex->get_expected_mipmap_x_size(mipmap_bias);
  int height = tex->get_expected_mipmap_y_size(mipmap_bias);
  int depth = tex->get_expected_mipmap_z_size(mipmap_bias);

  // Determine the number of images to upload.
  int num_levels = 1;
  if (uses_mipmaps) {
    num_levels = tex->get_expected_num_mipmap_levels();
  }

  int num_ram_mipmap_levels = 0;
  if (!image.is_null()) {
    if (uses_mipmaps) {
      num_ram_mipmap_levels = tex->get_num_ram_mipmap_images();
    } else {
      num_ram_mipmap_levels = 1;
    }
  }

#ifndef OPENGLES_1
  if (needs_reload || num_ram_mipmap_levels > 0) {
    // Make sure that any incoherent writes to this texture have been synced.
    if (gtc->needs_barrier(GL_TEXTURE_UPDATE_BARRIER_BIT)) {
      issue_memory_barrier(GL_TEXTURE_UPDATE_BARRIER_BIT);
    }
  }
#endif

  if (!needs_reload) {
    // Try to subload the image over the existing GL Texture object, possibly
    // saving on texture memory fragmentation.

    if (GLCAT.is_debug()) {
      if (num_ram_mipmap_levels == 0) {
        if (tex->has_clear_color()) {
          GLCAT.debug()
            << "clearing texture " << tex->get_name() << ", "
            << width << " x " << height << " x " << depth << ", z = " << z
            << ", uses_mipmaps = " << uses_mipmaps << ", clear_color = "
            << tex->get_clear_color() << "\n";
        } else {
          GLCAT.debug()
            << "not loading NULL image for texture " << tex->get_name()
            << ", " << width << " x " << height << " x " << depth
            << ", z = " << z << ", uses_mipmaps = " << uses_mipmaps << "\n";
        }
      } else {
        GLCAT.debug()
          << "updating image data of texture " << tex->get_name()
          << ", " << width << " x " << height << " x " << depth
          << ", z = " << z << ", mipmaps " << num_ram_mipmap_levels
          << ", uses_mipmaps = " << uses_mipmaps << "\n";
      }
    }

    for (int n = mipmap_bias; n < num_levels; ++n) {
      // we grab the mipmap pointer first, if it is NULL we grab the normal
      // mipmap image pointer which is a PTA_uchar
      const unsigned char *image_ptr = (unsigned char*)tex->get_ram_mipmap_pointer(n);
      CPTA_uchar ptimage;
      if (image_ptr == (const unsigned char *)NULL) {
        ptimage = tex->get_ram_mipmap_image(n);
        if (ptimage.is_null()) {
          if (n < num_ram_mipmap_levels) {
            // We were told we'd have this many RAM mipmap images, but we
            // don't.  Raise a warning.
            GLCAT.warning()
              << "No mipmap level " << n << " defined for " << tex->get_name()
              << "\n";
            break;
          }

          if (tex->has_clear_color()) {
            // The texture has a clear color, so we should fill this mipmap
            // level to a solid color.
#ifndef OPENGLES
            if (texture_target != GL_TEXTURE_BUFFER) {
              if (_supports_clear_texture) {
                // We can do that with the convenient glClearTexImage
                // function.
                string clear_data = tex->get_clear_data();

                _glClearTexImage(gtc->_index, n - mipmap_bias, external_format,
                                 component_type, (void *)clear_data.data());
                continue;
              }
            } else {
              if (_supports_clear_buffer) {
                // For buffer textures we need to clear the underlying
                // storage.
                string clear_data = tex->get_clear_data();

                _glClearBufferData(GL_TEXTURE_BUFFER, internal_format, external_format,
                                   component_type, (const void *)clear_data.data());
                continue;
              }
            }
#endif  // OPENGLES
            // Ask the Texture class to create the mipmap level in RAM. It'll
            // fill it in with the correct clear color, which we can then
            // upload.
            ptimage = tex->make_ram_mipmap_image(n);

          } else {
            // No clear color and no more images.
            break;
          }
        }
        image_ptr = ptimage;
      }

      PTA_uchar bgr_image;
      size_t view_size = tex->get_ram_mipmap_view_size(n);
      if (image_ptr != (const unsigned char *)NULL) {
        const unsigned char *orig_image_ptr = image_ptr;
        image_ptr += view_size * gtc->get_view();
        if (one_page_only) {
          view_size = tex->get_ram_mipmap_page_size(n);
          image_ptr += view_size * z;
        }
        nassertr(image_ptr >= orig_image_ptr && image_ptr + view_size <= orig_image_ptr + tex->get_ram_mipmap_image_size(n), false);

        if (image_compression == Texture::CM_off) {
          // If the GL doesn't claim to support BGR, we may have to reverse
          // the component ordering of the image.
          image_ptr = fix_component_ordering(bgr_image, image_ptr, view_size,
                                             external_format, tex);
        }
      }

      int width = tex->get_expected_mipmap_x_size(n);
      int height = tex->get_expected_mipmap_y_size(n);
      int depth = tex->get_expected_mipmap_z_size(n);

#ifdef DO_PSTATS
      _data_transferred_pcollector.add_level(view_size);
#endif
      switch (texture_target) {
#ifndef OPENGLES_1
      case GL_TEXTURE_3D:
        if (_supports_3d_texture) {
          if (image_compression == Texture::CM_off) {
            _glTexSubImage3D(page_target, n - mipmap_bias, 0, 0, 0, width, height, depth,
                             external_format, component_type, image_ptr);
          } else {
            _glCompressedTexSubImage3D(page_target, n - mipmap_bias, 0, 0, 0, width, height, depth,
                                       external_format, view_size, image_ptr);
          }
        } else {
          report_my_gl_errors();
          return false;
        }
        break;
#endif  // OPENGLES_1

#ifndef OPENGLES
      case GL_TEXTURE_1D:
        if (image_compression == Texture::CM_off) {
          glTexSubImage1D(page_target, n - mipmap_bias, 0, width,
                          external_format, component_type, image_ptr);
        } else {
          _glCompressedTexSubImage1D(page_target, n - mipmap_bias, 0, width,
                                     external_format, view_size, image_ptr);
        }
        break;
#endif  // OPENGLES

#ifndef OPENGLES_1
      case GL_TEXTURE_2D_ARRAY:
      case GL_TEXTURE_CUBE_MAP_ARRAY:
        if (_supports_2d_texture_array) {
          if (image_compression == Texture::CM_off) {
            _glTexSubImage3D(page_target, n - mipmap_bias, 0, 0, 0, width, height, depth,
                             external_format, component_type, image_ptr);
          } else {
            _glCompressedTexSubImage3D(page_target, n - mipmap_bias, 0, 0, 0, width, height, depth,
                                       external_format, view_size, image_ptr);
          }
        } else {
          report_my_gl_errors();
          return false;
        }
        break;
#endif  // OPENGLES_1

#ifndef OPENGLES
      case GL_TEXTURE_BUFFER:
        if (_supports_buffer_texture) {
          _glBufferSubData(GL_TEXTURE_BUFFER, 0, view_size, image_ptr);
        } else {
          report_my_gl_errors();
          return false;
        }
        break;
#endif  // OPENGLES

      default:
        if (image_compression == Texture::CM_off) {
          if (n==0) {
            // It's unfortunate that we can't adjust the width, too, but
            // TexSubImage2D doesn't accept a row-stride parameter.
            height = tex->get_y_size() - tex->get_pad_y_size();
          }
          glTexSubImage2D(page_target, n - mipmap_bias, 0, 0, width, height,
                          external_format, component_type, image_ptr);
        } else {
          _glCompressedTexSubImage2D(page_target, n - mipmap_bias, 0, 0, width, height,
                                     external_format, view_size, image_ptr);
        }
        break;
      }
    }

    // Did that fail?  If it did, we'll immediately try again, this time
    // loading the texture from scratch.
    GLenum error_code = gl_get_error();
    if (error_code != GL_NO_ERROR) {
      if (GLCAT.is_debug()) {
        GLCAT.debug()
          << "GL texture subload failed for " << tex->get_name()
          << " : " << get_error_string(error_code) << "\n";
      }
      needs_reload = true;
    }
  }

  if (needs_reload) {
    // Load the image up from scratch, creating a new GL Texture object.
    if (GLCAT.is_debug()) {
      GLCAT.debug()
        << "loading new texture object for " << tex->get_name() << ", " << width
        << " x " << height << " x " << depth << ", z = " << z << ", mipmaps "
        << num_ram_mipmap_levels << ", uses_mipmaps = " << uses_mipmaps << "\n";
    }

    // If there is immutable storage, this is impossible to do, and we should
    // not have gotten here at all.
    nassertr(!gtc->_immutable, false);

    if (num_ram_mipmap_levels == 0) {
      if (GLCAT.is_debug()) {
        GLCAT.debug()
          << "  (initializing NULL image)\n";
      }

      if ((external_format == GL_DEPTH_STENCIL) && get_supports_depth_stencil()) {
#ifdef OPENGLES
        component_type = GL_UNSIGNED_INT_24_8_OES;
#else
        component_type = GL_UNSIGNED_INT_24_8_EXT;
#endif
      }
    }

    for (int n = mipmap_bias; n < num_levels; ++n) {
      const unsigned char *image_ptr = (unsigned char*)tex->get_ram_mipmap_pointer(n);
      CPTA_uchar ptimage;
      if (image_ptr == (const unsigned char *)NULL) {
        ptimage = tex->get_ram_mipmap_image(n);
        if (ptimage.is_null()) {
          if (n < num_ram_mipmap_levels) {
            // We were told we'd have this many RAM mipmap images, but we
            // don't.  Raise a warning.
            GLCAT.warning()
              << "No mipmap level " << n << " defined for " << tex->get_name()
              << "\n";
            if (_supports_texture_max_level) {
              // Tell the GL we have no more mipmaps for it to use.
              glTexParameteri(texture_target, GL_TEXTURE_MAX_LEVEL, n - mipmap_bias);
            }
            break;
          }

          if (tex->has_clear_color()) {
            // Ask the Texture class to create the mipmap level in RAM. It'll
            // fill it in with the correct clear color, which we can then
            // upload.
            ptimage = tex->make_ram_mipmap_image(n);
          }
        }
        image_ptr = ptimage;
      }

      PTA_uchar bgr_image;
      size_t view_size = tex->get_ram_mipmap_view_size(n);
      if (image_ptr != (const unsigned char *)NULL) {
        const unsigned char *orig_image_ptr = image_ptr;
        image_ptr += view_size * gtc->get_view();
        if (one_page_only) {
          view_size = tex->get_ram_mipmap_page_size(n);
          image_ptr += view_size * z;
        }
        nassertr(image_ptr >= orig_image_ptr && image_ptr + view_size <= orig_image_ptr + tex->get_ram_mipmap_image_size(n), false);

        if (image_compression == Texture::CM_off) {
          // If the GL doesn't claim to support BGR, we may have to reverse
          // the component ordering of the image.
          image_ptr = fix_component_ordering(bgr_image, image_ptr, view_size,
                                             external_format, tex);
        }
      }

      int width = tex->get_expected_mipmap_x_size(n);
      int height = tex->get_expected_mipmap_y_size(n);
      int depth = tex->get_expected_mipmap_z_size(n);

#ifdef DO_PSTATS
      _data_transferred_pcollector.add_level(view_size);
#endif
      switch (texture_target) {
#ifndef OPENGLES  // 1-d textures not supported by OpenGL ES.  Fall through.
      case GL_TEXTURE_1D:
        if (image_compression == Texture::CM_off) {
          glTexImage1D(page_target, n - mipmap_bias, internal_format,
                       width, 0,
                       external_format, component_type, image_ptr);
        } else {
          _glCompressedTexImage1D(page_target, n - mipmap_bias, external_format, width,
                                  0, view_size, image_ptr);
        }
        break;
#endif  // OPENGLES  // OpenGL ES will fall through.

#ifndef OPENGLES_1
      case GL_TEXTURE_3D:
        if (_supports_3d_texture) {
          if (image_compression == Texture::CM_off) {
            _glTexImage3D(page_target, n - mipmap_bias, internal_format,
                          width, height, depth, 0,
                          external_format, component_type, image_ptr);
          } else {
            _glCompressedTexImage3D(page_target, n - mipmap_bias, external_format, width,
                                    height, depth,
                                    0, view_size, image_ptr);
          }
        } else {
          report_my_gl_errors();
          return false;
        }
        break;
#endif  // OPENGLES_1

#ifndef OPENGLES_1
      case GL_TEXTURE_2D_ARRAY:
      case GL_TEXTURE_CUBE_MAP_ARRAY:
        if (_supports_2d_texture_array) {
          if (image_compression == Texture::CM_off) {
            _glTexImage3D(page_target, n - mipmap_bias, internal_format,
                          width, height, depth, 0,
                          external_format, component_type, image_ptr);
          } else {
            _glCompressedTexImage3D(page_target, n - mipmap_bias, external_format, width,
                                    height, depth,
                                    0, view_size, image_ptr);
          }
        } else {
          report_my_gl_errors();
          return false;
        }
        break;
#endif  // OPENGLES_1

#ifndef OPENGLES
      case GL_TEXTURE_BUFFER:
        if (_supports_buffer_texture) {
          _glBufferData(GL_TEXTURE_BUFFER, view_size, image_ptr,
                        get_usage(tex->get_usage_hint()));
        } else {
          report_my_gl_errors();
          return false;
        }
        break;
#endif  // OPENGLES

      default:
        if (image_compression == Texture::CM_off) {
          glTexImage2D(page_target, n - mipmap_bias, internal_format,
                       width, height, 0,
                       external_format, component_type, image_ptr);
        } else {
          _glCompressedTexImage2D(page_target, n - mipmap_bias, external_format,
                                  width, height, 0, view_size, image_ptr);
        }
      }
    }

    // Report the error message explicitly if the GL texture creation failed.
    GLenum error_code = gl_get_error();
    if (error_code != GL_NO_ERROR) {
      GLCAT.error()
        << "GL texture creation failed for " << tex->get_name()
        << " : " << get_error_string(error_code) << "\n";

      gtc->_has_storage = false;
      return false;
    }
  }

  report_my_gl_errors();

  return true;
}

/**
 * Causes mipmaps to be generated for an uploaded texture.
 */
void CLP(GraphicsStateGuardian)::
generate_mipmaps(CLP(TextureContext) *gtc) {
#ifndef OPENGLES
  if (_glGenerateTextureMipmap != NULL) {
    // OpenGL 4.5 offers an easy way to do this without binding.
    _glGenerateTextureMipmap(gtc->_index);
    return;
  }
#endif

  if (_glGenerateMipmap != NULL) {
    _state_texture = 0;
    update_texture(gtc, true);
    apply_texture(gtc);
    _glGenerateMipmap(gtc->_target);
    glBindTexture(gtc->_target, 0);
  }
}

/**
 * This is used as a standin for upload_texture when the texture in question
 * is unavailable (e.g.  it hasn't yet been loaded from disk).  Until the
 * texture image itself becomes available, we will render the texture's
 * "simple" image--a sharply reduced version of the same texture.
 */
bool CLP(GraphicsStateGuardian)::
upload_simple_texture(CLP(TextureContext) *gtc) {
  report_my_gl_errors();

  PStatGPUTimer timer(this, _load_texture_pcollector);
  Texture *tex = gtc->get_texture();
  nassertr(tex != (Texture *)NULL, false);

  GLenum internal_format = GL_RGBA;
  GLenum external_format = GL_BGRA;

  const unsigned char *image_ptr = tex->get_simple_ram_image();
  if (image_ptr == (const unsigned char *)NULL) {
    return false;
  }

  size_t image_size = tex->get_simple_ram_image_size();
  PTA_uchar bgr_image;
  if (!_supports_bgr) {
    // If the GL doesn't claim to support BGR, we may have to reverse the
    // component ordering of the image.
    external_format = GL_RGBA;
    image_ptr = fix_component_ordering(bgr_image, image_ptr, image_size,
                                       external_format, tex);
  }

  int width = tex->get_simple_x_size();
  int height = tex->get_simple_y_size();
  GLenum component_type = GL_UNSIGNED_BYTE;

  if (GLCAT.is_debug()) {
    GLCAT.debug()
      << "loading simple image for " << tex->get_name() << "\n";
  }

  // Turn off mipmaps for the simple texture.
  if (tex->uses_mipmaps() && _supports_texture_max_level) {
    glTexParameteri(GL_TEXTURE_2D, GL_TEXTURE_MAX_LEVEL, 0);
  }

#ifdef DO_PSTATS
  _data_transferred_pcollector.add_level(image_size);
#endif

  glTexImage2D(GL_TEXTURE_2D, 0, internal_format,
               width, height, 0,
               external_format, component_type, image_ptr);

  gtc->mark_simple_loaded();

  report_my_gl_errors();
  return true;
}

/**
 * Asks OpenGL how much texture memory is consumed by the indicated texture
 * (which is also the currently-selected texture).
 */
size_t CLP(GraphicsStateGuardian)::
get_texture_memory_size(CLP(TextureContext) *gtc) {
  Texture *tex = gtc->get_texture();
#ifdef OPENGLES  // Texture querying not supported on OpenGL ES.
  int width = tex->get_x_size();
  int height = tex->get_y_size();
  int depth = 1;
  int scale = 1;
  bool has_mipmaps = tex->uses_mipmaps();

  size_t num_bytes = 2;  // Temporary assumption?

#else
  GLenum target = get_texture_target(tex->get_texture_type());

  GLenum page_target = target;
  GLint scale = 1;
  if (target == GL_TEXTURE_CUBE_MAP) {
    // We need a particular page to get the level parameter from.
    page_target = GL_TEXTURE_CUBE_MAP_POSITIVE_X;
    scale = 6;

  } else if (target == GL_TEXTURE_BUFFER) {
    // In the case of buffer textures, we provided the size to begin with, so
    // no point in querying anything.  Plus, glGetTexParameter is not even
    // supported for buffer textures.
    return tex->get_expected_ram_image_size();
  }

  clear_my_gl_errors();

  GLint internal_format;
  glGetTexLevelParameteriv(page_target, 0, GL_TEXTURE_INTERNAL_FORMAT, &internal_format);

  if (is_compressed_format(internal_format)) {
    // Try to get the compressed size.
    GLint image_size;
    glGetTexLevelParameteriv(page_target, 0,
                                GL_TEXTURE_COMPRESSED_IMAGE_SIZE, &image_size);

    GLenum error_code = gl_get_error();
    if (error_code != GL_NO_ERROR) {
      if (GLCAT.is_debug()) {
        GLCAT.debug()
          << "Couldn't get compressed size for " << tex->get_name()
          << " : " << get_error_string(error_code) << "\n";
      }
      // Fall through to the noncompressed case.
    } else {
      return image_size * scale;
    }
  }

  // OK, get the noncompressed size.
  GLint red_size, green_size, blue_size, alpha_size,
    luminance_size, intensity_size;
  GLint depth_size = 0;
  glGetTexLevelParameteriv(page_target, 0,
                           GL_TEXTURE_RED_SIZE, &red_size);
  glGetTexLevelParameteriv(page_target, 0,
                           GL_TEXTURE_GREEN_SIZE, &green_size);
  glGetTexLevelParameteriv(page_target, 0,
                           GL_TEXTURE_BLUE_SIZE, &blue_size);
  glGetTexLevelParameteriv(page_target, 0,
                           GL_TEXTURE_ALPHA_SIZE, &alpha_size);
  glGetTexLevelParameteriv(page_target, 0,
                           GL_TEXTURE_LUMINANCE_SIZE, &luminance_size);
  glGetTexLevelParameteriv(page_target, 0,
                           GL_TEXTURE_INTENSITY_SIZE, &intensity_size);
  if (_supports_depth_texture) {
    glGetTexLevelParameteriv(page_target, 0,
                             GL_TEXTURE_DEPTH_SIZE, &depth_size);
  }

  GLint width = 1, height = 1, depth = 1;
  glGetTexLevelParameteriv(page_target, 0, GL_TEXTURE_WIDTH, &width);
  glGetTexLevelParameteriv(page_target, 0, GL_TEXTURE_HEIGHT, &height);
  if (_supports_3d_texture || _supports_2d_texture_array) {
    glGetTexLevelParameteriv(page_target, 0, GL_TEXTURE_DEPTH, &depth);
  }

  report_my_gl_errors();

  size_t num_bits = (red_size + green_size + blue_size + alpha_size + luminance_size + intensity_size + depth_size);
  size_t num_bytes = (num_bits + 7) / 8;
#endif  // OPENGLES

  size_t result = num_bytes * width * height * depth * scale;
  if (gtc->_uses_mipmaps) {
    result = (result * 4) / 3;
  }

  return result;
}

/**
 * Checks the list of resident texture objects to see if any have recently
 * been evicted.
 */
void CLP(GraphicsStateGuardian)::
check_nonresident_texture(BufferContextChain &chain) {
#if defined(SUPPORT_FIXED_FUNCTION) && !defined(OPENGLES)  // Residency queries not supported by OpenGL ES.
  size_t num_textures = chain.get_count();
  if (num_textures == 0) {
    return;
  }

  CLP(TextureContext) **gtc_list = (CLP(TextureContext) **)alloca(num_textures * sizeof(CLP(TextureContext) *));
  GLuint *texture_list = (GLuint *)alloca(num_textures * sizeof(GLuint));
  size_t ti = 0;
  BufferContext *node = chain.get_first();
  while (node != (BufferContext *)NULL) {
    CLP(TextureContext) *gtc = DCAST(CLP(TextureContext), node);
    gtc_list[ti] = gtc;
    texture_list[ti] = gtc->_index;
    node = node->get_next();
    ++ti;
  }
  nassertv(ti == num_textures);
  GLboolean *results = (GLboolean *)alloca(num_textures * sizeof(GLboolean));
  bool all_resident = (glAreTexturesResident(num_textures, texture_list, results) != 0);

  report_my_gl_errors();

  if (!all_resident) {
    // Some are now nonresident.
    for (ti = 0; ti < num_textures; ++ti) {
      if (!results[ti]) {
        gtc_list[ti]->set_resident(false);
      }
    }
  }
#endif  // OPENGLES
}

/**
 * The internal implementation of extract_texture_data(), given an already-
 * created TextureContext.
 */
bool CLP(GraphicsStateGuardian)::
do_extract_texture_data(CLP(TextureContext) *gtc) {
  report_my_gl_errors();

  GLenum target = gtc->_target;
  if (target == GL_NONE) {
    return false;
  }

#ifndef OPENGLES_1
  // Make sure any incoherent writes to the texture have been synced.
  if (gtc->needs_barrier(GL_TEXTURE_UPDATE_BARRIER_BIT)) {
    issue_memory_barrier(GL_TEXTURE_UPDATE_BARRIER_BIT);
  }
#endif

  glBindTexture(target, gtc->_index);
  if (GLCAT.is_spam()) {
    GLCAT.spam()
      << "glBindTexture(0x" << hex << target << dec << ", " << gtc->_index << ")\n";
  }

  Texture *tex = gtc->get_texture();

  GLint wrap_u, wrap_v, wrap_w;
  GLint minfilter, magfilter;
  GLfloat border_color[4];

  glGetTexParameteriv(target, GL_TEXTURE_WRAP_S, &wrap_u);
  glGetTexParameteriv(target, GL_TEXTURE_WRAP_T, &wrap_v);
  wrap_w = GL_REPEAT;
#ifndef OPENGLES_1
  if (_supports_3d_texture) {
    glGetTexParameteriv(target, GL_TEXTURE_WRAP_R, &wrap_w);
  }
#endif
  glGetTexParameteriv(target, GL_TEXTURE_MIN_FILTER, &minfilter);
  glGetTexParameteriv(target, GL_TEXTURE_MAG_FILTER, &magfilter);

#ifndef OPENGLES
  glGetTexParameterfv(target, GL_TEXTURE_BORDER_COLOR, border_color);
#endif

  GLenum page_target = target;
  if (target == GL_TEXTURE_CUBE_MAP) {
    // We need a particular page to get the level parameter from.
    page_target = GL_TEXTURE_CUBE_MAP_POSITIVE_X;
  }

  GLint width = gtc->_width, height = gtc->_height, depth = gtc->_depth;
#ifndef OPENGLES
  glGetTexLevelParameteriv(page_target, 0, GL_TEXTURE_WIDTH, &width);
  if (target != GL_TEXTURE_1D) {
    glGetTexLevelParameteriv(page_target, 0, GL_TEXTURE_HEIGHT, &height);
  }

  if (_supports_3d_texture && target == GL_TEXTURE_3D) {
    glGetTexLevelParameteriv(page_target, 0, GL_TEXTURE_DEPTH, &depth);
  } else if (target == GL_TEXTURE_2D_ARRAY || target == GL_TEXTURE_CUBE_MAP_ARRAY) {
    glGetTexLevelParameteriv(page_target, 0, GL_TEXTURE_DEPTH, &depth);
  } else if (target == GL_TEXTURE_CUBE_MAP) {
    depth = 6;
  }
#endif
  clear_my_gl_errors();
  if (width <= 0 || height <= 0 || depth <= 0) {
    GLCAT.error()
      << "No texture data for " << tex->get_name() << "\n";
    return false;
  }

  GLint internal_format = GL_RGBA;
#ifndef OPENGLES
  glGetTexLevelParameteriv(page_target, 0, GL_TEXTURE_INTERNAL_FORMAT, &internal_format);
#endif  // OPENGLES

  // Make sure we were able to query those parameters properly.
  GLenum error_code = gl_get_error();
  if (error_code != GL_NO_ERROR) {
    GLCAT.error()
      << "Unable to query texture parameters for " << tex->get_name()
      << " : " << get_error_string(error_code) << "\n";

    return false;
  }

  Texture::ComponentType type = Texture::T_unsigned_byte;
  Texture::Format format = Texture::F_rgb;
  Texture::CompressionMode compression = Texture::CM_off;

  switch (internal_format) {
#ifndef OPENGLES
  case GL_COLOR_INDEX:
    format = Texture::F_color_index;
    break;
#endif
#if GL_DEPTH_COMPONENT != GL_DEPTH_COMPONENT24
  case GL_DEPTH_COMPONENT:
#endif
  case GL_DEPTH_COMPONENT16:
  case GL_DEPTH_COMPONENT24:
  case GL_DEPTH_COMPONENT32:
    type = Texture::T_unsigned_short;
    format = Texture::F_depth_component;
    break;
#ifndef OPENGLES
  case GL_DEPTH_COMPONENT32F:
    type = Texture::T_float;
    format = Texture::F_depth_component;
    break;
#endif
  case GL_DEPTH_STENCIL:
  case GL_DEPTH24_STENCIL8:
    type = Texture::T_unsigned_int_24_8;
    format = Texture::F_depth_stencil;
    break;
#ifndef OPENGLES
  case GL_DEPTH32F_STENCIL8:
    type = Texture::T_float;
    format = Texture::F_depth_stencil;
    break;
#endif
  case GL_RGBA:
  case 4:
    format = Texture::F_rgba;
    break;
  case GL_RGBA4:
    format = Texture::F_rgba4;
    break;
#ifdef OPENGLES
  case GL_RGBA8_OES:
    format = Texture::F_rgba8;
    break;
#else
  case GL_RGBA8:
    format = Texture::F_rgba8;
    break;
#endif
#ifndef OPENGLES
  case GL_RGBA12:
    type = Texture::T_unsigned_short;
    format = Texture::F_rgba12;
    break;
#endif

  case GL_RGB:
  case 3:
    format = Texture::F_rgb;
    break;
#ifndef OPENGLES
  case GL_RGB5:
    format = Texture::F_rgb5;
    break;
#endif
  case GL_RGB5_A1:
    format = Texture::F_rgba5;
    break;
#ifndef OPENGLES
  case GL_RGB8:
    format = Texture::F_rgb8;
    break;
  case GL_RGB12:
    format = Texture::F_rgb12;
    break;
  case GL_RGBA16:
    format = Texture::F_rgba16;
    break;
  case GL_R3_G3_B2:
    format = Texture::F_rgb332;
    break;

  case GL_R8I:
    type = Texture::T_byte;
    format = Texture::F_r8i;
    break;
  case GL_RG8I:
    type = Texture::T_byte;
    format = Texture::F_rg8i;
    break;
  case GL_RGB8I:
    type = Texture::T_byte;
    format = Texture::F_rgb8i;
    break;
  case GL_RGBA8I:
    type = Texture::T_byte;
    format = Texture::F_rgba8i;
    break;

  case GL_R8UI:
    type = Texture::T_unsigned_byte;
    format = Texture::F_r8i;
    break;
  case GL_RG8UI:
    type = Texture::T_unsigned_byte;
    format = Texture::F_rg8i;
    break;
  case GL_RGB8UI:
    type = Texture::T_unsigned_byte;
    format = Texture::F_rgb8i;
    break;
  case GL_RGBA8UI:
    type = Texture::T_unsigned_byte;
    format = Texture::F_rgba8i;
    break;
#endif

#ifndef OPENGLES_1
  case GL_RGBA16F:
    type = Texture::T_float;
    format = Texture::F_rgba16;
    break;
  case GL_RGB16F:
    type = Texture::T_float;
    format = Texture::F_rgb16;
    break;
  case GL_RG16F:
    type = Texture::T_float;
    format = Texture::F_rg16;
    break;
  case GL_R16F:
    type = Texture::T_float;
    format = Texture::F_r16;
    break;
  case GL_RGBA32F:
    type = Texture::T_float;
    format = Texture::F_rgba32;
    break;
  case GL_RGB32F:
    type = Texture::T_float;
    format = Texture::F_rgb32;
    break;
  case GL_RG32F:
    type = Texture::T_float;
    format = Texture::F_rg32;
    break;
  case GL_R32F:
    type = Texture::T_float;
    format = Texture::F_r32;
    break;
#endif

#ifndef OPENGLES
  case GL_RGB16:
    type = Texture::T_unsigned_short;
    format = Texture::F_rgb16;
    break;
  case GL_RG16:
    type = Texture::T_unsigned_short;
    format = Texture::F_rg16;
    break;
  case GL_R16:
    type = Texture::T_unsigned_short;
    format = Texture::F_r16;
    break;

  case GL_RGB16_SNORM:
    type = Texture::T_short;
    format = Texture::F_rgb16;
    break;
  case GL_RG16_SNORM:
    type = Texture::T_short;
    format = Texture::F_rg16;
    break;
  case GL_R16_SNORM:
    type = Texture::T_short;
    format = Texture::F_r16;
    break;
#endif

#ifndef OPENGLES_1
  case GL_R11F_G11F_B10F:
    type = Texture::T_float;
    format = Texture::F_r11_g11_b10;
    break;

  case GL_RGB9_E5:
    type = Texture::T_float;
    format = Texture::F_rgb9_e5;
    break;

  case GL_RGB10_A2:
    type = Texture::T_unsigned_short;
    format = Texture::F_rgb10_a2;
    break;
#endif

#ifdef OPENGLES_2
  case GL_RED_EXT:
  case GL_R8_EXT:
    format = Texture::F_red;
    break;
#endif
#ifndef OPENGLES
  case GL_R32I:
    type = Texture::T_int;
    format = Texture::F_r32i;
    break;
#endif

#ifndef OPENGLES
  case GL_RED:
    format = Texture::F_red;
    break;
  case GL_GREEN:
    format = Texture::F_green;
    break;
  case GL_BLUE:
    format = Texture::F_blue;
    break;
#endif  // OPENGLES
  case GL_ALPHA:
    format = Texture::F_alpha;
    break;
  case GL_LUMINANCE:
#ifndef OPENGLES
  case GL_LUMINANCE16:
  case GL_LUMINANCE16F_ARB:
#endif
  case 1:
    format = Texture::F_luminance;
    break;
  case GL_LUMINANCE_ALPHA:
#ifndef OPENGLES
  case GL_LUMINANCE_ALPHA16F_ARB:
#endif
  case 2:
    format = Texture::F_luminance_alpha;
    break;

#ifndef OPENGLES_1
  case GL_SRGB:
#ifndef OPENGLES
  case GL_SRGB8:
#endif
    format = Texture::F_srgb;
    break;
  case GL_SRGB_ALPHA:
  case GL_SRGB8_ALPHA8:
    format = Texture::F_srgb_alpha;
    break;
#endif  // OPENGLES_1
#ifndef OPENGLES
  case GL_SLUMINANCE:
  case GL_SLUMINANCE8:
    format = Texture::F_sluminance;
    break;
  case GL_SLUMINANCE_ALPHA:
  case GL_SLUMINANCE8_ALPHA8:
    format = Texture::F_sluminance_alpha;
    break;
#endif  // OPENGLES

#ifndef OPENGLES
  case GL_COMPRESSED_RGB:
    format = Texture::F_rgb;
    compression = Texture::CM_on;
    break;
  case GL_COMPRESSED_RGBA:
    format = Texture::F_rgba;
    compression = Texture::CM_on;
    break;
  case GL_COMPRESSED_ALPHA:
    format = Texture::F_alpha;
    compression = Texture::CM_on;
    break;
  case GL_COMPRESSED_LUMINANCE:
    format = Texture::F_luminance;
    compression = Texture::CM_on;
    break;
  case GL_COMPRESSED_LUMINANCE_ALPHA:
    format = Texture::F_luminance_alpha;
    compression = Texture::CM_on;
    break;

  case GL_COMPRESSED_SRGB:
    format = Texture::F_srgb;
    compression = Texture::CM_on;
    break;
  case GL_COMPRESSED_SRGB_ALPHA:
    format = Texture::F_srgb_alpha;
    compression = Texture::CM_on;
    break;
  case GL_COMPRESSED_SLUMINANCE:
    format = Texture::F_sluminance;
    compression = Texture::CM_on;
    break;
  case GL_COMPRESSED_SLUMINANCE_ALPHA:
    format = Texture::F_sluminance_alpha;
    compression = Texture::CM_on;
    break;
#endif

  case GL_COMPRESSED_RGB_S3TC_DXT1_EXT:
    format = Texture::F_rgb;
    compression = Texture::CM_dxt1;
    break;
  case GL_COMPRESSED_RGBA_S3TC_DXT1_EXT:
    format = Texture::F_rgbm;
    compression = Texture::CM_dxt1;
    break;
#ifndef OPENGLES
  case GL_COMPRESSED_SRGB_S3TC_DXT1_EXT:
    format = Texture::F_srgb;
    compression = Texture::CM_dxt1;
    break;
  case GL_COMPRESSED_SRGB_ALPHA_S3TC_DXT1_EXT:
    format = Texture::F_srgb_alpha;
    compression = Texture::CM_dxt1;
    break;
#endif

#ifdef OPENGLES
  case GL_COMPRESSED_RGB_PVRTC_2BPPV1_IMG:
    format = Texture::F_rgb;
    compression = Texture::CM_pvr1_2bpp;
    break;
  case GL_COMPRESSED_RGBA_PVRTC_2BPPV1_IMG:
    format = Texture::F_rgba;
    compression = Texture::CM_pvr1_2bpp;
    break;
  case GL_COMPRESSED_RGB_PVRTC_4BPPV1_IMG:
    format = Texture::F_rgb;
    compression = Texture::CM_pvr1_4bpp;
    break;
  case GL_COMPRESSED_RGBA_PVRTC_4BPPV1_IMG:
    format = Texture::F_rgba;
    compression = Texture::CM_pvr1_4bpp;
    break;

#else
  case GL_COMPRESSED_RGBA_S3TC_DXT3_EXT:
    format = Texture::F_rgba;
    compression = Texture::CM_dxt3;
    break;
  case GL_COMPRESSED_RGBA_S3TC_DXT5_EXT:
    format = Texture::F_rgba;
    compression = Texture::CM_dxt5;
    break;
  case GL_COMPRESSED_SRGB_ALPHA_S3TC_DXT3_EXT:
    format = Texture::F_srgb_alpha;
    compression = Texture::CM_dxt3;
    break;
  case GL_COMPRESSED_SRGB_ALPHA_S3TC_DXT5_EXT:
    format = Texture::F_srgb_alpha;
    compression = Texture::CM_dxt5;
    break;
  case GL_COMPRESSED_RGB_FXT1_3DFX:
    format = Texture::F_rgb;
    compression = Texture::CM_fxt1;
    break;
  case GL_COMPRESSED_RGBA_FXT1_3DFX:
    format = Texture::F_rgba;
    compression = Texture::CM_fxt1;
    break;
  case GL_COMPRESSED_LUMINANCE_LATC1_EXT:
    format = Texture::F_luminance;
    compression = Texture::CM_rgtc;
    break;
  case GL_COMPRESSED_LUMINANCE_ALPHA_LATC2_EXT:
    format = Texture::F_luminance_alpha;
    compression = Texture::CM_rgtc;
    break;
  case GL_COMPRESSED_RED_RGTC1:
    format = Texture::F_red;
    compression = Texture::CM_rgtc;
    break;
  case GL_COMPRESSED_SIGNED_RED_RGTC1:
    type = Texture::T_byte;
    format = Texture::F_red;
    compression = Texture::CM_rgtc;
    break;
  case GL_COMPRESSED_RG_RGTC2:
    format = Texture::F_rg;
    compression = Texture::CM_rgtc;
    break;
  case GL_COMPRESSED_SIGNED_RG_RGTC2:
    type = Texture::T_byte;
    format = Texture::F_rg;
    compression = Texture::CM_rgtc;
    break;
#endif
  default:
    GLCAT.warning()
      << "Unhandled internal format for " << tex->get_name()
      << " : " << hex << "0x" << internal_format << dec << "\n";
    return false;
  }

  // We don't want to call setup_texture() again; that resets too much.
  // Instead, we'll just set the individual components.
  tex->set_x_size(width);
  tex->set_y_size(height);
  tex->set_z_size(depth);
  tex->set_component_type(type);
  tex->set_format(format);

  tex->set_wrap_u(get_panda_wrap_mode(wrap_u));
  tex->set_wrap_v(get_panda_wrap_mode(wrap_v));
  tex->set_wrap_w(get_panda_wrap_mode(wrap_w));
  tex->set_border_color(LColor(border_color[0], border_color[1],
                               border_color[2], border_color[3]));

  tex->set_minfilter(get_panda_filter_type(minfilter));
  // tex->set_magfilter(get_panda_filter_type(magfilter));

  PTA_uchar image;
  size_t page_size = 0;

  if (!extract_texture_image(image, page_size, tex, target, page_target,
                             type, compression, 0)) {
    return false;
  }

  tex->set_ram_image(image, compression, page_size);

  if (gtc->_uses_mipmaps) {
    // Also get the mipmap levels.
    GLint num_expected_levels = tex->get_expected_num_mipmap_levels();
    GLint highest_level = num_expected_levels;

    if (_supports_texture_max_level) {
      glGetTexParameteriv(target, GL_TEXTURE_MAX_LEVEL, &highest_level);
      highest_level = min(highest_level, num_expected_levels);
    }
    for (int n = 1; n <= highest_level; ++n) {
      if (!extract_texture_image(image, page_size, tex, target, page_target,
                                 type, compression, n)) {
        return false;
      }
      tex->set_ram_mipmap_image(n, image, page_size);
    }
  }

  return true;
}

/**
 * Called from extract_texture_data(), this gets just the image array for a
 * particular mipmap level (or for the base image).
 */
bool CLP(GraphicsStateGuardian)::
extract_texture_image(PTA_uchar &image, size_t &page_size,
                      Texture *tex, GLenum target, GLenum page_target,
                      Texture::ComponentType type,
                      Texture::CompressionMode compression, int n) {
#ifdef OPENGLES  // Extracting texture data unsupported in OpenGL ES.
    nassertr(false, false);
    return false;
#else

  // Make sure the GL driver does not align textures, otherwise we get corrupt
  // memory, since we don't take alignment into account.
  glPixelStorei(GL_PACK_ALIGNMENT, 1);

  if (target == GL_TEXTURE_CUBE_MAP) {
    // A cube map, compressed or uncompressed.  This we must extract one page
    // at a time.

    // If the cube map is compressed, we assume that all the compressed pages
    // are exactly the same size.  OpenGL doesn't make this assumption, but it
    // happens to be true for all currently extant compression schemes, and it
    // makes things simpler for us.  (It also makes things much simpler for
    // the graphics hardware, so it's likely to continue to be true for a
    // while at least.)

    GLenum external_format = get_external_image_format(tex);
    GLenum pixel_type = get_component_type(type);
    page_size = tex->get_expected_ram_mipmap_page_size(n);

    if (compression != Texture::CM_off) {
      GLint image_size;
      glGetTexLevelParameteriv(page_target, n,
                                  GL_TEXTURE_COMPRESSED_IMAGE_SIZE, &image_size);
      nassertr(image_size <= (int)page_size, false);
      page_size = image_size;
    }

    image = PTA_uchar::empty_array(page_size * 6);

    for (int z = 0; z < 6; ++z) {
      page_target = GL_TEXTURE_CUBE_MAP_POSITIVE_X + z;

      if (compression == Texture::CM_off) {
        glGetTexImage(page_target, n, external_format, pixel_type,
                         image.p() + z * page_size);
      } else {
        _glGetCompressedTexImage(page_target, 0, image.p() + z * page_size);
      }
    }

  } else if (compression == Texture::CM_off) {
    // An uncompressed 1-d, 2-d, or 3-d texture.
    image = PTA_uchar::empty_array(tex->get_expected_ram_mipmap_image_size(n));
    GLenum external_format = get_external_image_format(tex);
    GLenum pixel_type = get_component_type(type);
    glGetTexImage(target, n, external_format, pixel_type, image.p());

  } else {
    // A compressed 1-d, 2-d, or 3-d texture.
    GLint image_size;
    glGetTexLevelParameteriv(target, n, GL_TEXTURE_COMPRESSED_IMAGE_SIZE, &image_size);
    page_size = image_size / tex->get_z_size();
    image = PTA_uchar::empty_array(image_size);

    // Some drivers (ATI!) seem to try to overstuff more bytes in the array
    // than they asked us to allocate (that is, more bytes than
    // GL_TEXTURE_COMPRESSED_IMAGE_SIZE), requiring us to overallocate and
    // then copy the result into our final buffer.  Sheesh.

    // We'll only do this for small textures (the ATI bug doesn't *seem* to
    // affect large textures), to save on the overhead of the double-copy, and
    // reduce risk from an overly-large alloca().
#ifndef NDEBUG
    static const int max_trouble_buffer = 102400;
#else
    static const int max_trouble_buffer = 1024;
#endif
    if (image_size < max_trouble_buffer) {
      static const int extra_space = 32;
      unsigned char *buffer = (unsigned char *)alloca(image_size + extra_space);
#ifndef NDEBUG
      // Tag the buffer with a specific byte so we can report on whether that
      // driver bug is still active.
      static unsigned char keep_token = 0x00;
      unsigned char token = ++keep_token;
      memset(buffer + image_size, token, extra_space);
#endif
      _glGetCompressedTexImage(target, n, buffer);
      memcpy(image.p(), buffer, image_size);
#ifndef NDEBUG
      int count = extra_space;
      while (count > 0 && buffer[image_size + count - 1] == token) {
        --count;
      }
      if (count != 0) {
        GLCAT.warning()
          << "GL graphics driver overfilled " << count
          << " bytes into a " << image_size
          << "-byte buffer provided to glGetCompressedTexImage()\n";
      }

      // This had better not equal the amount of buffer space we set aside.
      // If it does, we assume the driver might have overfilled even our
      // provided extra buffer.
      nassertr(count != extra_space, true)
#endif  // NDEBUG
    } else {
      _glGetCompressedTexImage(target, n, image.p());
    }
  }

  // Now see if we were successful.
  GLenum error_code = gl_get_error();
  if (error_code != GL_NO_ERROR) {
    GLCAT.error()
      << "Unable to extract texture for " << *tex
      << ", mipmap level " << n
      << " : " << get_error_string(error_code) << "\n";
    nassertr(false, false);
    return false;
  }
  return true;
#endif  // OPENGLES
}

/**
 * Internally sets the point size parameters after any of the properties have
 * changed that might affect this.
 */
#ifdef SUPPORT_FIXED_FUNCTION
void CLP(GraphicsStateGuardian)::
do_point_size() {
  if (!_point_perspective) {
    // Normal, constant-sized points.  Here _point_size is a width in pixels.
    static LVecBase3f constant(1.0f, 0.0f, 0.0f);
    _glPointParameterfv(GL_POINT_DISTANCE_ATTENUATION, constant.get_data());

  } else {
    // Perspective-sized points.  Here _point_size is a width in 3-d units.
    // To arrange that, we need to figure out the appropriate scaling factor
    // based on the current viewport and projection matrix.
    LVector3 height(0.0f, _point_size, 1.0f);
    height = height * _projection_mat->get_mat();
    height = height * _internal_transform->get_scale()[1];
    PN_stdfloat s = height[1] * _viewport_height / _point_size;

    if (_current_lens->is_orthographic()) {
      // If we have an orthographic lens in effect, we don't actually apply a
      // perspective transform: we just scale the points once, regardless of
      // the distance from the camera.
      LVecBase3f constant(1.0f / (s * s), 0.0f, 0.0f);
      _glPointParameterfv(GL_POINT_DISTANCE_ATTENUATION, constant.get_data());

    } else {
      // Otherwise, we give it a true perspective adjustment.
      LVecBase3f square(0.0f, 0.0f, 1.0f / (s * s));
      _glPointParameterfv(GL_POINT_DISTANCE_ATTENUATION, square.get_data());
    }
  }

  report_my_gl_errors();
}
#endif

/**
 * Returns true if this particular GSG supports the specified Cg Shader
 * Profile.
 */
bool CLP(GraphicsStateGuardian)::
get_supports_cg_profile(const string &name) const {
#if !defined(HAVE_CG) || defined(OPENGLES)
  return false;
#else
  CGprofile profile = cgGetProfile(name.c_str());

  if (profile == CG_PROFILE_UNKNOWN) {
    GLCAT.error() << name << ", unknown Cg-profile\n";
    return false;
  }
  return (cgGLIsProfileSupported(profile) != 0);
#endif
}

/**
 * Binds a framebuffer object.
 */
void CLP(GraphicsStateGuardian)::
bind_fbo(GLuint fbo) {
  if (_current_fbo == fbo) {
    return;
  }

  PStatGPUTimer timer(this, _fbo_bind_pcollector);

  nassertv(_glBindFramebuffer != 0);
#if defined(OPENGLES_2)
  _glBindFramebuffer(GL_FRAMEBUFFER, fbo);
#elif defined(OPENGLES_1)
  _glBindFramebuffer(GL_FRAMEBUFFER_OES, fbo);
#else
  _glBindFramebuffer(GL_FRAMEBUFFER_EXT, fbo);
#endif

  _current_fbo = fbo;
}

// GL stencil code section

static int gl_stencil_operations_array[] = {
  GL_KEEP,
  GL_ZERO,
  GL_REPLACE,
#ifdef OPENGLES_1
  GL_INCR_WRAP_OES,
  GL_DECR_WRAP_OES,
#else
  GL_INCR_WRAP,
  GL_DECR_WRAP,
#endif
  GL_INVERT,

  GL_INCR,
  GL_DECR,
};

/**
 * Set stencil render states.
 */
void CLP(GraphicsStateGuardian)::
do_issue_stencil() {
  if (!_supports_stencil) {
    return;
  }

  const StencilAttrib *stencil;
  if (_target_rs->get_attrib(stencil)) {
    // DEBUG
    if (false) {
      GLCAT.debug() << "STENCIL STATE CHANGE\n";
      GLCAT.debug() << "\n"
                    << "SRS_front_comparison_function " << (int)stencil->get_render_state(StencilAttrib::SRS_front_comparison_function) << "\n"
                    << "SRS_front_stencil_fail_operation " << (int)stencil->get_render_state(StencilAttrib::SRS_front_stencil_fail_operation) << "\n"
                    << "SRS_front_stencil_pass_z_fail_operation " << (int)stencil->get_render_state(StencilAttrib::SRS_front_stencil_pass_z_fail_operation) << "\n"
                    << "SRS_front_stencil_pass_z_pass_operation " << (int)stencil->get_render_state(StencilAttrib::SRS_front_stencil_pass_z_pass_operation) << "\n"
                    << "SRS_reference " << (int)stencil->get_render_state(StencilAttrib::SRS_reference) << "\n"
                    << "SRS_read_mask " << (int)stencil->get_render_state(StencilAttrib::SRS_read_mask) << "\n"
                    << "SRS_write_mask " << (int)stencil->get_render_state(StencilAttrib::SRS_write_mask) << "\n"
                    << "SRS_back_comparison_function " << (int)stencil->get_render_state(StencilAttrib::SRS_back_comparison_function) << "\n"
                    << "SRS_back_stencil_fail_operation " << (int)stencil->get_render_state(StencilAttrib::SRS_back_stencil_fail_operation) << "\n"
                    << "SRS_back_stencil_pass_z_fail_operation " << (int)stencil->get_render_state(StencilAttrib::SRS_back_stencil_pass_z_fail_operation) << "\n"
                    << "SRS_back_stencil_pass_z_pass_operation " << (int)stencil->get_render_state(StencilAttrib::SRS_back_stencil_pass_z_pass_operation) << "\n";
    }

#ifndef OPENGLES
    if (_supports_two_sided_stencil) {
      // TODO: add support for OpenGL 2.0-style glStencilFuncSeparate.
      unsigned int back_compare;
      back_compare = stencil->get_render_state(StencilAttrib::SRS_back_comparison_function);

      if (back_compare != RenderAttrib::M_none) {
        glEnable(GL_STENCIL_TEST_TWO_SIDE_EXT);
        _glActiveStencilFaceEXT(GL_BACK);

        glStencilFunc(
          PANDA_TO_GL_COMPAREFUNC(back_compare),
          stencil->get_render_state(StencilAttrib::SRS_reference),
          stencil->get_render_state(StencilAttrib::SRS_read_mask));

        glStencilOp(
           gl_stencil_operations_array[stencil->get_render_state(StencilAttrib::SRS_back_stencil_fail_operation)],
           gl_stencil_operations_array[stencil->get_render_state(StencilAttrib::SRS_back_stencil_pass_z_fail_operation)],
           gl_stencil_operations_array[stencil->get_render_state(StencilAttrib::SRS_back_stencil_pass_z_pass_operation)]
        );
        glStencilMask(stencil->get_render_state(StencilAttrib::SRS_write_mask));
      } else {
        glDisable(GL_STENCIL_TEST_TWO_SIDE_EXT);
      }

      _glActiveStencilFaceEXT(GL_FRONT);
    }
#endif  // OPENGLES

    unsigned int front_compare;
    front_compare = stencil->get_render_state(StencilAttrib::SRS_front_comparison_function);

    if (front_compare != RenderAttrib::M_none) {
      glEnable(GL_STENCIL_TEST);

      glStencilFunc(
        PANDA_TO_GL_COMPAREFUNC(front_compare),
        stencil->get_render_state(StencilAttrib::SRS_reference),
        stencil->get_render_state(StencilAttrib::SRS_read_mask));

      glStencilOp(
         gl_stencil_operations_array[stencil->get_render_state(StencilAttrib::SRS_front_stencil_fail_operation)],
         gl_stencil_operations_array[stencil->get_render_state(StencilAttrib::SRS_front_stencil_pass_z_fail_operation)],
         gl_stencil_operations_array[stencil->get_render_state(StencilAttrib::SRS_front_stencil_pass_z_pass_operation)]
      );
      glStencilMask(stencil->get_render_state(StencilAttrib::SRS_write_mask));
    } else {
      glDisable(GL_STENCIL_TEST);
    }

    if (stencil->get_render_state(StencilAttrib::SRS_clear)) {
      // clear stencil buffer
      glClearStencil(stencil->get_render_state(StencilAttrib::SRS_clear_value));
      glClear(GL_STENCIL_BUFFER_BIT);
    }
  } else {
    glDisable(GL_STENCIL_TEST);
#ifndef OPENGLES
    if (_supports_two_sided_stencil) {
      glDisable(GL_STENCIL_TEST_TWO_SIDE_EXT);
    }
#endif  // OPENGLES
  }
}

/**
 *
 */
void CLP(GraphicsStateGuardian)::
do_issue_scissor() {
  const ScissorAttrib *target_scissor;
  _target_rs->get_attrib_def(target_scissor);

  if (!target_scissor->is_off()) {
    // A non-off ScissorAttrib means to override the scissor setting that was
    // specified by the DisplayRegion.
    if (!_scissor_enabled) {
      if (GLCAT.is_spam()) {
        GLCAT.spam()
          << "glEnable(GL_SCISSOR_TEST)\n";
      }
      glEnable(GL_SCISSOR_TEST);
      _scissor_enabled = true;
    }

    const LVecBase4 &frame = target_scissor->get_frame();

    int x = (int)(_viewport_x + _viewport_width * frame[0] + 0.5f);
    int y = (int)(_viewport_y + _viewport_height * frame[2] + 0.5f);
    int width = (int)(_viewport_width * (frame[1] - frame[0]) + 0.5f);
    int height = (int)(_viewport_height * (frame[3] - frame[2]) + 0.5f);

    if (GLCAT.is_spam()) {
      GLCAT.spam()
        << "glScissor(" << x << ", " << y << ", " << width << ", " << height << ")\n";
    }
    glScissor(x, y, width, height);

    _scissor_attrib_active = true;

  } else if (_scissor_attrib_active) {
    _scissor_attrib_active = false;

    if (_scissor_array.size() > 0) {
      // Scissoring is enabled on the display region.  Revert to the scissor
      // state specified in the DisplayRegion.
#ifndef OPENGLES
      if (_supports_viewport_arrays) {
        _glScissorArrayv(0, _scissor_array.size(), _scissor_array[0].get_data());
      } else
#endif  // OPENGLES
      {
        const LVecBase4i sr = _scissor_array[0];
        glScissor(sr[0], sr[1], sr[2], sr[3]);
      }

    } else if (_scissor_enabled) {
      // The display region had no scissor enabled.  Disable scissoring.
      if (GLCAT.is_spam()) {
        GLCAT.spam()
          << "glDisable(GL_SCISSOR_TEST)\n";
      }
      glDisable(GL_SCISSOR_TEST);
      _scissor_enabled = false;
    }
  }
}<|MERGE_RESOLUTION|>--- conflicted
+++ resolved
@@ -1063,16 +1063,10 @@
 #endif
   }
 
-<<<<<<< HEAD
-#ifdef OPENGLES_2
-  // OpenGL ES 2 does not support BGRA.  However, we swizzle in shader.
-  _supports_bgr = true;
-=======
 #ifdef OPENGLES
   // Note that these extensions only offer support for GL_BGRA, not GL_BGR.
   _supports_bgr = has_extension("GL_EXT_texture_format_BGRA8888") ||
                   has_extension("GL_APPLE_texture_format_BGRA8888");
->>>>>>> e73a8970
 #else
   // In regular OpenGL, we have both GL_BGRA and GL_BGR.
   _supports_bgr =
@@ -1225,16 +1219,6 @@
 #endif
 #endif  // OPENGLES_2
 
-<<<<<<< HEAD
-#ifdef OPENGLES
-#ifdef __EMSCRIPTEN__
-  if (has_extension("WEBGL_depth_texture") ||
-      has_extension("GL_ANGLE_depth_texture")) {
-#else
-  if (has_extension("GL_ANGLE_depth_texture")) {
-#endif
-    // These extensions provide both depth textures and depth-stencil support.
-=======
 #ifdef OPENGLES_1
   _supports_depth_texture = false;
   _supports_depth_stencil = has_extension("GL_OES_packed_depth_stencil");
@@ -1243,13 +1227,17 @@
 
 #elif defined(OPENGLES)
   if (is_at_least_gles_version(3, 0)) {
->>>>>>> e73a8970
     _supports_depth_texture = true;
     _supports_depth_stencil = true;
     _supports_depth24 = true;
     _supports_depth32 = true;
   } else {
+#ifdef __EMSCRIPTEN__
+    if (has_extension("WEBGL_depth_texture") ||
+        has_extension("GL_ANGLE_depth_texture")) {
+#else
     if (has_extension("GL_ANGLE_depth_texture")) {
+#endif
       // This extension provides both depth textures and depth-stencil support.
       _supports_depth_texture = true;
       _supports_depth_stencil = true;
@@ -2146,22 +2134,17 @@
   _max_color_targets = 1;
 
 #elif defined(OPENGLES_2)
-<<<<<<< HEAD
-#ifdef __EMSCRIPTEN__
-  if (has_extension("WEBGL_draw_buffers")) {
-    _glDrawBuffers = (PFNGLDRAWBUFFERSPROC)
-      get_extension_func("glDrawBuffers");
-
-  } else
-#endif  // EMSCRIPTEN
-  if (has_extension("GL_EXT_draw_buffers")) {
-=======
   if (is_at_least_gles_version(3, 0)) {
     _glDrawBuffers = (PFNGLDRAWBUFFERSPROC)
       get_extension_func("glDrawBuffers");
 
+#ifdef __EMSCRIPTEN__
+  } else if (has_extension("WEBGL_draw_buffers")) {
+    _glDrawBuffers = (PFNGLDRAWBUFFERSPROC)
+      get_extension_func("glDrawBuffers");
+#endif  // EMSCRIPTEN
+
   } else if (has_extension("GL_EXT_draw_buffers")) {
->>>>>>> e73a8970
     _glDrawBuffers = (PFNGLDRAWBUFFERSPROC)
       get_extension_func("glDrawBuffersEXT");
 

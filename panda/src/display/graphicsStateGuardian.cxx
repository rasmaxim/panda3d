--- conflicted
+++ resolved
@@ -1075,13 +1075,8 @@
       _target_rs->get_attrib_def(FogAttrib::get_class_slot());
     Fog *fog = target_fog->get_fog();
     if (fog == nullptr) {
-<<<<<<< HEAD
-      into[0] = LMatrix4::ones_mat();
+      into[0].set(0, 0, 0, 0, 0, 0, 0, 0, 0, 0, 0, 0, 0, 1, 1, 1);
       return;
-=======
-      t.set(0, 0, 0, 0, 0, 0, 0, 0, 0, 0, 0, 0, 0, 1, 1, 1);
-      return &t;
->>>>>>> 73ea170f
     }
     PN_stdfloat start, end;
     fog->get_linear_range(start, end);

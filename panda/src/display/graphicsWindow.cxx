/**
 * PANDA 3D SOFTWARE
 * Copyright (c) Carnegie Mellon University.  All rights reserved.
 *
 * All use of this software is subject to the terms of the revised BSD
 * license.  You should have received a copy of this license along
 * with this source code in a file named "LICENSE."
 *
 * @file graphicsWindow.cxx
 * @author mike
 * @date 1997-01-09
 */

#include "graphicsWindow.h"
#include "graphicsPipe.h"
#include "config_display.h"
#include "mouseButton.h"
#include "keyboardButton.h"
#include "lightMutexHolder.h"
#include "lightReMutexHolder.h"
#include "throw_event.h"
#include "string_utils.h"

TypeHandle GraphicsWindow::_type_handle;

/**
 * Normally, the GraphicsWindow constructor is not called directly; these are
 * created instead via the GraphicsEngine::make_window() function.
 */
GraphicsWindow::
GraphicsWindow(GraphicsEngine *engine, GraphicsPipe *pipe,
               const string &name,
               const FrameBufferProperties &fb_prop,
               const WindowProperties &win_prop,
               int flags,
               GraphicsStateGuardian *gsg,
               GraphicsOutput *host) :
  GraphicsOutput(engine, pipe, name, fb_prop, win_prop, flags, gsg, host, true),
  _input_lock("GraphicsWindow::_input_lock"),
  _properties_lock("GraphicsWindow::_properties_lock")
{
#ifdef DO_MEMORY_USAGE
  MemoryUsage::update_type(this, this);
#endif

  if (display_cat.is_debug()) {
    display_cat.debug()
      << "Creating new window " << get_name() << "\n";
  }

  _properties.set_open(false);
  _properties.set_undecorated(false);
  _properties.set_fullscreen(false);
  _properties.set_minimized(false);
  _properties.set_cursor_hidden(false);

  request_properties(WindowProperties::get_default());
  request_properties(win_prop);

  _window_event = "window-event";
  _got_expose_event = false;
  _unexposed_draw = win_unexposed_draw;
  set_pixel_zoom(pixel_zoom);
}

/**
 *
 */
GraphicsWindow::
~GraphicsWindow() {
  // Clean up python event handlers.
#ifdef HAVE_PYTHON
  PythonWinProcClasses::iterator iter;
  for (iter = _python_window_proc_classes.begin();
       iter != _python_window_proc_classes.end();
       ++iter) {
    delete *iter;
  }
#endif
}

/**
 * Returns the current properties of the window.
 */
const WindowProperties GraphicsWindow::
get_properties() const {
  WindowProperties result;
  {
    LightReMutexHolder holder(_properties_lock);
    result = _properties;
  }
  return result;
}

/**
 * Returns the properties of the window that are currently requested.  These
 * properties will be applied to the window (if valid) at the next execution
 * of process_events().
 */
const WindowProperties GraphicsWindow::
get_requested_properties() const {
  WindowProperties result;
  {
    LightReMutexHolder holder(_properties_lock);
    result = _requested_properties;
  }
  return result;
}

/**
 * Empties the set of failed properties that will be returned by
 * get_rejected_properties().
 */
void GraphicsWindow::
clear_rejected_properties() {
  LightReMutexHolder holder(_properties_lock);
  _rejected_properties.clear();
}

/**
 * Returns the set of properties that have recently been requested, but could
 * not be applied to the window for some reason.  This set of properties will
 * remain unchanged until they are changed by a new failed request, or
 * clear_rejected_properties() is called.
 */
WindowProperties GraphicsWindow::
get_rejected_properties() const {
  WindowProperties result;
  {
    LightReMutexHolder holder(_properties_lock);
    result = _rejected_properties;
  }
  return result;
}

/**
 * Requests a property change on the window.  For example, use this method to
 * request a window change size or minimize or something.
 *
 * The change is not made immediately; rather, the request is saved and will
 * be applied the next time the window task is run (probably at the next
 * frame).
 */
void GraphicsWindow::
request_properties(const WindowProperties &requested_properties) {
  LightReMutexHolder holder(_properties_lock);
  _requested_properties.add_properties(requested_properties);

  if (!_has_size && _requested_properties.has_size()) {
    // If we just requested a particular size, anticipate that it will stick.
    // This is helpful for the MultitexReducer, which needs to know the size
    // of the textures that it will be working with, even if the texture
    // hasn't been fully generated yet.
    _size = _requested_properties.get_size();

    // Don't set _has_size yet, because we don't really know yet.
  }
}

/**
 * Returns true if the window is ready to be rendered into, false otherwise.
 */
bool GraphicsWindow::
is_active() const {
  // Make this smarter?
  return GraphicsOutput::is_active() && _properties.get_open() && !_properties.get_minimized();
}

/**
 * Changes the name of the event that is generated when this window is
 * modified externally, e.g.  to be resized or closed by the user.
 *
 * By default, all windows have the same window event unless they are
 * explicitly changed.  When the event is generated, it includes one
 * parameter: the window itself.
 */
void GraphicsWindow::
set_window_event(const string &window_event) {
  LightReMutexHolder holder(_properties_lock);
  _window_event = window_event;
}

/**
 * Returns the name of the event that is generated when this window is
 * modified externally, e.g.  to be resized or closed by the user.  See
 * set_window_event().
 */
string GraphicsWindow::
get_window_event() const {
  string result;
  LightReMutexHolder holder(_properties_lock);
  result = _window_event;
  return result;
}

/**
 * Sets the event that is triggered when the user requests to close the
 * window, e.g.  via alt-F4, or clicking on the close box.
 *
 * The default for each window is for this event to be the empty string, which
 * means the window-close request is handled immediately by Panda (and the
 * window will be closed without the app getting a chance to intervene).  If
 * you set this to a nonempty string, then the window is not closed, but
 * instead the event is thrown.  It is then up to the app to respond
 * appropriately, for instance by presenting an "are you sure?"  dialog box,
 * and eventually calling close_window() when the user is sure.
 *
 * It is considered poor form to set this string and then not handle the
 * event.  This can frustrate the user by making it difficult for him to
 * cleanly shut down the application (and may force the user to hard-kill the
 * app, or reboot the machine).
 */
void GraphicsWindow::
set_close_request_event(const string &close_request_event) {
  LightReMutexHolder holder(_properties_lock);
  _close_request_event = close_request_event;
}

/**
 * Returns the name of the event set via set_close_request_event().  If this
 * string is nonempty, then when the user requests to close window, this event
 * will be generated instead.  See set_close_request_event().
 */
string GraphicsWindow::
get_close_request_event() const {
  string result;
  LightReMutexHolder holder(_properties_lock);
  result = _close_request_event;
  return result;
}

/**
 * Returns the number of separate input devices associated with the window.
 * Typically, a window will have exactly one input device: the keyboard/mouse
 * pair.  However, some windows may have no input devices, and others may add
 * additional devices, for instance for a joystick.
 */
int GraphicsWindow::
get_num_input_devices() const {
  int result;
  {
    LightMutexHolder holder(_input_lock);
    result = _input_devices.size();
  }
  return result;
}

/**
 * Returns the nth input device associated with the window.  Typically, a
 * window will have exactly one input device: the keyboard/mouse pair.
 */
InputDevice *GraphicsWindow::
get_input_device(int device) const {
  LightMutexHolder holder(_input_lock);
  nassertr(device >= 0 && device < (int)_input_devices.size(), NULL);
  return _input_devices[device];
}

/**
 * Returns the name of the nth input device.
 */
string GraphicsWindow::
get_input_device_name(int device) const {
  string result;
  {
    LightMutexHolder holder(_input_lock);
    nassertr(device >= 0 && device < (int)_input_devices.size(), "");
    result = _input_devices[device]->get_name();
  }
  return result;
}

/**
 * Returns true if the nth input device has a screen-space pointer (for
 * instance, a mouse), false otherwise.
 */
bool GraphicsWindow::
has_pointer(int device) const {
  bool result;
  {
    LightMutexHolder holder(_input_lock);
    nassertr(device >= 0 && device < (int)_input_devices.size(), false);
    result = _input_devices[device]->has_pointer();
  }
  return result;
}

/**
 * Returns true if the nth input device has a keyboard, false otherwise.
 */
bool GraphicsWindow::
has_keyboard(int device) const {
  bool result;
  {
    LightMutexHolder holder(_input_lock);
    nassertr(device >= 0 && device < (int)_input_devices.size(), false);
    result = _input_devices[device]->has_keyboard();
  }
  return result;
}

/**
 * Returns a ButtonMap containing the association between raw buttons and
 * virtual buttons.
 */
ButtonMap *GraphicsWindow::
get_keyboard_map() const {
  return nullptr;
}

/**
 * Turn on the generation of pointer events.
 */
void GraphicsWindow::
enable_pointer_events(int device) {
  LightMutexHolder holder(_input_lock);
  nassertv(device >= 0 && device < (int)_input_devices.size());
  _input_devices[device]->enable_pointer_events();
}

/**
 * Turn off the generation of pointer events.
 */
void GraphicsWindow::
disable_pointer_events(int device) {
  LightMutexHolder holder(_input_lock);
  nassertv(device >= 0 && device < (int)_input_devices.size());
  _input_devices[device]->disable_pointer_events();
}

/**
 * See GraphicsWindowInputDevice::enable_pointer_mode
 */
/*
void GraphicsWindow::
enable_pointer_mode(int device, double speed) {
  LightMutexHolder holder(_input_lock);
  nassertv(device >= 0 && device < (int)_input_devices.size());
  _input_devices[device]->enable_pointer_mode(speed);
}*/

/**
 * See GraphicsWindowInputDevice::disable_pointer_mode
 */
/*
void GraphicsWindow::
disable_pointer_mode(int device) {
  LightMutexHolder holder(_input_lock);
  nassertv(device >= 0 && device < (int)_input_devices.size());
  _input_devices[device]->disable_pointer_mode();
}*/

/**
 * Returns the MouseData associated with the nth input device's pointer.  This
 * is deprecated; use get_pointer_device().get_pointer() instead, or for raw
 * mice, use the InputDeviceManager interface.
 */
MouseData GraphicsWindow::
get_pointer(int device) const {
  MouseData result;
  {
    LightMutexHolder holder(_input_lock);
    nassertr(device >= 0 && device < (int)_input_devices.size(), MouseData());
    result = _input_devices[device]->get_pointer();
  }
  return result;
}

/**
 * Forces the pointer to the indicated position within the window, if
 * possible.
 *
 * Returns true if successful, false on failure.  This may fail if the mouse
 * is not currently within the window, or if the API doesn't support this
 * operation.
 */
bool GraphicsWindow::
move_pointer(int, int, int) {
  return false;
}

/**
 * Forces the ime window to close if any
 *
 */
void GraphicsWindow::
close_ime() {
  return;
}

/**
<<<<<<< HEAD
=======
 * Returns true if the indicated device has a pending button event (a mouse
 * button or keyboard button down/up), false otherwise.  If this returns true,
 * the particular event may be extracted via get_button_event().
 */
bool GraphicsWindow::
has_button_event(int device) const {
  bool result;
  {
    LightMutexHolder holder(_input_lock);
    nassertr(device >= 0 && device < (int)_input_devices.size(), false);
    result = _input_devices[device].has_button_event();
  }
  return result;
}

/**
 * Assuming a previous call to has_button_event() returned true, this returns
 * the pending button event.
 */
ButtonEvent GraphicsWindow::
get_button_event(int device) {
  ButtonEvent result;
  {
    LightMutexHolder holder(_input_lock);
    nassertr(device >= 0 && device < (int)_input_devices.size(), ButtonEvent());
    nassertr(_input_devices[device].has_button_event(), ButtonEvent());
    result = _input_devices[device].get_button_event();
  }
  return result;
}

/**
 * Returns true if the indicated device has a pending pointer event (a mouse
 * movement).  If this returns true, the particular event may be extracted via
 * get_pointer_events().
 */
bool GraphicsWindow::
has_pointer_event(int device) const {
  bool result;
  {
    LightMutexHolder holder(_input_lock);
    nassertr(device >= 0 && device < (int)_input_devices.size(), false);
    result = _input_devices[device].has_pointer_event();
  }
  return result;
}

/**
 * Assuming a previous call to has_pointer_event() returned true, this returns
 * the pending pointer event list.
 */
PT(PointerEventList) GraphicsWindow::
get_pointer_events(int device) {
  PT(PointerEventList) result;
  {
    LightMutexHolder holder(_input_lock);
    nassertr(device >= 0 && device < (int)_input_devices.size(), nullptr);
    nassertr(_input_devices[device].has_pointer_event(), nullptr);
    result = _input_devices[device].get_pointer_events();
  }
  return result;
}

/**
>>>>>>> 7790f842
 * Determines which of the indicated window sizes are supported by available
 * hardware (e.g.  in fullscreen mode).
 *
 * On entry, dimen is an array containing contiguous x,y pairs specifying
 * possible display sizes; it is numsizes*2 words long.  The function will
 * zero out any invalid x,y size pairs.  The return value is the number of
 * valid sizes that were found.
 *
 * Note this doesn't guarantee a resize attempt will work; you still need to
 * check the return value.
 *
 * (It might be better to implement some sort of query interface that returns
 * an array of supported sizes, but this way is somewhat simpler and will do
 * the job on most cards, assuming they handle the std sizes the app knows
 * about.)
 */
int GraphicsWindow::
verify_window_sizes(int numsizes, int *dimen) {
  return numsizes;
}

/**
 * This is called by the GraphicsEngine to request that the window (or
 * whatever) open itself or, in general, make itself valid, at the next call
 * to process_events().
 */
void GraphicsWindow::
request_open() {
  WindowProperties open_properties;
  open_properties.set_open(true);
  request_properties(open_properties);
}

/**
 * This is called by the GraphicsEngine to request that the window (or
 * whatever) close itself or, in general, make itself invalid, at the next
 * call to process_events().  By that time we promise the gsg pointer will be
 * cleared.
 */
void GraphicsWindow::
request_close() {
  WindowProperties close_properties;
  close_properties.set_open(false);
  request_properties(close_properties);
}

/**
 * This is called by the GraphicsEngine to insist that the window be closed
 * immediately.  This is only called from the window thread.
 */
void GraphicsWindow::
set_close_now() {
  WindowProperties close_properties;
  close_properties.set_open(false);
  set_properties_now(close_properties);
}

/**
 * Do whatever processing is necessary to ensure that the window responds to
 * user events.  Also, honor any requests recently made via
 * request_properties().
 *
 * This function is called only within the window thread.
 */
void GraphicsWindow::
process_events() {
  if (_requested_properties.is_any_specified()) {
    // We don't bother to grab the mutex until after we have already checked
    // whether any properties have been specified.  This is technically
    // sloppy, but it ought to be o.k.  since it's just a bitmask after all.
    WindowProperties properties;
    {
      LightReMutexHolder holder(_properties_lock);
      properties = _requested_properties;
      _requested_properties.clear();

      set_properties_now(properties);
      if (properties.is_any_specified()) {
        display_cat.info()
          << "Unable to set window properties: " << properties << "\n";
        _rejected_properties.add_properties(properties);
      }
    }
  }
}

/**
 * Applies the requested set of properties to the window, if possible, for
 * instance to request a change in size or minimization status.
 *
 * The window properties are applied immediately, rather than waiting until
 * the next frame.  This implies that this method may *only* be called from
 * within the window thread.
 *
 * The properties that have been applied are cleared from the structure by
 * this function; so on return, whatever remains in the properties structure
 * are those that were unchanged for some reason (probably because the
 * underlying interface does not support changing that property on an open
 * window).
 */
void GraphicsWindow::
set_properties_now(WindowProperties &properties) {
  if (properties.has_open() &&
      properties.get_open() != _properties.get_open()) {
    // Open or close a new window.  In this case we can get all of the
    // properties at once.

    _properties.add_properties(properties);
    properties.clear();

    if (_properties.get_open()) {
      if (open_window()) {
        // When the window is first opened, force its size to be broadcast to
        // its display regions.
        _is_valid = true;
        set_size_and_recalc(_properties.get_x_size(),
                            _properties.get_y_size());
      } else {
        // Since we can't even open the window, tag the _rejected_properties
        // with all of the window properties that failed.
        _rejected_properties.add_properties(_properties);

        // And mark the window closed.
        _properties.set_open(false);
        _is_valid = false;
      }

    } else {
      // We used to resist closing a window before its GSG has been released.
      // Now it seems we never release a GSG, so go ahead and close the
      // window.
      close_window();
      _is_valid = false;
    }
    return;
  }

  if (!_properties.get_open()) {
    // The window is not currently open; we can set properties at will.
    _properties.add_properties(properties);
    properties.clear();
    return;
  }

  properties.clear_open();

  // The window is already open; we are limited to what we can change on the
  // fly.

  if (properties.has_size() || properties.has_origin()) {
    // Consider changing the window's size andor position.
    WindowProperties reshape_props;
    if (properties.has_size()) {
      reshape_props.set_size(properties.get_x_size(), properties.get_y_size());
    } else {
      reshape_props.set_size(_properties.get_x_size(), _properties.get_y_size());
    }

    if (properties.has_origin() && !is_fullscreen()) {
      reshape_props.set_origin(properties.get_x_origin(), properties.get_y_origin());
    } else if (_properties.has_origin()) {
      reshape_props.set_origin(_properties.get_x_origin(), _properties.get_y_origin());
    }

    bool has_origin = reshape_props.has_origin();
    int x_origin = 0, y_origin = 0;
    if (has_origin) {
      x_origin = reshape_props.get_x_origin();
      y_origin = reshape_props.get_y_origin();
    }

    if (reshape_props.get_x_size() != _properties.get_x_size() ||
        reshape_props.get_y_size() != _properties.get_y_size() ||
        (has_origin && (x_origin != _properties.get_x_origin() ||
                        y_origin != _properties.get_y_origin()))) {
      if (do_reshape_request(x_origin, y_origin, has_origin,
                             reshape_props.get_x_size(),
                             reshape_props.get_y_size())) {
        properties.clear_size();
        properties.clear_origin();
      }
    } else {
      properties.clear_size();
      properties.clear_origin();
    }
  }

  if (properties.has_fullscreen() &&
      properties.get_fullscreen() == _properties.get_fullscreen()) {
    // Fullscreen property specified, but unchanged.
    properties.clear_fullscreen();
  }
  if (properties.has_mouse_mode() &&
      properties.get_mouse_mode() == _properties.get_mouse_mode()) {
    // Mouse mode specified, but unchanged.
    properties.clear_mouse_mode();
  }
}

/**
 * Closes the window right now.  Called from the window thread.
 */
void GraphicsWindow::
close_window() {
  display_cat.info()
    << "Closing " << get_type() << "\n";

  // Tell our parent window (if any) that we're no longer its child.
  if (_window_handle != nullptr &&
      _parent_window_handle != nullptr) {
    _parent_window_handle->detach_child(_window_handle);
  }

  _window_handle = nullptr;
  _parent_window_handle = nullptr;
  _is_valid = false;
}

/**
 * Opens the window right now.  Called from the window thread.  Returns true
 * if the window is successfully opened, or false if there was a problem.
 */
bool GraphicsWindow::
open_window() {
  return false;
}

/**
 * resets the window framebuffer from its derived children.  Does nothing
 * here.
 */
void GraphicsWindow::
reset_window(bool swapchain) {
  display_cat.info()
    << "Resetting " << get_type() << "\n";
}

/**
 * Called from the window thread in response to a request from within the code
 * (via request_properties()) to change the size and/or position of the
 * window.  Returns true if the window is successfully changed, or false if
 * there was a problem.
 */
bool GraphicsWindow::
do_reshape_request(int x_origin, int y_origin, bool has_origin,
                   int x_size, int y_size) {
  return false;
}

/**
 * Should be called (from within the window thread) when process_events()
 * detects an external change in some important window property; for instance,
 * when the user resizes the window.
 */
void GraphicsWindow::
system_changed_properties(const WindowProperties &properties) {
  if (display_cat.is_debug()) {
    display_cat.debug()
      << "system_changed_properties(" << properties << ")\n";
  }

  LightReMutexHolder holder(_properties_lock);

  if (properties.has_size()) {
    system_changed_size(properties.get_x_size(), properties.get_y_size());
  }

  WindowProperties old_properties = _properties;
  _properties.add_properties(properties);
  if (_properties != old_properties) {
    throw_event(_window_event, this);
  }
}

/**
 * An internal function to update all the DisplayRegions with the new size of
 * the window.  This should always be called before changing the _size members
 * of the _properties structure.
 */
void GraphicsWindow::
system_changed_size(int x_size, int y_size) {
  if (display_cat.is_debug()) {
    display_cat.debug()
      << "system_changed_size(" << x_size << ", " << y_size << ")\n";
  }

  if (!_properties.has_size() || (x_size != _properties.get_x_size() ||
                                  y_size != _properties.get_y_size())) {
    set_size_and_recalc(x_size, y_size);
  }
}

/**
 * Adds a GraphicsWindowInputDevice to the vector.  Returns the index of the
 * new device.
 */
int GraphicsWindow::
add_input_device(InputDevice *device) {
  LightMutexHolder holder(_input_lock);
  int index = (int)_input_devices.size();
  _input_devices.push_back(device);
  return index;
}

/**
 * detaches mouse.  Only mouse delta from now on.
 *
 */
void GraphicsWindow::
mouse_mode_relative() {
}

/**
 * reattaches mouse to location
 *
 */
void GraphicsWindow::
mouse_mode_absolute() {

}

/**
 * Returns whether the specified event msg is a touch message.
 *
 */
bool GraphicsWindow::
is_touch_event(GraphicsWindowProcCallbackData* callbackData){
  return false;
}

/**
 * Returns the current number of touches on this window.
 *
 */
int GraphicsWindow::
get_num_touches(){
  return 0;
}

/**
 * Returns the TouchInfo object describing the specified touch.
 *
 */
TouchInfo GraphicsWindow::
get_touch_info(int index){
  return TouchInfo();
}

/**
 * Returns whether this window supports adding of Windows proc handlers.
 *
 */
bool GraphicsWindow::supports_window_procs() const{
  return false;
}<|MERGE_RESOLUTION|>--- conflicted
+++ resolved
@@ -389,73 +389,6 @@
 }
 
 /**
-<<<<<<< HEAD
-=======
- * Returns true if the indicated device has a pending button event (a mouse
- * button or keyboard button down/up), false otherwise.  If this returns true,
- * the particular event may be extracted via get_button_event().
- */
-bool GraphicsWindow::
-has_button_event(int device) const {
-  bool result;
-  {
-    LightMutexHolder holder(_input_lock);
-    nassertr(device >= 0 && device < (int)_input_devices.size(), false);
-    result = _input_devices[device].has_button_event();
-  }
-  return result;
-}
-
-/**
- * Assuming a previous call to has_button_event() returned true, this returns
- * the pending button event.
- */
-ButtonEvent GraphicsWindow::
-get_button_event(int device) {
-  ButtonEvent result;
-  {
-    LightMutexHolder holder(_input_lock);
-    nassertr(device >= 0 && device < (int)_input_devices.size(), ButtonEvent());
-    nassertr(_input_devices[device].has_button_event(), ButtonEvent());
-    result = _input_devices[device].get_button_event();
-  }
-  return result;
-}
-
-/**
- * Returns true if the indicated device has a pending pointer event (a mouse
- * movement).  If this returns true, the particular event may be extracted via
- * get_pointer_events().
- */
-bool GraphicsWindow::
-has_pointer_event(int device) const {
-  bool result;
-  {
-    LightMutexHolder holder(_input_lock);
-    nassertr(device >= 0 && device < (int)_input_devices.size(), false);
-    result = _input_devices[device].has_pointer_event();
-  }
-  return result;
-}
-
-/**
- * Assuming a previous call to has_pointer_event() returned true, this returns
- * the pending pointer event list.
- */
-PT(PointerEventList) GraphicsWindow::
-get_pointer_events(int device) {
-  PT(PointerEventList) result;
-  {
-    LightMutexHolder holder(_input_lock);
-    nassertr(device >= 0 && device < (int)_input_devices.size(), nullptr);
-    nassertr(_input_devices[device].has_pointer_event(), nullptr);
-    result = _input_devices[device].get_pointer_events();
-  }
-  return result;
-}
-
-/**
->>>>>>> 7790f842
  * Determines which of the indicated window sizes are supported by available
  * hardware (e.g.  in fullscreen mode).
  *

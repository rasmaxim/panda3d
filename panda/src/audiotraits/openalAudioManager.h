--- conflicted
+++ resolved
@@ -84,20 +84,14 @@
                                                 PN_stdfloat *fx, PN_stdfloat *fy, PN_stdfloat *fz,
                                                 PN_stdfloat *ux, PN_stdfloat *uy, PN_stdfloat *uz);
 
-<<<<<<< HEAD
-  // Control the "relative distance factor" for 3D spacialized audio in units-
-  // per-foot.  Default is 1.0 OpenAL has no distance factor but we use this
-  // as a scale on the minmax distances of sounds to preserve FMOD
-  // compatibility.  Also, adjusts the speed of sound to compensate for unit
-  // difference.
-=======
-  // Control the "relative scale that sets the distance factor" units for 3D spacialized audio.
-  // This is a float in units-per-meter. Default value is 1.0, which means that Panda units
-  // are understood as meters; for e.g. feet, set 3.28.
-  // This factor is applied only to Fmod and OpenAL at the moment.
-  // OpenAL in fact has no distance factor like Fmod, but works with the speed of sound instead,
-  // so we use this factor to scale the speed of sound.
->>>>>>> c0b2468b
+
+  // Control the "relative scale that sets the distance factor" units for 3D
+  // spacialized audio. This is a float in units-per-meter. Default value is
+  // 1.0, which means that Panda units are understood as meters; for e.g.
+  // feet, set 3.28. This factor is applied only to Fmod and OpenAL at the
+  // moment.
+  // OpenAL in fact has no distance factor like Fmod, but works with the speed
+  // of sound instead, so we use this factor to scale the speed of sound.
   virtual void audio_3d_set_distance_factor(PN_stdfloat factor);
   virtual PN_stdfloat audio_3d_get_distance_factor() const;
 

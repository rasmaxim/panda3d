/**
 * PANDA 3D SOFTWARE
 * Copyright (c) Carnegie Mellon University.  All rights reserved.
 *
 * All use of this software is subject to the terms of the revised BSD
 * license.  You should have received a copy of this license along
 * with this source code in a file named "LICENSE."
 *
 * @file preparedGraphicsObjects.h
 * @author drose
 * @date 2004-02-19
 */

#ifndef PREPAREDGRAPHICSOBJECTS_H
#define PREPAREDGRAPHICSOBJECTS_H

#include "pandabase.h"
#include "referenceCount.h"
#include "texture.h"
#include "samplerState.h"
#include "geom.h"
#include "geomVertexArrayData.h"
#include "geomPrimitive.h"
#include "shader.h"
#include "shaderBuffer.h"
#include "pointerTo.h"
#include "pStatCollector.h"
#include "pset.h"
#include "reMutex.h"
#include "bufferResidencyTracker.h"
#include "adaptiveLru.h"
#include "asyncFuture.h"

class TextureContext;
class SamplerContext;
class GeomContext;
class ShaderContext;
class VertexBufferContext;
class IndexBufferContext;
class BufferContext;
class GraphicsStateGuardianBase;
class SavedContext;

/**
 * A table of objects that are saved within the graphics context for reference
 * by handle later.  Generally, this represents things like OpenGL texture
 * objects or display lists (or their equivalent on other platforms).
 *
 * This object simply records the pointers to the context objects created by
 * the individual GSG's; these context objects will contain enough information
 * to reference or release the actual object stored within the graphics
 * context.
 *
 * These tables may potentially be shared between related graphics contexts,
 * hence their storage here in a separate object rather than as a part of the
 * GraphicsStateGuardian.
 */
class EXPCL_PANDA_GOBJ PreparedGraphicsObjects : public ReferenceCount {
public:
  PreparedGraphicsObjects();
  ~PreparedGraphicsObjects();

PUBLISHED:
  INLINE const std::string &get_name() const;

  void set_graphics_memory_limit(size_t limit);
  INLINE size_t get_graphics_memory_limit() const;
  void show_graphics_memory_lru(std::ostream &out) const;
  void show_residency_trackers(std::ostream &out) const;

  INLINE void release_all();
  INLINE void release_all_now(GraphicsStateGuardianBase *gsg);
  INLINE int get_num_queued() const;
  INLINE int get_num_prepared() const;

  void enqueue_texture(Texture *tex);
  bool is_texture_queued(const Texture *tex) const;
  bool dequeue_texture(Texture *tex);
  bool is_texture_prepared(const Texture *tex) const;
  void release_texture(TextureContext *tc);
  void release_texture(Texture *tex);
  int release_all_textures();
  int get_num_queued_textures() const;
  int get_num_prepared_textures() const;

  TextureContext *prepare_texture_now(Texture *tex, int view,
                                      GraphicsStateGuardianBase *gsg);

  void enqueue_sampler(const SamplerState &sampler);
  bool is_sampler_queued(const SamplerState &sampler) const;
  bool dequeue_sampler(const SamplerState &sampler);
  bool is_sampler_prepared(const SamplerState &sampler) const;
  void release_sampler(SamplerContext *sc);
  void release_sampler(const SamplerState &sampler);
  int release_all_samplers();
  int get_num_queued_samplers() const;
  int get_num_prepared_samplers() const;

  SamplerContext *prepare_sampler_now(const SamplerState &sampler,
                                      GraphicsStateGuardianBase *gsg);

  void enqueue_geom(Geom *geom);
  bool is_geom_queued(const Geom *geom) const;
  bool dequeue_geom(Geom *geom);
  bool is_geom_prepared(const Geom *geom) const;
  void release_geom(GeomContext *gc);
  int release_all_geoms();
  int get_num_queued_geoms() const;
  int get_num_prepared_geoms() const;

  GeomContext *prepare_geom_now(Geom *geom, GraphicsStateGuardianBase *gsg);

  void enqueue_shader(Shader *shader);
  bool is_shader_queued(const Shader *shader) const;
  bool dequeue_shader(Shader *shader);
  bool is_shader_prepared(const Shader *shader) const;
  void release_shader(ShaderContext *sc);
  int release_all_shaders();
  int get_num_queued_shaders() const;
  int get_num_prepared_shaders() const;

  ShaderContext *prepare_shader_now(Shader *shader, GraphicsStateGuardianBase *gsg);

  void enqueue_vertex_buffer(GeomVertexArrayData *data);
  bool is_vertex_buffer_queued(const GeomVertexArrayData *data) const;
  bool dequeue_vertex_buffer(GeomVertexArrayData *data);
  bool is_vertex_buffer_prepared(const GeomVertexArrayData *data) const;
  void release_vertex_buffer(VertexBufferContext *vbc);
  int release_all_vertex_buffers();
  int get_num_queued_vertex_buffers() const;
  int get_num_prepared_vertex_buffers() const;

  VertexBufferContext *
  prepare_vertex_buffer_now(GeomVertexArrayData *data,
                            GraphicsStateGuardianBase *gsg);

  void enqueue_index_buffer(GeomPrimitive *data);
  bool is_index_buffer_queued(const GeomPrimitive *data) const;
  bool dequeue_index_buffer(GeomPrimitive *data);
  bool is_index_buffer_prepared(const GeomPrimitive *data) const;
  void release_index_buffer(IndexBufferContext *ibc);
  int release_all_index_buffers();
  int get_num_queued_index_buffers() const;
  int get_num_prepared_index_buffers() const;

  IndexBufferContext *
  prepare_index_buffer_now(GeomPrimitive *data,
                           GraphicsStateGuardianBase *gsg);

  void enqueue_shader_buffer(ShaderBuffer *data);
  bool is_shader_buffer_queued(const ShaderBuffer *data) const;
  bool dequeue_shader_buffer(ShaderBuffer *data);
  bool is_shader_buffer_prepared(const ShaderBuffer *data) const;
  void release_shader_buffer(BufferContext *bc);
  int release_all_shader_buffers();
  int get_num_queued_shader_buffers() const;
  int get_num_prepared_shader_buffers() const;

  BufferContext *
  prepare_shader_buffer_now(ShaderBuffer *data,
                            GraphicsStateGuardianBase *gsg);

public:
  /**
   * This is a handle to an enqueued object, from which the result can be
   * obtained upon completion.
   */
  class EXPCL_PANDA_GOBJ EnqueuedObject final : public AsyncFuture {
  public:
    EnqueuedObject(PreparedGraphicsObjects *pgo, TypedWritableReferenceCount *object);

    TypedWritableReferenceCount *get_object() { return _object.p(); }
    SavedContext *get_result() { return (SavedContext *)AsyncFuture::get_result(); }
    void set_result(SavedContext *result);

    void notify_removed();
    virtual bool cancel() final;

  PUBLISHED:
    MAKE_PROPERTY(object, get_object);

  private:
    PreparedGraphicsObjects *_pgo;
    PT(TypedWritableReferenceCount) const _object;

  public:
    static TypeHandle get_class_type() {
      return _type_handle;
    }
    static void init_type() {
      AsyncFuture::init_type();
      register_type(_type_handle, "EnqueuedObject",
                    AsyncFuture::get_class_type());
    }
    virtual TypeHandle get_type() const {
      return get_class_type();
    }
    virtual TypeHandle force_init_type() {init_type(); return get_class_type();}

  private:
    static TypeHandle _type_handle;
  };

  // These are variations of enqueue_xxx that also return a future.  They are
  // used to implement texture->prepare(), etc.  They are only marked public
  // so we don't have to define a whole bunch of friend classes.
  PT(EnqueuedObject) enqueue_texture_future(Texture *tex);
  //PT(EnqueuedObject) enqueue_geom_future(Geom *geom);
  PT(EnqueuedObject) enqueue_shader_future(Shader *shader);
  //PT(EnqueuedObject) enqueue_vertex_buffer_future(GeomVertexArrayData *data);
  //PT(EnqueuedObject) enqueue_index_buffer_future(GeomPrimitive *data);
  //PT(EnqueuedObject) enqueue_shader_buffer_future(ShaderBuffer *data);

  void begin_frame(GraphicsStateGuardianBase *gsg,
                   Thread *current_thread);
  void end_frame(Thread *current_thread);

private:
<<<<<<< HEAD
  void do_release_now(GraphicsStateGuardianBase *gsg);

  static string init_name();
=======
  static std::string init_name();
>>>>>>> b0bbc66f

private:
  typedef phash_set<TextureContext *, pointer_hash> Textures;
  typedef phash_map< PT(Texture), PT(EnqueuedObject) > EnqueuedTextures;
  typedef phash_set<GeomContext *, pointer_hash> Geoms;
  typedef phash_set< PT(Geom) > EnqueuedGeoms;
  typedef phash_set<ShaderContext *, pointer_hash> Shaders;
  typedef phash_map< PT(Shader), PT(EnqueuedObject) > EnqueuedShaders;
  typedef phash_set<BufferContext *, pointer_hash> Buffers;
  typedef phash_set< PT(GeomVertexArrayData) > EnqueuedVertexBuffers;
  typedef phash_set< PT(GeomPrimitive) > EnqueuedIndexBuffers;
  typedef phash_set< PT(ShaderBuffer) > EnqueuedShaderBuffers;

  // Sampler states are stored a little bit differently, as they are mapped by
  // value and can't store the list of prepared samplers.
  typedef pmap<SamplerState, SamplerContext *> PreparedSamplers;
  typedef pset<SamplerContext *, pointer_hash> ReleasedSamplers;
  typedef pset<SamplerState> EnqueuedSamplers;

  class BufferCacheKey {
  public:
    INLINE bool operator < (const BufferCacheKey &other) const;
    INLINE bool operator == (const BufferCacheKey &other) const;
    INLINE bool operator != (const BufferCacheKey &other) const;
    size_t _data_size_bytes;
    GeomEnums::UsageHint _usage_hint;
  };
  typedef pvector<BufferContext *> BufferList;
  typedef pmap<BufferCacheKey, BufferList> BufferCache;
  typedef plist<BufferCacheKey> BufferCacheLRU;

  void cache_unprepared_buffer(BufferContext *buffer, size_t data_size_bytes,
                               GeomEnums::UsageHint usage_hint,
                               BufferCache &buffer_cache,
                               BufferCacheLRU &buffer_cache_lru,
                               size_t &buffer_cache_size,
                               int released_buffer_cache_size,
                               Buffers &released_buffers);
  BufferContext *get_cached_buffer(size_t data_size_bytes,
                                   GeomEnums::UsageHint usage_hint,
                                   BufferCache &buffer_cache,
                                   BufferCacheLRU &buffer_cache_lru,
                                   size_t &buffer_cache_size);

  ReMutex _lock;
  std::string _name;
  Textures _prepared_textures, _released_textures;
  EnqueuedTextures _enqueued_textures;
  PreparedSamplers _prepared_samplers;
  ReleasedSamplers _released_samplers;
  EnqueuedSamplers _enqueued_samplers;
  Geoms _prepared_geoms, _released_geoms;
  EnqueuedGeoms _enqueued_geoms;
  Shaders _prepared_shaders, _released_shaders;
  EnqueuedShaders _enqueued_shaders;
  Buffers _prepared_vertex_buffers, _released_vertex_buffers;
  EnqueuedVertexBuffers _enqueued_vertex_buffers;
  Buffers _prepared_index_buffers, _released_index_buffers;
  EnqueuedIndexBuffers _enqueued_index_buffers;
  Buffers _prepared_shader_buffers, _released_shader_buffers;
  EnqueuedShaderBuffers _enqueued_shader_buffers;

  BufferCache _vertex_buffer_cache;
  BufferCacheLRU _vertex_buffer_cache_lru;
  size_t _vertex_buffer_cache_size;

  BufferCache _index_buffer_cache;
  BufferCacheLRU _index_buffer_cache_lru;
  size_t _index_buffer_cache_size;

public:
  BufferResidencyTracker _texture_residency;
  BufferResidencyTracker _vbuffer_residency;
  BufferResidencyTracker _ibuffer_residency;
  BufferResidencyTracker _sbuffer_residency;

  AdaptiveLru _graphics_memory_lru;
  SimpleLru _sampler_object_lru;

public:
  // This is only public as a temporary hack.  Don't mess with it unless you
  // know what you're doing.
  bool _support_released_buffer_cache;

private:
  static int _name_index;

  friend class GraphicsStateGuardian;
};

#include "preparedGraphicsObjects.I"

#endif<|MERGE_RESOLUTION|>--- conflicted
+++ resolved
@@ -216,13 +216,9 @@
   void end_frame(Thread *current_thread);
 
 private:
-<<<<<<< HEAD
   void do_release_now(GraphicsStateGuardianBase *gsg);
 
-  static string init_name();
-=======
   static std::string init_name();
->>>>>>> b0bbc66f
 
 private:
   typedef phash_set<TextureContext *, pointer_hash> Textures;

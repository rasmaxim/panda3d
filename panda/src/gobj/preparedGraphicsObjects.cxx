--- conflicted
+++ resolved
@@ -1343,13 +1343,9 @@
        ++bci) {
 
     BufferContext *bc = (BufferContext *)(*bci);
-<<<<<<< HEAD
-    _released_shader_buffers.push_back(bc);
-=======
     ((ShaderBuffer *)bc->_object)->clear_prepared(this);
     bc->_object = nullptr;
-    _released_shader_buffers.insert(bc);
->>>>>>> e6fc6c69
+    _released_shader_buffers.push_back(bc);
   }
 
   _prepared_shader_buffers.clear();

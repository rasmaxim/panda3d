--- conflicted
+++ resolved
@@ -29,17 +29,12 @@
   static void set_default();
 
 protected:
-<<<<<<< HEAD
-  INLINE bool attachStream(Assimp::LogStream*, unsigned int) {};
-  INLINE bool detatchStream(Assimp::LogStream*, unsigned int) {}; // sic
-=======
   INLINE bool attachStream(Assimp::LogStream*, unsigned int) {
     return false;
   };
   INLINE bool detatchStream(Assimp::LogStream*, unsigned int) {
     return false;
   };
->>>>>>> 2680680d
 
   void OnDebug(const char *message);
   void OnError(const char *message);
